/*
 * Copyright (C) 2007 Oracle.  All rights reserved.
 *
 * This program is free software; you can redistribute it and/or
 * modify it under the terms of the GNU General Public
 * License v2 as published by the Free Software Foundation.
 *
 * This program is distributed in the hope that it will be useful,
 * but WITHOUT ANY WARRANTY; without even the implied warranty of
 * MERCHANTABILITY or FITNESS FOR A PARTICULAR PURPOSE.  See the GNU
 * General Public License for more details.
 *
 * You should have received a copy of the GNU General Public
 * License along with this program; if not, write to the
 * Free Software Foundation, Inc., 59 Temple Place - Suite 330,
 * Boston, MA 021110-1307, USA.
 */

#include <linux/fs.h>
#include <linux/pagemap.h>
#include <linux/highmem.h>
#include <linux/time.h>
#include <linux/init.h>
#include <linux/string.h>
#include <linux/backing-dev.h>
#include <linux/mpage.h>
#include <linux/falloc.h>
#include <linux/swap.h>
#include <linux/writeback.h>
#include <linux/statfs.h>
#include <linux/compat.h>
#include <linux/slab.h>
#include "ctree.h"
#include "disk-io.h"
#include "transaction.h"
#include "btrfs_inode.h"
#include "ioctl.h"
#include "print-tree.h"
#include "tree-log.h"
#include "locking.h"
#include "compat.h"


/* simple helper to fault in pages and copy.  This should go away
 * and be replaced with calls into generic code.
 */
static noinline int btrfs_copy_from_user(loff_t pos, int num_pages,
					 size_t write_bytes,
					 struct page **prepared_pages,
					 struct iov_iter *i)
{
	size_t copied = 0;
	size_t total_copied = 0;
	int pg = 0;
	int offset = pos & (PAGE_CACHE_SIZE - 1);

	while (write_bytes > 0) {
		size_t count = min_t(size_t,
				     PAGE_CACHE_SIZE - offset, write_bytes);
		struct page *page = prepared_pages[pg];
		/*
		 * Copy data from userspace to the current page
		 *
		 * Disable pagefault to avoid recursive lock since
		 * the pages are already locked
		 */
		pagefault_disable();
		copied = iov_iter_copy_from_user_atomic(page, i, offset, count);
		pagefault_enable();

		/* Flush processor's dcache for this page */
		flush_dcache_page(page);

		/*
		 * if we get a partial write, we can end up with
		 * partially up to date pages.  These add
		 * a lot of complexity, so make sure they don't
		 * happen by forcing this copy to be retried.
		 *
		 * The rest of the btrfs_file_write code will fall
		 * back to page at a time copies after we return 0.
		 */
		if (!PageUptodate(page) && copied < count)
			copied = 0;

		iov_iter_advance(i, copied);
		write_bytes -= copied;
		total_copied += copied;

		/* Return to btrfs_file_aio_write to fault page */
		if (unlikely(copied == 0))
			break;

		if (unlikely(copied < PAGE_CACHE_SIZE - offset)) {
			offset += copied;
		} else {
			pg++;
			offset = 0;
		}
	}
	return total_copied;
}

/*
 * unlocks pages after btrfs_file_write is done with them
 */
static noinline void btrfs_drop_pages(struct page **pages, size_t num_pages)
{
	size_t i;
	for (i = 0; i < num_pages; i++) {
		/* page checked is some magic around finding pages that
		 * have been modified without going through btrfs_set_page_dirty
		 * clear it here
		 */
		ClearPageChecked(pages[i]);
		unlock_page(pages[i]);
		mark_page_accessed(pages[i]);
		page_cache_release(pages[i]);
	}
}

/*
 * after copy_from_user, pages need to be dirtied and we need to make
 * sure holes are created between the current EOF and the start of
 * any next extents (if required).
 *
 * this also makes the decision about creating an inline extent vs
 * doing real data extents, marking pages dirty and delalloc as required.
 */
static noinline int dirty_and_release_pages(struct btrfs_root *root,
					    struct file *file,
					    struct page **pages,
					    size_t num_pages,
					    loff_t pos,
					    size_t write_bytes)
{
	int err = 0;
	int i;
	struct inode *inode = fdentry(file)->d_inode;
	u64 num_bytes;
	u64 start_pos;
	u64 end_of_last_block;
	u64 end_pos = pos + write_bytes;
	loff_t isize = i_size_read(inode);

	start_pos = pos & ~((u64)root->sectorsize - 1);
	num_bytes = (write_bytes + pos - start_pos +
		    root->sectorsize - 1) & ~((u64)root->sectorsize - 1);

	end_of_last_block = start_pos + num_bytes - 1;
	err = btrfs_set_extent_delalloc(inode, start_pos, end_of_last_block,
					NULL);
	if (err)
		return err;

	for (i = 0; i < num_pages; i++) {
		struct page *p = pages[i];
		SetPageUptodate(p);
		ClearPageChecked(p);
		set_page_dirty(p);
	}

	/*
	 * we've only changed i_size in ram, and we haven't updated
	 * the disk i_size.  There is no need to log the inode
	 * at this time.
	 */
	if (end_pos > isize)
		i_size_write(inode, end_pos);
	return 0;
}

/*
 * this drops all the extents in the cache that intersect the range
 * [start, end].  Existing extents are split as required.
 */
int btrfs_drop_extent_cache(struct inode *inode, u64 start, u64 end,
			    int skip_pinned)
{
	struct extent_map *em;
	struct extent_map *split = NULL;
	struct extent_map *split2 = NULL;
	struct extent_map_tree *em_tree = &BTRFS_I(inode)->extent_tree;
	u64 len = end - start + 1;
	int ret;
	int testend = 1;
	unsigned long flags;
	int compressed = 0;

	WARN_ON(end < start);
	if (end == (u64)-1) {
		len = (u64)-1;
		testend = 0;
	}
	while (1) {
		if (!split)
			split = alloc_extent_map(GFP_NOFS);
		if (!split2)
			split2 = alloc_extent_map(GFP_NOFS);
		BUG_ON(!split || !split2);

		write_lock(&em_tree->lock);
		em = lookup_extent_mapping(em_tree, start, len);
		if (!em) {
			write_unlock(&em_tree->lock);
			break;
		}
		flags = em->flags;
		if (skip_pinned && test_bit(EXTENT_FLAG_PINNED, &em->flags)) {
			if (testend && em->start + em->len >= start + len) {
				free_extent_map(em);
				write_unlock(&em_tree->lock);
				break;
			}
			start = em->start + em->len;
			if (testend)
				len = start + len - (em->start + em->len);
			free_extent_map(em);
			write_unlock(&em_tree->lock);
			continue;
		}
		compressed = test_bit(EXTENT_FLAG_COMPRESSED, &em->flags);
		clear_bit(EXTENT_FLAG_PINNED, &em->flags);
		remove_extent_mapping(em_tree, em);

		if (em->block_start < EXTENT_MAP_LAST_BYTE &&
		    em->start < start) {
			split->start = em->start;
			split->len = start - em->start;
			split->orig_start = em->orig_start;
			split->block_start = em->block_start;

			if (compressed)
				split->block_len = em->block_len;
			else
				split->block_len = split->len;

			split->bdev = em->bdev;
			split->flags = flags;
			split->compress_type = em->compress_type;
			ret = add_extent_mapping(em_tree, split);
			BUG_ON(ret);
			free_extent_map(split);
			split = split2;
			split2 = NULL;
		}
		if (em->block_start < EXTENT_MAP_LAST_BYTE &&
		    testend && em->start + em->len > start + len) {
			u64 diff = start + len - em->start;

			split->start = start + len;
			split->len = em->start + em->len - (start + len);
			split->bdev = em->bdev;
			split->flags = flags;
			split->compress_type = em->compress_type;

			if (compressed) {
				split->block_len = em->block_len;
				split->block_start = em->block_start;
				split->orig_start = em->orig_start;
			} else {
				split->block_len = split->len;
				split->block_start = em->block_start + diff;
				split->orig_start = split->start;
			}

			ret = add_extent_mapping(em_tree, split);
			BUG_ON(ret);
			free_extent_map(split);
			split = NULL;
		}
		write_unlock(&em_tree->lock);

		/* once for us */
		free_extent_map(em);
		/* once for the tree*/
		free_extent_map(em);
	}
	if (split)
		free_extent_map(split);
	if (split2)
		free_extent_map(split2);
	return 0;
}

/*
 * this is very complex, but the basic idea is to drop all extents
 * in the range start - end.  hint_block is filled in with a block number
 * that would be a good hint to the block allocator for this file.
 *
 * If an extent intersects the range but is not entirely inside the range
 * it is either truncated or split.  Anything entirely inside the range
 * is deleted from the tree.
 */
int btrfs_drop_extents(struct btrfs_trans_handle *trans, struct inode *inode,
		       u64 start, u64 end, u64 *hint_byte, int drop_cache)
{
	struct btrfs_root *root = BTRFS_I(inode)->root;
	struct extent_buffer *leaf;
	struct btrfs_file_extent_item *fi;
	struct btrfs_path *path;
	struct btrfs_key key;
	struct btrfs_key new_key;
	u64 search_start = start;
	u64 disk_bytenr = 0;
	u64 num_bytes = 0;
	u64 extent_offset = 0;
	u64 extent_end = 0;
	int del_nr = 0;
	int del_slot = 0;
	int extent_type;
	int recow;
	int ret;

	if (drop_cache)
		btrfs_drop_extent_cache(inode, start, end - 1, 0);

	path = btrfs_alloc_path();
	if (!path)
		return -ENOMEM;

	while (1) {
		recow = 0;
		ret = btrfs_lookup_file_extent(trans, root, path, inode->i_ino,
					       search_start, -1);
		if (ret < 0)
			break;
		if (ret > 0 && path->slots[0] > 0 && search_start == start) {
			leaf = path->nodes[0];
			btrfs_item_key_to_cpu(leaf, &key, path->slots[0] - 1);
			if (key.objectid == inode->i_ino &&
			    key.type == BTRFS_EXTENT_DATA_KEY)
				path->slots[0]--;
		}
		ret = 0;
next_slot:
		leaf = path->nodes[0];
		if (path->slots[0] >= btrfs_header_nritems(leaf)) {
			BUG_ON(del_nr > 0);
			ret = btrfs_next_leaf(root, path);
			if (ret < 0)
				break;
			if (ret > 0) {
				ret = 0;
				break;
			}
			leaf = path->nodes[0];
			recow = 1;
		}

		btrfs_item_key_to_cpu(leaf, &key, path->slots[0]);
		if (key.objectid > inode->i_ino ||
		    key.type > BTRFS_EXTENT_DATA_KEY || key.offset >= end)
			break;

		fi = btrfs_item_ptr(leaf, path->slots[0],
				    struct btrfs_file_extent_item);
		extent_type = btrfs_file_extent_type(leaf, fi);

		if (extent_type == BTRFS_FILE_EXTENT_REG ||
		    extent_type == BTRFS_FILE_EXTENT_PREALLOC) {
			disk_bytenr = btrfs_file_extent_disk_bytenr(leaf, fi);
			num_bytes = btrfs_file_extent_disk_num_bytes(leaf, fi);
			extent_offset = btrfs_file_extent_offset(leaf, fi);
			extent_end = key.offset +
				btrfs_file_extent_num_bytes(leaf, fi);
		} else if (extent_type == BTRFS_FILE_EXTENT_INLINE) {
			extent_end = key.offset +
				btrfs_file_extent_inline_len(leaf, fi);
		} else {
			WARN_ON(1);
			extent_end = search_start;
		}

		if (extent_end <= search_start) {
			path->slots[0]++;
			goto next_slot;
		}

		search_start = max(key.offset, start);
		if (recow) {
			btrfs_release_path(root, path);
			continue;
		}

		/*
		 *     | - range to drop - |
		 *  | -------- extent -------- |
		 */
		if (start > key.offset && end < extent_end) {
			BUG_ON(del_nr > 0);
			BUG_ON(extent_type == BTRFS_FILE_EXTENT_INLINE);

			memcpy(&new_key, &key, sizeof(new_key));
			new_key.offset = start;
			ret = btrfs_duplicate_item(trans, root, path,
						   &new_key);
			if (ret == -EAGAIN) {
				btrfs_release_path(root, path);
				continue;
			}
			if (ret < 0)
				break;

			leaf = path->nodes[0];
			fi = btrfs_item_ptr(leaf, path->slots[0] - 1,
					    struct btrfs_file_extent_item);
			btrfs_set_file_extent_num_bytes(leaf, fi,
							start - key.offset);

			fi = btrfs_item_ptr(leaf, path->slots[0],
					    struct btrfs_file_extent_item);

			extent_offset += start - key.offset;
			btrfs_set_file_extent_offset(leaf, fi, extent_offset);
			btrfs_set_file_extent_num_bytes(leaf, fi,
							extent_end - start);
			btrfs_mark_buffer_dirty(leaf);

			if (disk_bytenr > 0) {
				ret = btrfs_inc_extent_ref(trans, root,
						disk_bytenr, num_bytes, 0,
						root->root_key.objectid,
						new_key.objectid,
						start - extent_offset);
				BUG_ON(ret);
				*hint_byte = disk_bytenr;
			}
			key.offset = start;
		}
		/*
		 *  | ---- range to drop ----- |
		 *      | -------- extent -------- |
		 */
		if (start <= key.offset && end < extent_end) {
			BUG_ON(extent_type == BTRFS_FILE_EXTENT_INLINE);

			memcpy(&new_key, &key, sizeof(new_key));
			new_key.offset = end;
			btrfs_set_item_key_safe(trans, root, path, &new_key);

			extent_offset += end - key.offset;
			btrfs_set_file_extent_offset(leaf, fi, extent_offset);
			btrfs_set_file_extent_num_bytes(leaf, fi,
							extent_end - end);
			btrfs_mark_buffer_dirty(leaf);
			if (disk_bytenr > 0) {
				inode_sub_bytes(inode, end - key.offset);
				*hint_byte = disk_bytenr;
			}
			break;
		}

		search_start = extent_end;
		/*
		 *       | ---- range to drop ----- |
		 *  | -------- extent -------- |
		 */
		if (start > key.offset && end >= extent_end) {
			BUG_ON(del_nr > 0);
			BUG_ON(extent_type == BTRFS_FILE_EXTENT_INLINE);

			btrfs_set_file_extent_num_bytes(leaf, fi,
							start - key.offset);
			btrfs_mark_buffer_dirty(leaf);
			if (disk_bytenr > 0) {
				inode_sub_bytes(inode, extent_end - start);
				*hint_byte = disk_bytenr;
			}
			if (end == extent_end)
				break;

			path->slots[0]++;
			goto next_slot;
		}

		/*
		 *  | ---- range to drop ----- |
		 *    | ------ extent ------ |
		 */
		if (start <= key.offset && end >= extent_end) {
			if (del_nr == 0) {
				del_slot = path->slots[0];
				del_nr = 1;
			} else {
				BUG_ON(del_slot + del_nr != path->slots[0]);
				del_nr++;
			}

			if (extent_type == BTRFS_FILE_EXTENT_INLINE) {
				inode_sub_bytes(inode,
						extent_end - key.offset);
				extent_end = ALIGN(extent_end,
						   root->sectorsize);
			} else if (disk_bytenr > 0) {
				ret = btrfs_free_extent(trans, root,
						disk_bytenr, num_bytes, 0,
						root->root_key.objectid,
						key.objectid, key.offset -
						extent_offset);
				BUG_ON(ret);
				inode_sub_bytes(inode,
						extent_end - key.offset);
				*hint_byte = disk_bytenr;
			}

			if (end == extent_end)
				break;

			if (path->slots[0] + 1 < btrfs_header_nritems(leaf)) {
				path->slots[0]++;
				goto next_slot;
			}

			ret = btrfs_del_items(trans, root, path, del_slot,
					      del_nr);
			BUG_ON(ret);

			del_nr = 0;
			del_slot = 0;

			btrfs_release_path(root, path);
			continue;
		}

		BUG_ON(1);
	}

	if (del_nr > 0) {
		ret = btrfs_del_items(trans, root, path, del_slot, del_nr);
		BUG_ON(ret);
	}

	btrfs_free_path(path);
	return ret;
}

static int extent_mergeable(struct extent_buffer *leaf, int slot,
			    u64 objectid, u64 bytenr, u64 orig_offset,
			    u64 *start, u64 *end)
{
	struct btrfs_file_extent_item *fi;
	struct btrfs_key key;
	u64 extent_end;

	if (slot < 0 || slot >= btrfs_header_nritems(leaf))
		return 0;

	btrfs_item_key_to_cpu(leaf, &key, slot);
	if (key.objectid != objectid || key.type != BTRFS_EXTENT_DATA_KEY)
		return 0;

	fi = btrfs_item_ptr(leaf, slot, struct btrfs_file_extent_item);
	if (btrfs_file_extent_type(leaf, fi) != BTRFS_FILE_EXTENT_REG ||
	    btrfs_file_extent_disk_bytenr(leaf, fi) != bytenr ||
	    btrfs_file_extent_offset(leaf, fi) != key.offset - orig_offset ||
	    btrfs_file_extent_compression(leaf, fi) ||
	    btrfs_file_extent_encryption(leaf, fi) ||
	    btrfs_file_extent_other_encoding(leaf, fi))
		return 0;

	extent_end = key.offset + btrfs_file_extent_num_bytes(leaf, fi);
	if ((*start && *start != key.offset) || (*end && *end != extent_end))
		return 0;

	*start = key.offset;
	*end = extent_end;
	return 1;
}

/*
 * Mark extent in the range start - end as written.
 *
 * This changes extent type from 'pre-allocated' to 'regular'. If only
 * part of extent is marked as written, the extent will be split into
 * two or three.
 */
int btrfs_mark_extent_written(struct btrfs_trans_handle *trans,
			      struct inode *inode, u64 start, u64 end)
{
	struct btrfs_root *root = BTRFS_I(inode)->root;
	struct extent_buffer *leaf;
	struct btrfs_path *path;
	struct btrfs_file_extent_item *fi;
	struct btrfs_key key;
	struct btrfs_key new_key;
	u64 bytenr;
	u64 num_bytes;
	u64 extent_end;
	u64 orig_offset;
	u64 other_start;
	u64 other_end;
	u64 split;
	int del_nr = 0;
	int del_slot = 0;
	int recow;
	int ret;

	btrfs_drop_extent_cache(inode, start, end - 1, 0);

	path = btrfs_alloc_path();
	BUG_ON(!path);
again:
	recow = 0;
	split = start;
	key.objectid = inode->i_ino;
	key.type = BTRFS_EXTENT_DATA_KEY;
	key.offset = split;

	ret = btrfs_search_slot(trans, root, &key, path, -1, 1);
	if (ret < 0)
		goto out;
	if (ret > 0 && path->slots[0] > 0)
		path->slots[0]--;

	leaf = path->nodes[0];
	btrfs_item_key_to_cpu(leaf, &key, path->slots[0]);
	BUG_ON(key.objectid != inode->i_ino ||
	       key.type != BTRFS_EXTENT_DATA_KEY);
	fi = btrfs_item_ptr(leaf, path->slots[0],
			    struct btrfs_file_extent_item);
	BUG_ON(btrfs_file_extent_type(leaf, fi) !=
	       BTRFS_FILE_EXTENT_PREALLOC);
	extent_end = key.offset + btrfs_file_extent_num_bytes(leaf, fi);
	BUG_ON(key.offset > start || extent_end < end);

	bytenr = btrfs_file_extent_disk_bytenr(leaf, fi);
	num_bytes = btrfs_file_extent_disk_num_bytes(leaf, fi);
	orig_offset = key.offset - btrfs_file_extent_offset(leaf, fi);
	memcpy(&new_key, &key, sizeof(new_key));

	if (start == key.offset && end < extent_end) {
		other_start = 0;
		other_end = start;
		if (extent_mergeable(leaf, path->slots[0] - 1,
				     inode->i_ino, bytenr, orig_offset,
				     &other_start, &other_end)) {
			new_key.offset = end;
			btrfs_set_item_key_safe(trans, root, path, &new_key);
			fi = btrfs_item_ptr(leaf, path->slots[0],
					    struct btrfs_file_extent_item);
			btrfs_set_file_extent_num_bytes(leaf, fi,
							extent_end - end);
			btrfs_set_file_extent_offset(leaf, fi,
						     end - orig_offset);
			fi = btrfs_item_ptr(leaf, path->slots[0] - 1,
					    struct btrfs_file_extent_item);
			btrfs_set_file_extent_num_bytes(leaf, fi,
							end - other_start);
			btrfs_mark_buffer_dirty(leaf);
			goto out;
		}
	}

	if (start > key.offset && end == extent_end) {
		other_start = end;
		other_end = 0;
		if (extent_mergeable(leaf, path->slots[0] + 1,
				     inode->i_ino, bytenr, orig_offset,
				     &other_start, &other_end)) {
			fi = btrfs_item_ptr(leaf, path->slots[0],
					    struct btrfs_file_extent_item);
			btrfs_set_file_extent_num_bytes(leaf, fi,
							start - key.offset);
			path->slots[0]++;
			new_key.offset = start;
			btrfs_set_item_key_safe(trans, root, path, &new_key);

			fi = btrfs_item_ptr(leaf, path->slots[0],
					    struct btrfs_file_extent_item);
			btrfs_set_file_extent_num_bytes(leaf, fi,
							other_end - start);
			btrfs_set_file_extent_offset(leaf, fi,
						     start - orig_offset);
			btrfs_mark_buffer_dirty(leaf);
			goto out;
		}
	}

	while (start > key.offset || end < extent_end) {
		if (key.offset == start)
			split = end;

		new_key.offset = split;
		ret = btrfs_duplicate_item(trans, root, path, &new_key);
		if (ret == -EAGAIN) {
			btrfs_release_path(root, path);
			goto again;
		}
		BUG_ON(ret < 0);

		leaf = path->nodes[0];
		fi = btrfs_item_ptr(leaf, path->slots[0] - 1,
				    struct btrfs_file_extent_item);
		btrfs_set_file_extent_num_bytes(leaf, fi,
						split - key.offset);

		fi = btrfs_item_ptr(leaf, path->slots[0],
				    struct btrfs_file_extent_item);

		btrfs_set_file_extent_offset(leaf, fi, split - orig_offset);
		btrfs_set_file_extent_num_bytes(leaf, fi,
						extent_end - split);
		btrfs_mark_buffer_dirty(leaf);

		ret = btrfs_inc_extent_ref(trans, root, bytenr, num_bytes, 0,
					   root->root_key.objectid,
					   inode->i_ino, orig_offset);
		BUG_ON(ret);

		if (split == start) {
			key.offset = start;
		} else {
			BUG_ON(start != key.offset);
			path->slots[0]--;
			extent_end = end;
		}
		recow = 1;
	}

	other_start = end;
	other_end = 0;
	if (extent_mergeable(leaf, path->slots[0] + 1,
			     inode->i_ino, bytenr, orig_offset,
			     &other_start, &other_end)) {
		if (recow) {
			btrfs_release_path(root, path);
			goto again;
		}
		extent_end = other_end;
		del_slot = path->slots[0] + 1;
		del_nr++;
		ret = btrfs_free_extent(trans, root, bytenr, num_bytes,
					0, root->root_key.objectid,
					inode->i_ino, orig_offset);
		BUG_ON(ret);
	}
	other_start = 0;
	other_end = start;
	if (extent_mergeable(leaf, path->slots[0] - 1,
			     inode->i_ino, bytenr, orig_offset,
			     &other_start, &other_end)) {
		if (recow) {
			btrfs_release_path(root, path);
			goto again;
		}
		key.offset = other_start;
		del_slot = path->slots[0];
		del_nr++;
		ret = btrfs_free_extent(trans, root, bytenr, num_bytes,
					0, root->root_key.objectid,
					inode->i_ino, orig_offset);
		BUG_ON(ret);
	}
	if (del_nr == 0) {
		fi = btrfs_item_ptr(leaf, path->slots[0],
			   struct btrfs_file_extent_item);
		btrfs_set_file_extent_type(leaf, fi,
					   BTRFS_FILE_EXTENT_REG);
		btrfs_mark_buffer_dirty(leaf);
	} else {
		fi = btrfs_item_ptr(leaf, del_slot - 1,
			   struct btrfs_file_extent_item);
		btrfs_set_file_extent_type(leaf, fi,
					   BTRFS_FILE_EXTENT_REG);
		btrfs_set_file_extent_num_bytes(leaf, fi,
						extent_end - key.offset);
		btrfs_mark_buffer_dirty(leaf);

		ret = btrfs_del_items(trans, root, path, del_slot, del_nr);
		BUG_ON(ret);
	}
out:
	btrfs_free_path(path);
	return 0;
}

/*
 * on error we return an unlocked page and the error value
 * on success we return a locked page and 0
 */
static int prepare_uptodate_page(struct page *page, u64 pos)
{
	int ret = 0;

	if ((pos & (PAGE_CACHE_SIZE - 1)) && !PageUptodate(page)) {
		ret = btrfs_readpage(NULL, page);
		if (ret)
			return ret;
		lock_page(page);
		if (!PageUptodate(page)) {
			unlock_page(page);
			return -EIO;
		}
	}
	return 0;
}

/*
 * this gets pages into the page cache and locks them down, it also properly
 * waits for data=ordered extents to finish before allowing the pages to be
 * modified.
 */
static noinline int prepare_pages(struct btrfs_root *root, struct file *file,
			 struct page **pages, size_t num_pages,
			 loff_t pos, unsigned long first_index,
			 unsigned long last_index, size_t write_bytes)
{
	struct extent_state *cached_state = NULL;
	int i;
	unsigned long index = pos >> PAGE_CACHE_SHIFT;
	struct inode *inode = fdentry(file)->d_inode;
	int err = 0;
	int faili = 0;
	u64 start_pos;
	u64 last_pos;

	start_pos = pos & ~((u64)root->sectorsize - 1);
	last_pos = ((u64)index + num_pages) << PAGE_CACHE_SHIFT;

	if (start_pos > inode->i_size) {
		err = btrfs_cont_expand(inode, i_size_read(inode), start_pos);
		if (err)
			return err;
	}

again:
	for (i = 0; i < num_pages; i++) {
		pages[i] = grab_cache_page(inode->i_mapping, index + i);
		if (!pages[i]) {
			faili = i - 1;
			err = -ENOMEM;
			goto fail;
		}

		if (i == 0)
			err = prepare_uptodate_page(pages[i], pos);
		if (i == num_pages - 1)
			err = prepare_uptodate_page(pages[i],
						    pos + write_bytes);
		if (err) {
			page_cache_release(pages[i]);
			faili = i - 1;
			goto fail;
		}
		wait_on_page_writeback(pages[i]);
	}
	err = 0;
	if (start_pos < inode->i_size) {
		struct btrfs_ordered_extent *ordered;
		lock_extent_bits(&BTRFS_I(inode)->io_tree,
				 start_pos, last_pos - 1, 0, &cached_state,
				 GFP_NOFS);
		ordered = btrfs_lookup_first_ordered_extent(inode,
							    last_pos - 1);
		if (ordered &&
		    ordered->file_offset + ordered->len > start_pos &&
		    ordered->file_offset < last_pos) {
			btrfs_put_ordered_extent(ordered);
			unlock_extent_cached(&BTRFS_I(inode)->io_tree,
					     start_pos, last_pos - 1,
					     &cached_state, GFP_NOFS);
			for (i = 0; i < num_pages; i++) {
				unlock_page(pages[i]);
				page_cache_release(pages[i]);
			}
			btrfs_wait_ordered_range(inode, start_pos,
						 last_pos - start_pos);
			goto again;
		}
		if (ordered)
			btrfs_put_ordered_extent(ordered);

		clear_extent_bit(&BTRFS_I(inode)->io_tree, start_pos,
				  last_pos - 1, EXTENT_DIRTY | EXTENT_DELALLOC |
				  EXTENT_DO_ACCOUNTING, 0, 0, &cached_state,
				  GFP_NOFS);
		unlock_extent_cached(&BTRFS_I(inode)->io_tree,
				     start_pos, last_pos - 1, &cached_state,
				     GFP_NOFS);
	}
	for (i = 0; i < num_pages; i++) {
		clear_page_dirty_for_io(pages[i]);
		set_page_extent_mapped(pages[i]);
		WARN_ON(!PageLocked(pages[i]));
	}
	return 0;
fail:
	while (faili >= 0) {
		unlock_page(pages[faili]);
		page_cache_release(pages[faili]);
		faili--;
	}
	return err;

}

static noinline ssize_t __btrfs_buffered_write(struct file *file,
					       struct iov_iter *i,
					       loff_t pos)
{
	struct inode *inode = fdentry(file)->d_inode;
	struct btrfs_root *root = BTRFS_I(inode)->root;
	struct page **pages = NULL;
	unsigned long first_index;
	unsigned long last_index;
	size_t num_written = 0;
	int nrptrs;
<<<<<<< HEAD
	int ret;
=======
	int ret = 0;
>>>>>>> 5d2cd909

	nrptrs = min((iov_iter_count(i) + PAGE_CACHE_SIZE - 1) /
		     PAGE_CACHE_SIZE, PAGE_CACHE_SIZE /
		     (sizeof(struct page *)));
	pages = kmalloc(nrptrs * sizeof(struct page *), GFP_KERNEL);
	if (!pages)
		return -ENOMEM;

	first_index = pos >> PAGE_CACHE_SHIFT;
	last_index = (pos + iov_iter_count(i)) >> PAGE_CACHE_SHIFT;

	while (iov_iter_count(i) > 0) {
		size_t offset = pos & (PAGE_CACHE_SIZE - 1);
		size_t write_bytes = min(iov_iter_count(i),
					 nrptrs * (size_t)PAGE_CACHE_SIZE -
					 offset);
		size_t num_pages = (write_bytes + offset +
				    PAGE_CACHE_SIZE - 1) >> PAGE_CACHE_SHIFT;
		size_t dirty_pages;
		size_t copied;

		WARN_ON(num_pages > nrptrs);

		/*
		 * Fault pages before locking them in prepare_pages
		 * to avoid recursive lock
		 */
		if (unlikely(iov_iter_fault_in_readable(i, write_bytes))) {
			ret = -EFAULT;
			break;
		}

		ret = btrfs_delalloc_reserve_space(inode,
					num_pages << PAGE_CACHE_SHIFT);
		if (ret)
			break;

		/*
		 * This is going to setup the pages array with the number of
		 * pages we want, so we don't really need to worry about the
		 * contents of pages from loop to loop
		 */
		ret = prepare_pages(root, file, pages, num_pages,
				    pos, first_index, last_index,
				    write_bytes);
		if (ret) {
			btrfs_delalloc_release_space(inode,
					num_pages << PAGE_CACHE_SHIFT);
			break;
		}

		copied = btrfs_copy_from_user(pos, num_pages,
					   write_bytes, pages, i);

		/*
		 * if we have trouble faulting in the pages, fall
		 * back to one page at a time
		 */
		if (copied < write_bytes)
			nrptrs = 1;

		if (copied == 0)
			dirty_pages = 0;
		else
			dirty_pages = (copied + offset +
				       PAGE_CACHE_SIZE - 1) >>
				       PAGE_CACHE_SHIFT;

		/*
		 * If we had a short copy we need to release the excess delaloc
		 * bytes we reserved.  We need to increment outstanding_extents
		 * because btrfs_delalloc_release_space will decrement it, but
		 * we still have an outstanding extent for the chunk we actually
		 * managed to copy.
		 */
		if (num_pages > dirty_pages) {
			if (copied > 0)
				atomic_inc(
					&BTRFS_I(inode)->outstanding_extents);
			btrfs_delalloc_release_space(inode,
					(num_pages - dirty_pages) <<
					PAGE_CACHE_SHIFT);
		}

		if (copied > 0) {
			ret = dirty_and_release_pages(root, file, pages,
						      dirty_pages, pos,
						      copied);
			if (ret) {
				btrfs_delalloc_release_space(inode,
					dirty_pages << PAGE_CACHE_SHIFT);
				btrfs_drop_pages(pages, num_pages);
				break;
			}
		}

		btrfs_drop_pages(pages, num_pages);

		cond_resched();

		balance_dirty_pages_ratelimited_nr(inode->i_mapping,
						   dirty_pages);
		if (dirty_pages < (root->leafsize >> PAGE_CACHE_SHIFT) + 1)
			btrfs_btree_balance_dirty(root, 1);
		btrfs_throttle(root);

		pos += copied;
		num_written += copied;
	}

	kfree(pages);

	return num_written ? num_written : ret;
}

static ssize_t __btrfs_direct_write(struct kiocb *iocb,
				    const struct iovec *iov,
				    unsigned long nr_segs, loff_t pos,
				    loff_t *ppos, size_t count, size_t ocount)
{
	struct file *file = iocb->ki_filp;
	struct inode *inode = fdentry(file)->d_inode;
	struct iov_iter i;
	ssize_t written;
	ssize_t written_buffered;
	loff_t endbyte;
	int err;

	written = generic_file_direct_write(iocb, iov, &nr_segs, pos, ppos,
					    count, ocount);

	/*
	 * the generic O_DIRECT will update in-memory i_size after the
	 * DIOs are done.  But our endio handlers that update the on
	 * disk i_size never update past the in memory i_size.  So we
	 * need one more update here to catch any additions to the
	 * file
	 */
	if (inode->i_size != BTRFS_I(inode)->disk_i_size) {
		btrfs_ordered_update_i_size(inode, inode->i_size, NULL);
		mark_inode_dirty(inode);
	}

	if (written < 0 || written == count)
		return written;

	pos += written;
	count -= written;
	iov_iter_init(&i, iov, nr_segs, count, written);
	written_buffered = __btrfs_buffered_write(file, &i, pos);
	if (written_buffered < 0) {
		err = written_buffered;
		goto out;
	}
	endbyte = pos + written_buffered - 1;
	err = filemap_write_and_wait_range(file->f_mapping, pos, endbyte);
	if (err)
		goto out;
	written += written_buffered;
	*ppos = pos + written_buffered;
	invalidate_mapping_pages(file->f_mapping, pos >> PAGE_CACHE_SHIFT,
				 endbyte >> PAGE_CACHE_SHIFT);
out:
	return written ? written : err;
}

static ssize_t btrfs_file_aio_write(struct kiocb *iocb,
				    const struct iovec *iov,
				    unsigned long nr_segs, loff_t pos)
{
	struct file *file = iocb->ki_filp;
	struct inode *inode = fdentry(file)->d_inode;
	struct btrfs_root *root = BTRFS_I(inode)->root;
	loff_t *ppos = &iocb->ki_pos;
	ssize_t num_written = 0;
	ssize_t err = 0;
	size_t count, ocount;

	vfs_check_frozen(inode->i_sb, SB_FREEZE_WRITE);

	mutex_lock(&inode->i_mutex);

	err = generic_segment_checks(iov, &nr_segs, &ocount, VERIFY_READ);
	if (err) {
		mutex_unlock(&inode->i_mutex);
		goto out;
	}
	count = ocount;

	current->backing_dev_info = inode->i_mapping->backing_dev_info;
	err = generic_write_checks(file, &pos, &count, S_ISBLK(inode->i_mode));
	if (err) {
		mutex_unlock(&inode->i_mutex);
		goto out;
	}

	if (count == 0) {
		mutex_unlock(&inode->i_mutex);
		goto out;
	}

	err = file_remove_suid(file);
	if (err) {
		mutex_unlock(&inode->i_mutex);
		goto out;
	}

	/*
	 * If BTRFS flips readonly due to some impossible error
	 * (fs_info->fs_state now has BTRFS_SUPER_FLAG_ERROR),
	 * although we have opened a file as writable, we have
	 * to stop this write operation to ensure FS consistency.
	 */
	if (root->fs_info->fs_state & BTRFS_SUPER_FLAG_ERROR) {
		mutex_unlock(&inode->i_mutex);
		err = -EROFS;
		goto out;
	}

	file_update_time(file);
	BTRFS_I(inode)->sequence++;

	if (unlikely(file->f_flags & O_DIRECT)) {
		num_written = __btrfs_direct_write(iocb, iov, nr_segs,
						   pos, ppos, count, ocount);
	} else {
		struct iov_iter i;

		iov_iter_init(&i, iov, nr_segs, count, num_written);

		num_written = __btrfs_buffered_write(file, &i, pos);
		if (num_written > 0)
			*ppos = pos + num_written;
	}

	mutex_unlock(&inode->i_mutex);

	/*
	 * we want to make sure fsync finds this change
	 * but we haven't joined a transaction running right now.
	 *
	 * Later on, someone is sure to update the inode and get the
	 * real transid recorded.
	 *
	 * We set last_trans now to the fs_info generation + 1,
	 * this will either be one more than the running transaction
	 * or the generation used for the next transaction if there isn't
	 * one running right now.
	 */
	BTRFS_I(inode)->last_trans = root->fs_info->generation + 1;
	if (num_written > 0 || num_written == -EIOCBQUEUED) {
		err = generic_write_sync(file, pos, num_written);
		if (err < 0 && num_written > 0)
			num_written = err;
	}
out:
	current->backing_dev_info = NULL;
	return num_written ? num_written : err;
}

int btrfs_release_file(struct inode *inode, struct file *filp)
{
	/*
	 * ordered_data_close is set by settattr when we are about to truncate
	 * a file from a non-zero size to a zero size.  This tries to
	 * flush down new bytes that may have been written if the
	 * application were using truncate to replace a file in place.
	 */
	if (BTRFS_I(inode)->ordered_data_close) {
		BTRFS_I(inode)->ordered_data_close = 0;
		btrfs_add_ordered_operation(NULL, BTRFS_I(inode)->root, inode);
		if (inode->i_size > BTRFS_ORDERED_OPERATIONS_FLUSH_LIMIT)
			filemap_flush(inode->i_mapping);
	}
	if (filp->private_data)
		btrfs_ioctl_trans_end(filp);
	return 0;
}

/*
 * fsync call for both files and directories.  This logs the inode into
 * the tree log instead of forcing full commits whenever possible.
 *
 * It needs to call filemap_fdatawait so that all ordered extent updates are
 * in the metadata btree are up to date for copying to the log.
 *
 * It drops the inode mutex before doing the tree log commit.  This is an
 * important optimization for directories because holding the mutex prevents
 * new operations on the dir while we write to disk.
 */
int btrfs_sync_file(struct file *file, int datasync)
{
	struct dentry *dentry = file->f_path.dentry;
	struct inode *inode = dentry->d_inode;
	struct btrfs_root *root = BTRFS_I(inode)->root;
	int ret = 0;
	struct btrfs_trans_handle *trans;

	trace_btrfs_sync_file(file, datasync);

	/* we wait first, since the writeback may change the inode */
	root->log_batch++;
	/* the VFS called filemap_fdatawrite for us */
	btrfs_wait_ordered_range(inode, 0, (u64)-1);
	root->log_batch++;

	/*
	 * check the transaction that last modified this inode
	 * and see if its already been committed
	 */
	if (!BTRFS_I(inode)->last_trans)
		goto out;

	/*
	 * if the last transaction that changed this file was before
	 * the current transaction, we can bail out now without any
	 * syncing
	 */
	mutex_lock(&root->fs_info->trans_mutex);
	if (BTRFS_I(inode)->last_trans <=
	    root->fs_info->last_trans_committed) {
		BTRFS_I(inode)->last_trans = 0;
		mutex_unlock(&root->fs_info->trans_mutex);
		goto out;
	}
	mutex_unlock(&root->fs_info->trans_mutex);

	/*
	 * ok we haven't committed the transaction yet, lets do a commit
	 */
	if (file->private_data)
		btrfs_ioctl_trans_end(file);

	trans = btrfs_start_transaction(root, 0);
	if (IS_ERR(trans)) {
		ret = PTR_ERR(trans);
		goto out;
	}

	ret = btrfs_log_dentry_safe(trans, root, dentry);
	if (ret < 0)
		goto out;

	/* we've logged all the items and now have a consistent
	 * version of the file in the log.  It is possible that
	 * someone will come in and modify the file, but that's
	 * fine because the log is consistent on disk, and we
	 * have references to all of the file's extents
	 *
	 * It is possible that someone will come in and log the
	 * file again, but that will end up using the synchronization
	 * inside btrfs_sync_log to keep things safe.
	 */
	mutex_unlock(&dentry->d_inode->i_mutex);

	if (ret != BTRFS_NO_LOG_SYNC) {
		if (ret > 0) {
			ret = btrfs_commit_transaction(trans, root);
		} else {
			ret = btrfs_sync_log(trans, root);
			if (ret == 0)
				ret = btrfs_end_transaction(trans, root);
			else
				ret = btrfs_commit_transaction(trans, root);
		}
	} else {
		ret = btrfs_end_transaction(trans, root);
	}
	mutex_lock(&dentry->d_inode->i_mutex);
out:
	return ret > 0 ? -EIO : ret;
}

static const struct vm_operations_struct btrfs_file_vm_ops = {
	.fault		= filemap_fault,
	.page_mkwrite	= btrfs_page_mkwrite,
};

static int btrfs_file_mmap(struct file	*filp, struct vm_area_struct *vma)
{
	struct address_space *mapping = filp->f_mapping;

	if (!mapping->a_ops->readpage)
		return -ENOEXEC;

	file_accessed(filp);
	vma->vm_ops = &btrfs_file_vm_ops;
	vma->vm_flags |= VM_CAN_NONLINEAR;

	return 0;
}

static long btrfs_fallocate(struct file *file, int mode,
			    loff_t offset, loff_t len)
{
	struct inode *inode = file->f_path.dentry->d_inode;
	struct extent_state *cached_state = NULL;
	u64 cur_offset;
	u64 last_byte;
	u64 alloc_start;
	u64 alloc_end;
	u64 alloc_hint = 0;
	u64 locked_end;
	u64 mask = BTRFS_I(inode)->root->sectorsize - 1;
	struct extent_map *em;
	int ret;

	alloc_start = offset & ~mask;
	alloc_end =  (offset + len + mask) & ~mask;

	/* We only support the FALLOC_FL_KEEP_SIZE mode */
	if (mode & ~FALLOC_FL_KEEP_SIZE)
		return -EOPNOTSUPP;

	/*
	 * wait for ordered IO before we have any locks.  We'll loop again
	 * below with the locks held.
	 */
	btrfs_wait_ordered_range(inode, alloc_start, alloc_end - alloc_start);

	mutex_lock(&inode->i_mutex);
	ret = inode_newsize_ok(inode, alloc_end);
	if (ret)
		goto out;

	if (alloc_start > inode->i_size) {
		ret = btrfs_cont_expand(inode, i_size_read(inode),
					alloc_start);
		if (ret)
			goto out;
	}

	ret = btrfs_check_data_free_space(inode, alloc_end - alloc_start);
	if (ret)
		goto out;

	locked_end = alloc_end - 1;
	while (1) {
		struct btrfs_ordered_extent *ordered;

		/* the extent lock is ordered inside the running
		 * transaction
		 */
		lock_extent_bits(&BTRFS_I(inode)->io_tree, alloc_start,
				 locked_end, 0, &cached_state, GFP_NOFS);
		ordered = btrfs_lookup_first_ordered_extent(inode,
							    alloc_end - 1);
		if (ordered &&
		    ordered->file_offset + ordered->len > alloc_start &&
		    ordered->file_offset < alloc_end) {
			btrfs_put_ordered_extent(ordered);
			unlock_extent_cached(&BTRFS_I(inode)->io_tree,
					     alloc_start, locked_end,
					     &cached_state, GFP_NOFS);
			/*
			 * we can't wait on the range with the transaction
			 * running or with the extent lock held
			 */
			btrfs_wait_ordered_range(inode, alloc_start,
						 alloc_end - alloc_start);
		} else {
			if (ordered)
				btrfs_put_ordered_extent(ordered);
			break;
		}
	}

	cur_offset = alloc_start;
	while (1) {
		em = btrfs_get_extent(inode, NULL, 0, cur_offset,
				      alloc_end - cur_offset, 0);
		BUG_ON(IS_ERR(em) || !em);
		last_byte = min(extent_map_end(em), alloc_end);
		last_byte = (last_byte + mask) & ~mask;
		if (em->block_start == EXTENT_MAP_HOLE ||
		    (cur_offset >= inode->i_size &&
		     !test_bit(EXTENT_FLAG_PREALLOC, &em->flags))) {
			ret = btrfs_prealloc_file_range(inode, mode, cur_offset,
							last_byte - cur_offset,
							1 << inode->i_blkbits,
							offset + len,
							&alloc_hint);
			if (ret < 0) {
				free_extent_map(em);
				break;
			}
		}
		free_extent_map(em);

		cur_offset = last_byte;
		if (cur_offset >= alloc_end) {
			ret = 0;
			break;
		}
	}
	unlock_extent_cached(&BTRFS_I(inode)->io_tree, alloc_start, locked_end,
			     &cached_state, GFP_NOFS);

	btrfs_free_reserved_data_space(inode, alloc_end - alloc_start);
out:
	mutex_unlock(&inode->i_mutex);
	return ret;
}

const struct file_operations btrfs_file_operations = {
	.llseek		= generic_file_llseek,
	.read		= do_sync_read,
	.write		= do_sync_write,
	.aio_read       = generic_file_aio_read,
	.splice_read	= generic_file_splice_read,
	.aio_write	= btrfs_file_aio_write,
	.mmap		= btrfs_file_mmap,
	.open		= generic_file_open,
	.release	= btrfs_release_file,
	.fsync		= btrfs_sync_file,
	.fallocate	= btrfs_fallocate,
	.unlocked_ioctl	= btrfs_ioctl,
#ifdef CONFIG_COMPAT
	.compat_ioctl	= btrfs_ioctl,
#endif
};<|MERGE_RESOLUTION|>--- conflicted
+++ resolved
@@ -906,11 +906,7 @@
 	unsigned long last_index;
 	size_t num_written = 0;
 	int nrptrs;
-<<<<<<< HEAD
-	int ret;
-=======
 	int ret = 0;
->>>>>>> 5d2cd909
 
 	nrptrs = min((iov_iter_count(i) + PAGE_CACHE_SIZE - 1) /
 		     PAGE_CACHE_SIZE, PAGE_CACHE_SIZE /
