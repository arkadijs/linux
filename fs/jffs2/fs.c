/*
 * JFFS2 -- Journalling Flash File System, Version 2.
 *
 * Copyright © 2001-2007 Red Hat, Inc.
 * Copyright © 2004-2010 David Woodhouse <dwmw2@infradead.org>
 *
 * Created by David Woodhouse <dwmw2@infradead.org>
 *
 * For licensing information, see the file 'LICENCE' in this directory.
 *
 */

#define pr_fmt(fmt) KBUILD_MODNAME ": " fmt

#include <linux/capability.h>
#include <linux/kernel.h>
#include <linux/sched.h>
#include <linux/fs.h>
#include <linux/list.h>
#include <linux/mtd/mtd.h>
#include <linux/pagemap.h>
#include <linux/slab.h>
#include <linux/vmalloc.h>
#include <linux/vfs.h>
#include <linux/crc32.h>
#include "nodelist.h"

static int jffs2_flash_setup(struct jffs2_sb_info *c);

int jffs2_do_setattr (struct inode *inode, struct iattr *iattr)
{
	struct jffs2_full_dnode *old_metadata, *new_metadata;
	struct jffs2_inode_info *f = JFFS2_INODE_INFO(inode);
	struct jffs2_sb_info *c = JFFS2_SB_INFO(inode->i_sb);
	struct jffs2_raw_inode *ri;
	union jffs2_device_node dev;
	unsigned char *mdata = NULL;
	int mdatalen = 0;
	unsigned int ivalid;
	uint32_t alloclen;
	int ret;
	int alloc_type = ALLOC_NORMAL;

	jffs2_dbg(1, "%s(): ino #%lu\n", __func__, inode->i_ino);

	/* Special cases - we don't want more than one data node
	   for these types on the medium at any time. So setattr
	   must read the original data associated with the node
	   (i.e. the device numbers or the target name) and write
	   it out again with the appropriate data attached */
	if (S_ISBLK(inode->i_mode) || S_ISCHR(inode->i_mode)) {
		/* For these, we don't actually need to read the old node */
		mdatalen = jffs2_encode_dev(&dev, inode->i_rdev);
		mdata = (char *)&dev;
		jffs2_dbg(1, "%s(): Writing %d bytes of kdev_t\n",
			  __func__, mdatalen);
	} else if (S_ISLNK(inode->i_mode)) {
		mutex_lock(&f->sem);
		mdatalen = f->metadata->size;
		mdata = kmalloc(f->metadata->size, GFP_USER);
		if (!mdata) {
			mutex_unlock(&f->sem);
			return -ENOMEM;
		}
		ret = jffs2_read_dnode(c, f, f->metadata, mdata, 0, mdatalen);
		if (ret) {
			mutex_unlock(&f->sem);
			kfree(mdata);
			return ret;
		}
		mutex_unlock(&f->sem);
		jffs2_dbg(1, "%s(): Writing %d bytes of symlink target\n",
			  __func__, mdatalen);
	}

	ri = jffs2_alloc_raw_inode();
	if (!ri) {
		if (S_ISLNK(inode->i_mode))
			kfree(mdata);
		return -ENOMEM;
	}

	ret = jffs2_reserve_space(c, sizeof(*ri) + mdatalen, &alloclen,
				  ALLOC_NORMAL, JFFS2_SUMMARY_INODE_SIZE);
	if (ret) {
		jffs2_free_raw_inode(ri);
		if (S_ISLNK(inode->i_mode))
			 kfree(mdata);
		return ret;
	}
	mutex_lock(&f->sem);
	ivalid = iattr->ia_valid;

	ri->magic = cpu_to_je16(JFFS2_MAGIC_BITMASK);
	ri->nodetype = cpu_to_je16(JFFS2_NODETYPE_INODE);
	ri->totlen = cpu_to_je32(sizeof(*ri) + mdatalen);
	ri->hdr_crc = cpu_to_je32(crc32(0, ri, sizeof(struct jffs2_unknown_node)-4));

	ri->ino = cpu_to_je32(inode->i_ino);
	ri->version = cpu_to_je32(++f->highest_version);

	ri->uid = cpu_to_je16((ivalid & ATTR_UID)?iattr->ia_uid:inode->i_uid);
	ri->gid = cpu_to_je16((ivalid & ATTR_GID)?iattr->ia_gid:inode->i_gid);

	if (ivalid & ATTR_MODE)
		ri->mode = cpu_to_jemode(iattr->ia_mode);
	else
		ri->mode = cpu_to_jemode(inode->i_mode);


	ri->isize = cpu_to_je32((ivalid & ATTR_SIZE)?iattr->ia_size:inode->i_size);
	ri->atime = cpu_to_je32(I_SEC((ivalid & ATTR_ATIME)?iattr->ia_atime:inode->i_atime));
	ri->mtime = cpu_to_je32(I_SEC((ivalid & ATTR_MTIME)?iattr->ia_mtime:inode->i_mtime));
	ri->ctime = cpu_to_je32(I_SEC((ivalid & ATTR_CTIME)?iattr->ia_ctime:inode->i_ctime));

	ri->offset = cpu_to_je32(0);
	ri->csize = ri->dsize = cpu_to_je32(mdatalen);
	ri->compr = JFFS2_COMPR_NONE;
	if (ivalid & ATTR_SIZE && inode->i_size < iattr->ia_size) {
		/* It's an extension. Make it a hole node */
		ri->compr = JFFS2_COMPR_ZERO;
		ri->dsize = cpu_to_je32(iattr->ia_size - inode->i_size);
		ri->offset = cpu_to_je32(inode->i_size);
	} else if (ivalid & ATTR_SIZE && !iattr->ia_size) {
		/* For truncate-to-zero, treat it as deletion because
		   it'll always be obsoleting all previous nodes */
		alloc_type = ALLOC_DELETION;
	}
	ri->node_crc = cpu_to_je32(crc32(0, ri, sizeof(*ri)-8));
	if (mdatalen)
		ri->data_crc = cpu_to_je32(crc32(0, mdata, mdatalen));
	else
		ri->data_crc = cpu_to_je32(0);

	new_metadata = jffs2_write_dnode(c, f, ri, mdata, mdatalen, alloc_type);
	if (S_ISLNK(inode->i_mode))
		kfree(mdata);

	if (IS_ERR(new_metadata)) {
		jffs2_complete_reservation(c);
		jffs2_free_raw_inode(ri);
		mutex_unlock(&f->sem);
		return PTR_ERR(new_metadata);
	}
	/* It worked. Update the inode */
	inode->i_atime = ITIME(je32_to_cpu(ri->atime));
	inode->i_ctime = ITIME(je32_to_cpu(ri->ctime));
	inode->i_mtime = ITIME(je32_to_cpu(ri->mtime));
	inode->i_mode = jemode_to_cpu(ri->mode);
	inode->i_uid = je16_to_cpu(ri->uid);
	inode->i_gid = je16_to_cpu(ri->gid);


	old_metadata = f->metadata;

	if (ivalid & ATTR_SIZE && inode->i_size > iattr->ia_size)
		jffs2_truncate_fragtree (c, &f->fragtree, iattr->ia_size);

	if (ivalid & ATTR_SIZE && inode->i_size < iattr->ia_size) {
		jffs2_add_full_dnode_to_inode(c, f, new_metadata);
		inode->i_size = iattr->ia_size;
		inode->i_blocks = (inode->i_size + 511) >> 9;
		f->metadata = NULL;
	} else {
		f->metadata = new_metadata;
	}
	if (old_metadata) {
		jffs2_mark_node_obsolete(c, old_metadata->raw);
		jffs2_free_full_dnode(old_metadata);
	}
	jffs2_free_raw_inode(ri);

	mutex_unlock(&f->sem);
	jffs2_complete_reservation(c);

	/* We have to do the truncate_setsize() without f->sem held, since
	   some pages may be locked and waiting for it in readpage().
	   We are protected from a simultaneous write() extending i_size
	   back past iattr->ia_size, because do_truncate() holds the
	   generic inode semaphore. */
	if (ivalid & ATTR_SIZE && inode->i_size > iattr->ia_size) {
		truncate_setsize(inode, iattr->ia_size);
		inode->i_blocks = (inode->i_size + 511) >> 9;
	}	

	return 0;
}

int jffs2_setattr(struct dentry *dentry, struct iattr *iattr)
{
	int rc;

	rc = inode_change_ok(dentry->d_inode, iattr);
	if (rc)
		return rc;

	rc = jffs2_do_setattr(dentry->d_inode, iattr);
	if (!rc && (iattr->ia_valid & ATTR_MODE))
		rc = jffs2_acl_chmod(dentry->d_inode);

	return rc;
}

int jffs2_statfs(struct dentry *dentry, struct kstatfs *buf)
{
	struct jffs2_sb_info *c = JFFS2_SB_INFO(dentry->d_sb);
	unsigned long avail;

	buf->f_type = JFFS2_SUPER_MAGIC;
	buf->f_bsize = 1 << PAGE_SHIFT;
	buf->f_blocks = c->flash_size >> PAGE_SHIFT;
	buf->f_files = 0;
	buf->f_ffree = 0;
	buf->f_namelen = JFFS2_MAX_NAME_LEN;
	buf->f_fsid.val[0] = JFFS2_SUPER_MAGIC;
	buf->f_fsid.val[1] = c->mtd->index;

	spin_lock(&c->erase_completion_lock);
	avail = c->dirty_size + c->free_size;
	if (avail > c->sector_size * c->resv_blocks_write)
		avail -= c->sector_size * c->resv_blocks_write;
	else
		avail = 0;
	spin_unlock(&c->erase_completion_lock);

	buf->f_bavail = buf->f_bfree = avail >> PAGE_SHIFT;

	return 0;
}


void jffs2_evict_inode (struct inode *inode)
{
	/* We can forget about this inode for now - drop all
	 *  the nodelists associated with it, etc.
	 */
	struct jffs2_sb_info *c = JFFS2_SB_INFO(inode->i_sb);
	struct jffs2_inode_info *f = JFFS2_INODE_INFO(inode);

	jffs2_dbg(1, "%s(): ino #%lu mode %o\n",
		  __func__, inode->i_ino, inode->i_mode);
	truncate_inode_pages(&inode->i_data, 0);
	end_writeback(inode);
	jffs2_do_clear_inode(c, f);
}

struct inode *jffs2_iget(struct super_block *sb, unsigned long ino)
{
	struct jffs2_inode_info *f;
	struct jffs2_sb_info *c;
	struct jffs2_raw_inode latest_node;
	union jffs2_device_node jdev;
	struct inode *inode;
	dev_t rdev = 0;
	int ret;

	jffs2_dbg(1, "%s(): ino == %lu\n", __func__, ino);

	inode = iget_locked(sb, ino);
	if (!inode)
		return ERR_PTR(-ENOMEM);
	if (!(inode->i_state & I_NEW))
		return inode;

	f = JFFS2_INODE_INFO(inode);
	c = JFFS2_SB_INFO(inode->i_sb);

	jffs2_init_inode_info(f);
	mutex_lock(&f->sem);

	ret = jffs2_do_read_inode(c, f, inode->i_ino, &latest_node);

	if (ret) {
		mutex_unlock(&f->sem);
		iget_failed(inode);
		return ERR_PTR(ret);
	}
	inode->i_mode = jemode_to_cpu(latest_node.mode);
	inode->i_uid = je16_to_cpu(latest_node.uid);
	inode->i_gid = je16_to_cpu(latest_node.gid);
	inode->i_size = je32_to_cpu(latest_node.isize);
	inode->i_atime = ITIME(je32_to_cpu(latest_node.atime));
	inode->i_mtime = ITIME(je32_to_cpu(latest_node.mtime));
	inode->i_ctime = ITIME(je32_to_cpu(latest_node.ctime));

	set_nlink(inode, f->inocache->pino_nlink);

	inode->i_blocks = (inode->i_size + 511) >> 9;

	switch (inode->i_mode & S_IFMT) {

	case S_IFLNK:
		inode->i_op = &jffs2_symlink_inode_operations;
		break;

	case S_IFDIR:
	{
		struct jffs2_full_dirent *fd;
		set_nlink(inode, 2); /* parent and '.' */

		for (fd=f->dents; fd; fd = fd->next) {
			if (fd->type == DT_DIR && fd->ino)
				inc_nlink(inode);
		}
		/* Root dir gets i_nlink 3 for some reason */
		if (inode->i_ino == 1)
			inc_nlink(inode);

		inode->i_op = &jffs2_dir_inode_operations;
		inode->i_fop = &jffs2_dir_operations;
		break;
	}
	case S_IFREG:
		inode->i_op = &jffs2_file_inode_operations;
		inode->i_fop = &jffs2_file_operations;
		inode->i_mapping->a_ops = &jffs2_file_address_operations;
		inode->i_mapping->nrpages = 0;
		break;

	case S_IFBLK:
	case S_IFCHR:
		/* Read the device numbers from the media */
		if (f->metadata->size != sizeof(jdev.old_id) &&
		    f->metadata->size != sizeof(jdev.new_id)) {
			pr_notice("Device node has strange size %d\n",
				  f->metadata->size);
			goto error_io;
		}
		jffs2_dbg(1, "Reading device numbers from flash\n");
		ret = jffs2_read_dnode(c, f, f->metadata, (char *)&jdev, 0, f->metadata->size);
		if (ret < 0) {
			/* Eep */
			pr_notice("Read device numbers for inode %lu failed\n",
				  (unsigned long)inode->i_ino);
			goto error;
		}
		if (f->metadata->size == sizeof(jdev.old_id))
			rdev = old_decode_dev(je16_to_cpu(jdev.old_id));
		else
			rdev = new_decode_dev(je32_to_cpu(jdev.new_id));

	case S_IFSOCK:
	case S_IFIFO:
		inode->i_op = &jffs2_file_inode_operations;
		init_special_inode(inode, inode->i_mode, rdev);
		break;

	default:
		pr_warn("%s(): Bogus i_mode %o for ino %lu\n",
			__func__, inode->i_mode, (unsigned long)inode->i_ino);
	}

	mutex_unlock(&f->sem);

	jffs2_dbg(1, "jffs2_read_inode() returning\n");
	unlock_new_inode(inode);
	return inode;

error_io:
	ret = -EIO;
error:
	mutex_unlock(&f->sem);
	jffs2_do_clear_inode(c, f);
	iget_failed(inode);
	return ERR_PTR(ret);
}

void jffs2_dirty_inode(struct inode *inode, int flags)
{
	struct iattr iattr;

	if (!(inode->i_state & I_DIRTY_DATASYNC)) {
		jffs2_dbg(2, "%s(): not calling setattr() for ino #%lu\n",
			  __func__, inode->i_ino);
		return;
	}

	jffs2_dbg(1, "%s(): calling setattr() for ino #%lu\n",
		  __func__, inode->i_ino);

	iattr.ia_valid = ATTR_MODE|ATTR_UID|ATTR_GID|ATTR_ATIME|ATTR_MTIME|ATTR_CTIME;
	iattr.ia_mode = inode->i_mode;
	iattr.ia_uid = inode->i_uid;
	iattr.ia_gid = inode->i_gid;
	iattr.ia_atime = inode->i_atime;
	iattr.ia_mtime = inode->i_mtime;
	iattr.ia_ctime = inode->i_ctime;

	jffs2_do_setattr(inode, &iattr);
}

int jffs2_do_remount_fs(struct super_block *sb, int *flags, char *data)
{
	struct jffs2_sb_info *c = JFFS2_SB_INFO(sb);

	if (c->flags & JFFS2_SB_FLAG_RO && !(sb->s_flags & MS_RDONLY))
		return -EROFS;

	/* We stop if it was running, then restart if it needs to.
	   This also catches the case where it was stopped and this
	   is just a remount to restart it.
	   Flush the writebuffer, if neccecary, else we loose it */
	if (!(sb->s_flags & MS_RDONLY)) {
		jffs2_stop_garbage_collect_thread(c);
		mutex_lock(&c->alloc_sem);
		jffs2_flush_wbuf_pad(c);
		mutex_unlock(&c->alloc_sem);
	}

	if (!(*flags & MS_RDONLY))
		jffs2_start_garbage_collect_thread(c);

	*flags |= MS_NOATIME;
	return 0;
}

/* jffs2_new_inode: allocate a new inode and inocache, add it to the hash,
   fill in the raw_inode while you're at it. */
struct inode *jffs2_new_inode (struct inode *dir_i, umode_t mode, struct jffs2_raw_inode *ri)
{
	struct inode *inode;
	struct super_block *sb = dir_i->i_sb;
	struct jffs2_sb_info *c;
	struct jffs2_inode_info *f;
	int ret;

	jffs2_dbg(1, "%s(): dir_i %ld, mode 0x%x\n",
		  __func__, dir_i->i_ino, mode);

	c = JFFS2_SB_INFO(sb);

	inode = new_inode(sb);

	if (!inode)
		return ERR_PTR(-ENOMEM);

	f = JFFS2_INODE_INFO(inode);
	jffs2_init_inode_info(f);
	mutex_lock(&f->sem);

	memset(ri, 0, sizeof(*ri));
	/* Set OS-specific defaults for new inodes */
	ri->uid = cpu_to_je16(current_fsuid());

	if (dir_i->i_mode & S_ISGID) {
		ri->gid = cpu_to_je16(dir_i->i_gid);
		if (S_ISDIR(mode))
			mode |= S_ISGID;
	} else {
		ri->gid = cpu_to_je16(current_fsgid());
	}

	/* POSIX ACLs have to be processed now, at least partly.
	   The umask is only applied if there's no default ACL */
	ret = jffs2_init_acl_pre(dir_i, inode, &mode);
	if (ret) {
	    make_bad_inode(inode);
	    iput(inode);
	    return ERR_PTR(ret);
	}
	ret = jffs2_do_new_inode (c, f, mode, ri);
	if (ret) {
		make_bad_inode(inode);
		iput(inode);
		return ERR_PTR(ret);
	}
	set_nlink(inode, 1);
	inode->i_ino = je32_to_cpu(ri->ino);
	inode->i_mode = jemode_to_cpu(ri->mode);
	inode->i_gid = je16_to_cpu(ri->gid);
	inode->i_uid = je16_to_cpu(ri->uid);
	inode->i_atime = inode->i_ctime = inode->i_mtime = CURRENT_TIME_SEC;
	ri->atime = ri->mtime = ri->ctime = cpu_to_je32(I_SEC(inode->i_mtime));

	inode->i_blocks = 0;
	inode->i_size = 0;

	if (insert_inode_locked(inode) < 0) {
		make_bad_inode(inode);
		iput(inode);
		return ERR_PTR(-EINVAL);
	}

	return inode;
}

static int calculate_inocache_hashsize(uint32_t flash_size)
{
	/*
	 * Pick a inocache hash size based on the size of the medium.
	 * Count how many megabytes we're dealing with, apply a hashsize twice
	 * that size, but rounding down to the usual big powers of 2. And keep
	 * to sensible bounds.
	 */

	int size_mb = flash_size / 1024 / 1024;
	int hashsize = (size_mb * 2) & ~0x3f;

	if (hashsize < INOCACHE_HASHSIZE_MIN)
		return INOCACHE_HASHSIZE_MIN;
	if (hashsize > INOCACHE_HASHSIZE_MAX)
		return INOCACHE_HASHSIZE_MAX;

	return hashsize;
}

int jffs2_do_fill_super(struct super_block *sb, void *data, int silent)
{
	struct jffs2_sb_info *c;
	struct inode *root_i;
	int ret;
	size_t blocks;

	c = JFFS2_SB_INFO(sb);

#ifndef CONFIG_JFFS2_FS_WRITEBUFFER
	if (c->mtd->type == MTD_NANDFLASH) {
		pr_err("Cannot operate on NAND flash unless jffs2 NAND support is compiled in\n");
		return -EINVAL;
	}
	if (c->mtd->type == MTD_DATAFLASH) {
		pr_err("Cannot operate on DataFlash unless jffs2 DataFlash support is compiled in\n");
		return -EINVAL;
	}
#endif

	c->flash_size = c->mtd->size;
	c->sector_size = c->mtd->erasesize;
	blocks = c->flash_size / c->sector_size;

	/*
	 * Size alignment check
	 */
	if ((c->sector_size * blocks) != c->flash_size) {
		c->flash_size = c->sector_size * blocks;
		pr_info("Flash size not aligned to erasesize, reducing to %dKiB\n",
			c->flash_size / 1024);
	}

	if (c->flash_size < 5*c->sector_size) {
		pr_err("Too few erase blocks (%d)\n",
		       c->flash_size / c->sector_size);
		return -EINVAL;
	}

	c->cleanmarker_size = sizeof(struct jffs2_unknown_node);

	/* NAND (or other bizarre) flash... do setup accordingly */
	ret = jffs2_flash_setup(c);
	if (ret)
		return ret;

	c->inocache_hashsize = calculate_inocache_hashsize(c->flash_size);
	c->inocache_list = kcalloc(c->inocache_hashsize, sizeof(struct jffs2_inode_cache *), GFP_KERNEL);
	if (!c->inocache_list) {
		ret = -ENOMEM;
		goto out_wbuf;
	}

	jffs2_init_xattr_subsystem(c);

	if ((ret = jffs2_do_mount_fs(c)))
		goto out_inohash;

	jffs2_dbg(1, "%s(): Getting root inode\n", __func__);
	root_i = jffs2_iget(sb, 1);
	if (IS_ERR(root_i)) {
		jffs2_dbg(1, "get root inode failed\n");
		ret = PTR_ERR(root_i);
		goto out_root;
	}

	ret = -ENOMEM;

<<<<<<< HEAD
	D1(printk(KERN_DEBUG "jffs2_do_fill_super(): d_alloc_root()\n"));
	sb->s_root = d_make_root(root_i);
=======
	jffs2_dbg(1, "%s(): d_alloc_root()\n", __func__);
	sb->s_root = d_alloc_root(root_i);
>>>>>>> 7b0e67f6
	if (!sb->s_root)
		goto out_root;

	sb->s_maxbytes = 0xFFFFFFFF;
	sb->s_blocksize = PAGE_CACHE_SIZE;
	sb->s_blocksize_bits = PAGE_CACHE_SHIFT;
	sb->s_magic = JFFS2_SUPER_MAGIC;
	if (!(sb->s_flags & MS_RDONLY))
		jffs2_start_garbage_collect_thread(c);
	return 0;

out_root:
	jffs2_free_ino_caches(c);
	jffs2_free_raw_node_refs(c);
	if (jffs2_blocks_use_vmalloc(c))
		vfree(c->blocks);
	else
		kfree(c->blocks);
 out_inohash:
	jffs2_clear_xattr_subsystem(c);
	kfree(c->inocache_list);
 out_wbuf:
	jffs2_flash_cleanup(c);

	return ret;
}

void jffs2_gc_release_inode(struct jffs2_sb_info *c,
				   struct jffs2_inode_info *f)
{
	iput(OFNI_EDONI_2SFFJ(f));
}

struct jffs2_inode_info *jffs2_gc_fetch_inode(struct jffs2_sb_info *c,
					      int inum, int unlinked)
{
	struct inode *inode;
	struct jffs2_inode_cache *ic;

	if (unlinked) {
		/* The inode has zero nlink but its nodes weren't yet marked
		   obsolete. This has to be because we're still waiting for
		   the final (close() and) iput() to happen.

		   There's a possibility that the final iput() could have
		   happened while we were contemplating. In order to ensure
		   that we don't cause a new read_inode() (which would fail)
		   for the inode in question, we use ilookup() in this case
		   instead of iget().

		   The nlink can't _become_ zero at this point because we're
		   holding the alloc_sem, and jffs2_do_unlink() would also
		   need that while decrementing nlink on any inode.
		*/
		inode = ilookup(OFNI_BS_2SFFJ(c), inum);
		if (!inode) {
			jffs2_dbg(1, "ilookup() failed for ino #%u; inode is probably deleted.\n",
				  inum);

			spin_lock(&c->inocache_lock);
			ic = jffs2_get_ino_cache(c, inum);
			if (!ic) {
				jffs2_dbg(1, "Inode cache for ino #%u is gone\n",
					  inum);
				spin_unlock(&c->inocache_lock);
				return NULL;
			}
			if (ic->state != INO_STATE_CHECKEDABSENT) {
				/* Wait for progress. Don't just loop */
				jffs2_dbg(1, "Waiting for ino #%u in state %d\n",
					  ic->ino, ic->state);
				sleep_on_spinunlock(&c->inocache_wq, &c->inocache_lock);
			} else {
				spin_unlock(&c->inocache_lock);
			}

			return NULL;
		}
	} else {
		/* Inode has links to it still; they're not going away because
		   jffs2_do_unlink() would need the alloc_sem and we have it.
		   Just iget() it, and if read_inode() is necessary that's OK.
		*/
		inode = jffs2_iget(OFNI_BS_2SFFJ(c), inum);
		if (IS_ERR(inode))
			return ERR_CAST(inode);
	}
	if (is_bad_inode(inode)) {
		pr_notice("Eep. read_inode() failed for ino #%u. unlinked %d\n",
			  inum, unlinked);
		/* NB. This will happen again. We need to do something appropriate here. */
		iput(inode);
		return ERR_PTR(-EIO);
	}

	return JFFS2_INODE_INFO(inode);
}

unsigned char *jffs2_gc_fetch_page(struct jffs2_sb_info *c,
				   struct jffs2_inode_info *f,
				   unsigned long offset,
				   unsigned long *priv)
{
	struct inode *inode = OFNI_EDONI_2SFFJ(f);
	struct page *pg;

	pg = read_cache_page_async(inode->i_mapping, offset >> PAGE_CACHE_SHIFT,
			     (void *)jffs2_do_readpage_unlock, inode);
	if (IS_ERR(pg))
		return (void *)pg;

	*priv = (unsigned long)pg;
	return kmap(pg);
}

void jffs2_gc_release_page(struct jffs2_sb_info *c,
			   unsigned char *ptr,
			   unsigned long *priv)
{
	struct page *pg = (void *)*priv;

	kunmap(pg);
	page_cache_release(pg);
}

static int jffs2_flash_setup(struct jffs2_sb_info *c) {
	int ret = 0;

	if (jffs2_cleanmarker_oob(c)) {
		/* NAND flash... do setup accordingly */
		ret = jffs2_nand_flash_setup(c);
		if (ret)
			return ret;
	}

	/* and Dataflash */
	if (jffs2_dataflash(c)) {
		ret = jffs2_dataflash_setup(c);
		if (ret)
			return ret;
	}

	/* and Intel "Sibley" flash */
	if (jffs2_nor_wbuf_flash(c)) {
		ret = jffs2_nor_wbuf_flash_setup(c);
		if (ret)
			return ret;
	}

	/* and an UBI volume */
	if (jffs2_ubivol(c)) {
		ret = jffs2_ubivol_setup(c);
		if (ret)
			return ret;
	}

	return ret;
}

void jffs2_flash_cleanup(struct jffs2_sb_info *c) {

	if (jffs2_cleanmarker_oob(c)) {
		jffs2_nand_flash_cleanup(c);
	}

	/* and DataFlash */
	if (jffs2_dataflash(c)) {
		jffs2_dataflash_cleanup(c);
	}

	/* and Intel "Sibley" flash */
	if (jffs2_nor_wbuf_flash(c)) {
		jffs2_nor_wbuf_flash_cleanup(c);
	}

	/* and an UBI volume */
	if (jffs2_ubivol(c)) {
		jffs2_ubivol_cleanup(c);
	}
}<|MERGE_RESOLUTION|>--- conflicted
+++ resolved
@@ -572,13 +572,8 @@
 
 	ret = -ENOMEM;
 
-<<<<<<< HEAD
-	D1(printk(KERN_DEBUG "jffs2_do_fill_super(): d_alloc_root()\n"));
+	jffs2_dbg(1, "%s(): d_make_root()\n", __func__);
 	sb->s_root = d_make_root(root_i);
-=======
-	jffs2_dbg(1, "%s(): d_alloc_root()\n", __func__);
-	sb->s_root = d_alloc_root(root_i);
->>>>>>> 7b0e67f6
 	if (!sb->s_root)
 		goto out_root;
 
