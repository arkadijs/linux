/*
   BlueZ - Bluetooth protocol stack for Linux
   Copyright (c) 2000-2001, 2010, Code Aurora Forum. All rights reserved.

   Written 2000,2001 by Maxim Krasnyansky <maxk@qualcomm.com>

   This program is free software; you can redistribute it and/or modify
   it under the terms of the GNU General Public License version 2 as
   published by the Free Software Foundation;

   THE SOFTWARE IS PROVIDED "AS IS", WITHOUT WARRANTY OF ANY KIND, EXPRESS
   OR IMPLIED, INCLUDING BUT NOT LIMITED TO THE WARRANTIES OF MERCHANTABILITY,
   FITNESS FOR A PARTICULAR PURPOSE AND NONINFRINGEMENT OF THIRD PARTY RIGHTS.
   IN NO EVENT SHALL THE COPYRIGHT HOLDER(S) AND AUTHOR(S) BE LIABLE FOR ANY
   CLAIM, OR ANY SPECIAL INDIRECT OR CONSEQUENTIAL DAMAGES, OR ANY DAMAGES
   WHATSOEVER RESULTING FROM LOSS OF USE, DATA OR PROFITS, WHETHER IN AN
   ACTION OF CONTRACT, NEGLIGENCE OR OTHER TORTIOUS ACTION, ARISING OUT OF
   OR IN CONNECTION WITH THE USE OR PERFORMANCE OF THIS SOFTWARE.

   ALL LIABILITY, INCLUDING LIABILITY FOR INFRINGEMENT OF ANY PATENTS,
   COPYRIGHTS, TRADEMARKS OR OTHER RIGHTS, RELATING TO USE OF THIS
   SOFTWARE IS DISCLAIMED.
*/

/* Bluetooth HCI event handling. */

#include <linux/module.h>

#include <linux/types.h>
#include <linux/errno.h>
#include <linux/kernel.h>
#include <linux/slab.h>
#include <linux/poll.h>
#include <linux/fcntl.h>
#include <linux/init.h>
#include <linux/skbuff.h>
#include <linux/interrupt.h>
#include <linux/notifier.h>
#include <net/sock.h>

#include <asm/system.h>
#include <linux/uaccess.h>
#include <asm/unaligned.h>

#include <net/bluetooth/bluetooth.h>
#include <net/bluetooth/hci_core.h>

static bool enable_le;

/* Handle HCI Event packets */

static void hci_cc_inquiry_cancel(struct hci_dev *hdev, struct sk_buff *skb)
{
	__u8 status = *((__u8 *) skb->data);

	BT_DBG("%s status 0x%x", hdev->name, status);

	if (status) {
		hci_dev_lock(hdev);
		mgmt_stop_discovery_failed(hdev, status);
		hci_dev_unlock(hdev);
		return;
	}

	clear_bit(HCI_INQUIRY, &hdev->flags);

	hci_dev_lock(hdev);
	mgmt_discovering(hdev, 0);
	hci_dev_unlock(hdev);

	hci_req_complete(hdev, HCI_OP_INQUIRY_CANCEL, status);

	hci_conn_check_pending(hdev);
}

static void hci_cc_exit_periodic_inq(struct hci_dev *hdev, struct sk_buff *skb)
{
	__u8 status = *((__u8 *) skb->data);

	BT_DBG("%s status 0x%x", hdev->name, status);

	if (status)
		return;

	hci_conn_check_pending(hdev);
}

static void hci_cc_remote_name_req_cancel(struct hci_dev *hdev, struct sk_buff *skb)
{
	BT_DBG("%s", hdev->name);
}

static void hci_cc_role_discovery(struct hci_dev *hdev, struct sk_buff *skb)
{
	struct hci_rp_role_discovery *rp = (void *) skb->data;
	struct hci_conn *conn;

	BT_DBG("%s status 0x%x", hdev->name, rp->status);

	if (rp->status)
		return;

	hci_dev_lock(hdev);

	conn = hci_conn_hash_lookup_handle(hdev, __le16_to_cpu(rp->handle));
	if (conn) {
		if (rp->role)
			conn->link_mode &= ~HCI_LM_MASTER;
		else
			conn->link_mode |= HCI_LM_MASTER;
	}

	hci_dev_unlock(hdev);
}

static void hci_cc_read_link_policy(struct hci_dev *hdev, struct sk_buff *skb)
{
	struct hci_rp_read_link_policy *rp = (void *) skb->data;
	struct hci_conn *conn;

	BT_DBG("%s status 0x%x", hdev->name, rp->status);

	if (rp->status)
		return;

	hci_dev_lock(hdev);

	conn = hci_conn_hash_lookup_handle(hdev, __le16_to_cpu(rp->handle));
	if (conn)
		conn->link_policy = __le16_to_cpu(rp->policy);

	hci_dev_unlock(hdev);
}

static void hci_cc_write_link_policy(struct hci_dev *hdev, struct sk_buff *skb)
{
	struct hci_rp_write_link_policy *rp = (void *) skb->data;
	struct hci_conn *conn;
	void *sent;

	BT_DBG("%s status 0x%x", hdev->name, rp->status);

	if (rp->status)
		return;

	sent = hci_sent_cmd_data(hdev, HCI_OP_WRITE_LINK_POLICY);
	if (!sent)
		return;

	hci_dev_lock(hdev);

	conn = hci_conn_hash_lookup_handle(hdev, __le16_to_cpu(rp->handle));
	if (conn)
		conn->link_policy = get_unaligned_le16(sent + 2);

	hci_dev_unlock(hdev);
}

static void hci_cc_read_def_link_policy(struct hci_dev *hdev, struct sk_buff *skb)
{
	struct hci_rp_read_def_link_policy *rp = (void *) skb->data;

	BT_DBG("%s status 0x%x", hdev->name, rp->status);

	if (rp->status)
		return;

	hdev->link_policy = __le16_to_cpu(rp->policy);
}

static void hci_cc_write_def_link_policy(struct hci_dev *hdev, struct sk_buff *skb)
{
	__u8 status = *((__u8 *) skb->data);
	void *sent;

	BT_DBG("%s status 0x%x", hdev->name, status);

	sent = hci_sent_cmd_data(hdev, HCI_OP_WRITE_DEF_LINK_POLICY);
	if (!sent)
		return;

	if (!status)
		hdev->link_policy = get_unaligned_le16(sent);

	hci_req_complete(hdev, HCI_OP_WRITE_DEF_LINK_POLICY, status);
}

static void hci_cc_reset(struct hci_dev *hdev, struct sk_buff *skb)
{
	__u8 status = *((__u8 *) skb->data);

	BT_DBG("%s status 0x%x", hdev->name, status);

	clear_bit(HCI_RESET, &hdev->flags);

	hci_req_complete(hdev, HCI_OP_RESET, status);

	hdev->dev_flags = 0;
}

static void hci_cc_write_local_name(struct hci_dev *hdev, struct sk_buff *skb)
{
	__u8 status = *((__u8 *) skb->data);
	void *sent;

	BT_DBG("%s status 0x%x", hdev->name, status);

	sent = hci_sent_cmd_data(hdev, HCI_OP_WRITE_LOCAL_NAME);
	if (!sent)
		return;

	hci_dev_lock(hdev);

	if (test_bit(HCI_MGMT, &hdev->flags))
		mgmt_set_local_name_complete(hdev, sent, status);

	if (status == 0)
		memcpy(hdev->dev_name, sent, HCI_MAX_NAME_LENGTH);

	hci_dev_unlock(hdev);
}

static void hci_cc_read_local_name(struct hci_dev *hdev, struct sk_buff *skb)
{
	struct hci_rp_read_local_name *rp = (void *) skb->data;

	BT_DBG("%s status 0x%x", hdev->name, rp->status);

	if (rp->status)
		return;

	memcpy(hdev->dev_name, rp->name, HCI_MAX_NAME_LENGTH);
}

static void hci_cc_write_auth_enable(struct hci_dev *hdev, struct sk_buff *skb)
{
	__u8 status = *((__u8 *) skb->data);
	void *sent;

	BT_DBG("%s status 0x%x", hdev->name, status);

	sent = hci_sent_cmd_data(hdev, HCI_OP_WRITE_AUTH_ENABLE);
	if (!sent)
		return;

	if (!status) {
		__u8 param = *((__u8 *) sent);

		if (param == AUTH_ENABLED)
			set_bit(HCI_AUTH, &hdev->flags);
		else
			clear_bit(HCI_AUTH, &hdev->flags);
	}

	hci_req_complete(hdev, HCI_OP_WRITE_AUTH_ENABLE, status);
}

static void hci_cc_write_encrypt_mode(struct hci_dev *hdev, struct sk_buff *skb)
{
	__u8 status = *((__u8 *) skb->data);
	void *sent;

	BT_DBG("%s status 0x%x", hdev->name, status);

	sent = hci_sent_cmd_data(hdev, HCI_OP_WRITE_ENCRYPT_MODE);
	if (!sent)
		return;

	if (!status) {
		__u8 param = *((__u8 *) sent);

		if (param)
			set_bit(HCI_ENCRYPT, &hdev->flags);
		else
			clear_bit(HCI_ENCRYPT, &hdev->flags);
	}

	hci_req_complete(hdev, HCI_OP_WRITE_ENCRYPT_MODE, status);
}

static void hci_cc_write_scan_enable(struct hci_dev *hdev, struct sk_buff *skb)
{
	__u8 param, status = *((__u8 *) skb->data);
	int old_pscan, old_iscan;
	void *sent;

	BT_DBG("%s status 0x%x", hdev->name, status);

	sent = hci_sent_cmd_data(hdev, HCI_OP_WRITE_SCAN_ENABLE);
	if (!sent)
		return;

	param = *((__u8 *) sent);

	hci_dev_lock(hdev);

	if (status != 0) {
		mgmt_write_scan_failed(hdev, param, status);
		hdev->discov_timeout = 0;
		goto done;
	}

	old_pscan = test_and_clear_bit(HCI_PSCAN, &hdev->flags);
	old_iscan = test_and_clear_bit(HCI_ISCAN, &hdev->flags);

	if (param & SCAN_INQUIRY) {
		set_bit(HCI_ISCAN, &hdev->flags);
		if (!old_iscan)
			mgmt_discoverable(hdev, 1);
		if (hdev->discov_timeout > 0) {
			int to = msecs_to_jiffies(hdev->discov_timeout * 1000);
			queue_delayed_work(hdev->workqueue, &hdev->discov_off,
									to);
		}
	} else if (old_iscan)
		mgmt_discoverable(hdev, 0);

	if (param & SCAN_PAGE) {
		set_bit(HCI_PSCAN, &hdev->flags);
		if (!old_pscan)
			mgmt_connectable(hdev, 1);
	} else if (old_pscan)
		mgmt_connectable(hdev, 0);

done:
	hci_dev_unlock(hdev);
	hci_req_complete(hdev, HCI_OP_WRITE_SCAN_ENABLE, status);
}

static void hci_cc_read_class_of_dev(struct hci_dev *hdev, struct sk_buff *skb)
{
	struct hci_rp_read_class_of_dev *rp = (void *) skb->data;

	BT_DBG("%s status 0x%x", hdev->name, rp->status);

	if (rp->status)
		return;

	memcpy(hdev->dev_class, rp->dev_class, 3);

	BT_DBG("%s class 0x%.2x%.2x%.2x", hdev->name,
		hdev->dev_class[2], hdev->dev_class[1], hdev->dev_class[0]);
}

static void hci_cc_write_class_of_dev(struct hci_dev *hdev, struct sk_buff *skb)
{
	__u8 status = *((__u8 *) skb->data);
	void *sent;

	BT_DBG("%s status 0x%x", hdev->name, status);

	if (status)
		return;

	sent = hci_sent_cmd_data(hdev, HCI_OP_WRITE_CLASS_OF_DEV);
	if (!sent)
		return;

	memcpy(hdev->dev_class, sent, 3);
}

static void hci_cc_read_voice_setting(struct hci_dev *hdev, struct sk_buff *skb)
{
	struct hci_rp_read_voice_setting *rp = (void *) skb->data;
	__u16 setting;

	BT_DBG("%s status 0x%x", hdev->name, rp->status);

	if (rp->status)
		return;

	setting = __le16_to_cpu(rp->voice_setting);

	if (hdev->voice_setting == setting)
		return;

	hdev->voice_setting = setting;

	BT_DBG("%s voice setting 0x%04x", hdev->name, setting);

	if (hdev->notify)
		hdev->notify(hdev, HCI_NOTIFY_VOICE_SETTING);
}

static void hci_cc_write_voice_setting(struct hci_dev *hdev, struct sk_buff *skb)
{
	__u8 status = *((__u8 *) skb->data);
	__u16 setting;
	void *sent;

	BT_DBG("%s status 0x%x", hdev->name, status);

	if (status)
		return;

	sent = hci_sent_cmd_data(hdev, HCI_OP_WRITE_VOICE_SETTING);
	if (!sent)
		return;

	setting = get_unaligned_le16(sent);

	if (hdev->voice_setting == setting)
		return;

	hdev->voice_setting = setting;

	BT_DBG("%s voice setting 0x%04x", hdev->name, setting);

	if (hdev->notify)
		hdev->notify(hdev, HCI_NOTIFY_VOICE_SETTING);
}

static void hci_cc_host_buffer_size(struct hci_dev *hdev, struct sk_buff *skb)
{
	__u8 status = *((__u8 *) skb->data);

	BT_DBG("%s status 0x%x", hdev->name, status);

	hci_req_complete(hdev, HCI_OP_HOST_BUFFER_SIZE, status);
}

static void hci_cc_read_ssp_mode(struct hci_dev *hdev, struct sk_buff *skb)
{
	struct hci_rp_read_ssp_mode *rp = (void *) skb->data;

	BT_DBG("%s status 0x%x", hdev->name, rp->status);

	if (rp->status)
		return;

	hdev->ssp_mode = rp->mode;
}

static void hci_cc_write_ssp_mode(struct hci_dev *hdev, struct sk_buff *skb)
{
	__u8 status = *((__u8 *) skb->data);
	void *sent;

	BT_DBG("%s status 0x%x", hdev->name, status);

	if (status)
		return;

	sent = hci_sent_cmd_data(hdev, HCI_OP_WRITE_SSP_MODE);
	if (!sent)
		return;

	hdev->ssp_mode = *((__u8 *) sent);
}

static u8 hci_get_inquiry_mode(struct hci_dev *hdev)
{
	if (hdev->features[6] & LMP_EXT_INQ)
		return 2;

	if (hdev->features[3] & LMP_RSSI_INQ)
		return 1;

	if (hdev->manufacturer == 11 && hdev->hci_rev == 0x00 &&
						hdev->lmp_subver == 0x0757)
		return 1;

	if (hdev->manufacturer == 15) {
		if (hdev->hci_rev == 0x03 && hdev->lmp_subver == 0x6963)
			return 1;
		if (hdev->hci_rev == 0x09 && hdev->lmp_subver == 0x6963)
			return 1;
		if (hdev->hci_rev == 0x00 && hdev->lmp_subver == 0x6965)
			return 1;
	}

	if (hdev->manufacturer == 31 && hdev->hci_rev == 0x2005 &&
						hdev->lmp_subver == 0x1805)
		return 1;

	return 0;
}

static void hci_setup_inquiry_mode(struct hci_dev *hdev)
{
	u8 mode;

	mode = hci_get_inquiry_mode(hdev);

	hci_send_cmd(hdev, HCI_OP_WRITE_INQUIRY_MODE, 1, &mode);
}

static void hci_setup_event_mask(struct hci_dev *hdev)
{
	/* The second byte is 0xff instead of 0x9f (two reserved bits
	 * disabled) since a Broadcom 1.2 dongle doesn't respond to the
	 * command otherwise */
	u8 events[8] = { 0xff, 0xff, 0xfb, 0xff, 0x00, 0x00, 0x00, 0x00 };

	/* CSR 1.1 dongles does not accept any bitfield so don't try to set
	 * any event mask for pre 1.2 devices */
	if (hdev->hci_ver < BLUETOOTH_VER_1_2)
		return;

	events[4] |= 0x01; /* Flow Specification Complete */
	events[4] |= 0x02; /* Inquiry Result with RSSI */
	events[4] |= 0x04; /* Read Remote Extended Features Complete */
	events[5] |= 0x08; /* Synchronous Connection Complete */
	events[5] |= 0x10; /* Synchronous Connection Changed */

	if (hdev->features[3] & LMP_RSSI_INQ)
		events[4] |= 0x04; /* Inquiry Result with RSSI */

	if (hdev->features[5] & LMP_SNIFF_SUBR)
		events[5] |= 0x20; /* Sniff Subrating */

	if (hdev->features[5] & LMP_PAUSE_ENC)
		events[5] |= 0x80; /* Encryption Key Refresh Complete */

	if (hdev->features[6] & LMP_EXT_INQ)
		events[5] |= 0x40; /* Extended Inquiry Result */

	if (hdev->features[6] & LMP_NO_FLUSH)
		events[7] |= 0x01; /* Enhanced Flush Complete */

	if (hdev->features[7] & LMP_LSTO)
		events[6] |= 0x80; /* Link Supervision Timeout Changed */

	if (hdev->features[6] & LMP_SIMPLE_PAIR) {
		events[6] |= 0x01;	/* IO Capability Request */
		events[6] |= 0x02;	/* IO Capability Response */
		events[6] |= 0x04;	/* User Confirmation Request */
		events[6] |= 0x08;	/* User Passkey Request */
		events[6] |= 0x10;	/* Remote OOB Data Request */
		events[6] |= 0x20;	/* Simple Pairing Complete */
		events[7] |= 0x04;	/* User Passkey Notification */
		events[7] |= 0x08;	/* Keypress Notification */
		events[7] |= 0x10;	/* Remote Host Supported
					 * Features Notification */
	}

	if (hdev->features[4] & LMP_LE)
		events[7] |= 0x20;	/* LE Meta-Event */

	hci_send_cmd(hdev, HCI_OP_SET_EVENT_MASK, sizeof(events), events);
}

static void hci_set_le_support(struct hci_dev *hdev)
{
	struct hci_cp_write_le_host_supported cp;

	memset(&cp, 0, sizeof(cp));

	if (enable_le) {
		cp.le = 1;
		cp.simul = !!(hdev->features[6] & LMP_SIMUL_LE_BR);
	}

	hci_send_cmd(hdev, HCI_OP_WRITE_LE_HOST_SUPPORTED, sizeof(cp), &cp);
}

static void hci_setup(struct hci_dev *hdev)
{
	if (hdev->dev_type != HCI_BREDR)
		return;

	hci_setup_event_mask(hdev);

	if (hdev->hci_ver > BLUETOOTH_VER_1_1)
		hci_send_cmd(hdev, HCI_OP_READ_LOCAL_COMMANDS, 0, NULL);

	if (hdev->features[6] & LMP_SIMPLE_PAIR) {
		u8 mode = 0x01;
		hci_send_cmd(hdev, HCI_OP_WRITE_SSP_MODE, sizeof(mode), &mode);
	}

	if (hdev->features[3] & LMP_RSSI_INQ)
		hci_setup_inquiry_mode(hdev);

	if (hdev->features[7] & LMP_INQ_TX_PWR)
		hci_send_cmd(hdev, HCI_OP_READ_INQ_RSP_TX_POWER, 0, NULL);

	if (hdev->features[7] & LMP_EXTFEATURES) {
		struct hci_cp_read_local_ext_features cp;

		cp.page = 0x01;
		hci_send_cmd(hdev, HCI_OP_READ_LOCAL_EXT_FEATURES,
							sizeof(cp), &cp);
	}

	if (hdev->features[4] & LMP_LE)
		hci_set_le_support(hdev);
}

static void hci_cc_read_local_version(struct hci_dev *hdev, struct sk_buff *skb)
{
	struct hci_rp_read_local_version *rp = (void *) skb->data;

	BT_DBG("%s status 0x%x", hdev->name, rp->status);

	if (rp->status)
		return;

	hdev->hci_ver = rp->hci_ver;
	hdev->hci_rev = __le16_to_cpu(rp->hci_rev);
	hdev->lmp_ver = rp->lmp_ver;
	hdev->manufacturer = __le16_to_cpu(rp->manufacturer);
	hdev->lmp_subver = __le16_to_cpu(rp->lmp_subver);

	BT_DBG("%s manufacturer %d hci ver %d:%d", hdev->name,
					hdev->manufacturer,
					hdev->hci_ver, hdev->hci_rev);

	if (test_bit(HCI_INIT, &hdev->flags))
		hci_setup(hdev);
}

static void hci_setup_link_policy(struct hci_dev *hdev)
{
	u16 link_policy = 0;

	if (hdev->features[0] & LMP_RSWITCH)
		link_policy |= HCI_LP_RSWITCH;
	if (hdev->features[0] & LMP_HOLD)
		link_policy |= HCI_LP_HOLD;
	if (hdev->features[0] & LMP_SNIFF)
		link_policy |= HCI_LP_SNIFF;
	if (hdev->features[1] & LMP_PARK)
		link_policy |= HCI_LP_PARK;

	link_policy = cpu_to_le16(link_policy);
	hci_send_cmd(hdev, HCI_OP_WRITE_DEF_LINK_POLICY,
					sizeof(link_policy), &link_policy);
}

static void hci_cc_read_local_commands(struct hci_dev *hdev, struct sk_buff *skb)
{
	struct hci_rp_read_local_commands *rp = (void *) skb->data;

	BT_DBG("%s status 0x%x", hdev->name, rp->status);

	if (rp->status)
		goto done;

	memcpy(hdev->commands, rp->commands, sizeof(hdev->commands));

	if (test_bit(HCI_INIT, &hdev->flags) && (hdev->commands[5] & 0x10))
		hci_setup_link_policy(hdev);

done:
	hci_req_complete(hdev, HCI_OP_READ_LOCAL_COMMANDS, rp->status);
}

static void hci_cc_read_local_features(struct hci_dev *hdev, struct sk_buff *skb)
{
	struct hci_rp_read_local_features *rp = (void *) skb->data;

	BT_DBG("%s status 0x%x", hdev->name, rp->status);

	if (rp->status)
		return;

	memcpy(hdev->features, rp->features, 8);

	/* Adjust default settings according to features
	 * supported by device. */

	if (hdev->features[0] & LMP_3SLOT)
		hdev->pkt_type |= (HCI_DM3 | HCI_DH3);

	if (hdev->features[0] & LMP_5SLOT)
		hdev->pkt_type |= (HCI_DM5 | HCI_DH5);

	if (hdev->features[1] & LMP_HV2) {
		hdev->pkt_type  |= (HCI_HV2);
		hdev->esco_type |= (ESCO_HV2);
	}

	if (hdev->features[1] & LMP_HV3) {
		hdev->pkt_type  |= (HCI_HV3);
		hdev->esco_type |= (ESCO_HV3);
	}

	if (hdev->features[3] & LMP_ESCO)
		hdev->esco_type |= (ESCO_EV3);

	if (hdev->features[4] & LMP_EV4)
		hdev->esco_type |= (ESCO_EV4);

	if (hdev->features[4] & LMP_EV5)
		hdev->esco_type |= (ESCO_EV5);

	if (hdev->features[5] & LMP_EDR_ESCO_2M)
		hdev->esco_type |= (ESCO_2EV3);

	if (hdev->features[5] & LMP_EDR_ESCO_3M)
		hdev->esco_type |= (ESCO_3EV3);

	if (hdev->features[5] & LMP_EDR_3S_ESCO)
		hdev->esco_type |= (ESCO_2EV5 | ESCO_3EV5);

	BT_DBG("%s features 0x%.2x%.2x%.2x%.2x%.2x%.2x%.2x%.2x", hdev->name,
					hdev->features[0], hdev->features[1],
					hdev->features[2], hdev->features[3],
					hdev->features[4], hdev->features[5],
					hdev->features[6], hdev->features[7]);
}

static void hci_cc_read_local_ext_features(struct hci_dev *hdev,
							struct sk_buff *skb)
{
	struct hci_rp_read_local_ext_features *rp = (void *) skb->data;

	BT_DBG("%s status 0x%x", hdev->name, rp->status);

	if (rp->status)
		return;

	memcpy(hdev->extfeatures, rp->features, 8);

	hci_req_complete(hdev, HCI_OP_READ_LOCAL_EXT_FEATURES, rp->status);
}

static void hci_cc_read_flow_control_mode(struct hci_dev *hdev,
						struct sk_buff *skb)
{
	struct hci_rp_read_flow_control_mode *rp = (void *) skb->data;

	BT_DBG("%s status 0x%x", hdev->name, rp->status);

	if (rp->status)
		return;

	hdev->flow_ctl_mode = rp->mode;

	hci_req_complete(hdev, HCI_OP_READ_FLOW_CONTROL_MODE, rp->status);
}

static void hci_cc_read_buffer_size(struct hci_dev *hdev, struct sk_buff *skb)
{
	struct hci_rp_read_buffer_size *rp = (void *) skb->data;

	BT_DBG("%s status 0x%x", hdev->name, rp->status);

	if (rp->status)
		return;

	hdev->acl_mtu  = __le16_to_cpu(rp->acl_mtu);
	hdev->sco_mtu  = rp->sco_mtu;
	hdev->acl_pkts = __le16_to_cpu(rp->acl_max_pkt);
	hdev->sco_pkts = __le16_to_cpu(rp->sco_max_pkt);

	if (test_bit(HCI_QUIRK_FIXUP_BUFFER_SIZE, &hdev->quirks)) {
		hdev->sco_mtu  = 64;
		hdev->sco_pkts = 8;
	}

	hdev->acl_cnt = hdev->acl_pkts;
	hdev->sco_cnt = hdev->sco_pkts;

	BT_DBG("%s acl mtu %d:%d sco mtu %d:%d", hdev->name,
					hdev->acl_mtu, hdev->acl_pkts,
					hdev->sco_mtu, hdev->sco_pkts);
}

static void hci_cc_read_bd_addr(struct hci_dev *hdev, struct sk_buff *skb)
{
	struct hci_rp_read_bd_addr *rp = (void *) skb->data;

	BT_DBG("%s status 0x%x", hdev->name, rp->status);

	if (!rp->status)
		bacpy(&hdev->bdaddr, &rp->bdaddr);

	hci_req_complete(hdev, HCI_OP_READ_BD_ADDR, rp->status);
}

static void hci_cc_read_data_block_size(struct hci_dev *hdev,
							struct sk_buff *skb)
{
	struct hci_rp_read_data_block_size *rp = (void *) skb->data;

	BT_DBG("%s status 0x%x", hdev->name, rp->status);

	if (rp->status)
		return;

	hdev->block_mtu = __le16_to_cpu(rp->max_acl_len);
	hdev->block_len = __le16_to_cpu(rp->block_len);
	hdev->num_blocks = __le16_to_cpu(rp->num_blocks);

	hdev->block_cnt = hdev->num_blocks;

	BT_DBG("%s blk mtu %d cnt %d len %d", hdev->name, hdev->block_mtu,
					hdev->block_cnt, hdev->block_len);

	hci_req_complete(hdev, HCI_OP_READ_DATA_BLOCK_SIZE, rp->status);
}

static void hci_cc_write_ca_timeout(struct hci_dev *hdev, struct sk_buff *skb)
{
	__u8 status = *((__u8 *) skb->data);

	BT_DBG("%s status 0x%x", hdev->name, status);

	hci_req_complete(hdev, HCI_OP_WRITE_CA_TIMEOUT, status);
}

static void hci_cc_read_local_amp_info(struct hci_dev *hdev,
		struct sk_buff *skb)
{
	struct hci_rp_read_local_amp_info *rp = (void *) skb->data;

	BT_DBG("%s status 0x%x", hdev->name, rp->status);

	if (rp->status)
		return;

	hdev->amp_status = rp->amp_status;
	hdev->amp_total_bw = __le32_to_cpu(rp->total_bw);
	hdev->amp_max_bw = __le32_to_cpu(rp->max_bw);
	hdev->amp_min_latency = __le32_to_cpu(rp->min_latency);
	hdev->amp_max_pdu = __le32_to_cpu(rp->max_pdu);
	hdev->amp_type = rp->amp_type;
	hdev->amp_pal_cap = __le16_to_cpu(rp->pal_cap);
	hdev->amp_assoc_size = __le16_to_cpu(rp->max_assoc_size);
	hdev->amp_be_flush_to = __le32_to_cpu(rp->be_flush_to);
	hdev->amp_max_flush_to = __le32_to_cpu(rp->max_flush_to);

	hci_req_complete(hdev, HCI_OP_READ_LOCAL_AMP_INFO, rp->status);
}

static void hci_cc_delete_stored_link_key(struct hci_dev *hdev,
							struct sk_buff *skb)
{
	__u8 status = *((__u8 *) skb->data);

	BT_DBG("%s status 0x%x", hdev->name, status);

	hci_req_complete(hdev, HCI_OP_DELETE_STORED_LINK_KEY, status);
}

static void hci_cc_set_event_mask(struct hci_dev *hdev, struct sk_buff *skb)
{
	__u8 status = *((__u8 *) skb->data);

	BT_DBG("%s status 0x%x", hdev->name, status);

	hci_req_complete(hdev, HCI_OP_SET_EVENT_MASK, status);
}

static void hci_cc_write_inquiry_mode(struct hci_dev *hdev,
							struct sk_buff *skb)
{
	__u8 status = *((__u8 *) skb->data);

	BT_DBG("%s status 0x%x", hdev->name, status);

	hci_req_complete(hdev, HCI_OP_WRITE_INQUIRY_MODE, status);
}

static void hci_cc_read_inq_rsp_tx_power(struct hci_dev *hdev,
							struct sk_buff *skb)
{
	__u8 status = *((__u8 *) skb->data);

	BT_DBG("%s status 0x%x", hdev->name, status);

	hci_req_complete(hdev, HCI_OP_READ_INQ_RSP_TX_POWER, status);
}

static void hci_cc_set_event_flt(struct hci_dev *hdev, struct sk_buff *skb)
{
	__u8 status = *((__u8 *) skb->data);

	BT_DBG("%s status 0x%x", hdev->name, status);

	hci_req_complete(hdev, HCI_OP_SET_EVENT_FLT, status);
}

static void hci_cc_pin_code_reply(struct hci_dev *hdev, struct sk_buff *skb)
{
	struct hci_rp_pin_code_reply *rp = (void *) skb->data;
	struct hci_cp_pin_code_reply *cp;
	struct hci_conn *conn;

	BT_DBG("%s status 0x%x", hdev->name, rp->status);

	hci_dev_lock(hdev);

	if (test_bit(HCI_MGMT, &hdev->flags))
		mgmt_pin_code_reply_complete(hdev, &rp->bdaddr, rp->status);

	if (rp->status != 0)
		goto unlock;

	cp = hci_sent_cmd_data(hdev, HCI_OP_PIN_CODE_REPLY);
	if (!cp)
		goto unlock;

	conn = hci_conn_hash_lookup_ba(hdev, ACL_LINK, &cp->bdaddr);
	if (conn)
		conn->pin_length = cp->pin_len;

unlock:
	hci_dev_unlock(hdev);
}

static void hci_cc_pin_code_neg_reply(struct hci_dev *hdev, struct sk_buff *skb)
{
	struct hci_rp_pin_code_neg_reply *rp = (void *) skb->data;

	BT_DBG("%s status 0x%x", hdev->name, rp->status);

	hci_dev_lock(hdev);

	if (test_bit(HCI_MGMT, &hdev->flags))
		mgmt_pin_code_neg_reply_complete(hdev, &rp->bdaddr,
								rp->status);

	hci_dev_unlock(hdev);
}

static void hci_cc_le_read_buffer_size(struct hci_dev *hdev,
				       struct sk_buff *skb)
{
	struct hci_rp_le_read_buffer_size *rp = (void *) skb->data;

	BT_DBG("%s status 0x%x", hdev->name, rp->status);

	if (rp->status)
		return;

	hdev->le_mtu = __le16_to_cpu(rp->le_mtu);
	hdev->le_pkts = rp->le_max_pkt;

	hdev->le_cnt = hdev->le_pkts;

	BT_DBG("%s le mtu %d:%d", hdev->name, hdev->le_mtu, hdev->le_pkts);

	hci_req_complete(hdev, HCI_OP_LE_READ_BUFFER_SIZE, rp->status);
}

static void hci_cc_user_confirm_reply(struct hci_dev *hdev, struct sk_buff *skb)
{
	struct hci_rp_user_confirm_reply *rp = (void *) skb->data;

	BT_DBG("%s status 0x%x", hdev->name, rp->status);

	hci_dev_lock(hdev);

	if (test_bit(HCI_MGMT, &hdev->flags))
		mgmt_user_confirm_reply_complete(hdev, &rp->bdaddr,
								rp->status);

	hci_dev_unlock(hdev);
}

static void hci_cc_user_confirm_neg_reply(struct hci_dev *hdev,
							struct sk_buff *skb)
{
	struct hci_rp_user_confirm_reply *rp = (void *) skb->data;

	BT_DBG("%s status 0x%x", hdev->name, rp->status);

	hci_dev_lock(hdev);

	if (test_bit(HCI_MGMT, &hdev->flags))
		mgmt_user_confirm_neg_reply_complete(hdev, &rp->bdaddr,
								rp->status);

	hci_dev_unlock(hdev);
}

static void hci_cc_user_passkey_reply(struct hci_dev *hdev, struct sk_buff *skb)
{
	struct hci_rp_user_confirm_reply *rp = (void *) skb->data;

	BT_DBG("%s status 0x%x", hdev->name, rp->status);

	hci_dev_lock(hdev);

	if (test_bit(HCI_MGMT, &hdev->flags))
		mgmt_user_passkey_reply_complete(hdev, &rp->bdaddr,
								rp->status);

	hci_dev_unlock(hdev);
}

static void hci_cc_user_passkey_neg_reply(struct hci_dev *hdev,
							struct sk_buff *skb)
{
	struct hci_rp_user_confirm_reply *rp = (void *) skb->data;

	BT_DBG("%s status 0x%x", hdev->name, rp->status);

	hci_dev_lock(hdev);

	if (test_bit(HCI_MGMT, &hdev->flags))
		mgmt_user_passkey_neg_reply_complete(hdev, &rp->bdaddr,
								rp->status);

	hci_dev_unlock(hdev);
}

static void hci_cc_read_local_oob_data_reply(struct hci_dev *hdev,
							struct sk_buff *skb)
{
	struct hci_rp_read_local_oob_data *rp = (void *) skb->data;

	BT_DBG("%s status 0x%x", hdev->name, rp->status);

	hci_dev_lock(hdev);
	mgmt_read_local_oob_data_reply_complete(hdev, rp->hash,
						rp->randomizer, rp->status);
	hci_dev_unlock(hdev);
}

static void hci_cc_le_set_scan_param(struct hci_dev *hdev, struct sk_buff *skb)
{
	__u8 status = *((__u8 *) skb->data);

	BT_DBG("%s status 0x%x", hdev->name, status);
}

static void hci_cc_le_set_scan_enable(struct hci_dev *hdev,
					struct sk_buff *skb)
{
	struct hci_cp_le_set_scan_enable *cp;
	__u8 status = *((__u8 *) skb->data);

	BT_DBG("%s status 0x%x", hdev->name, status);

	if (status)
		return;

	cp = hci_sent_cmd_data(hdev, HCI_OP_LE_SET_SCAN_ENABLE);
	if (!cp)
		return;

<<<<<<< HEAD
	if (cp->enable == 0x01) {
		set_bit(HCI_LE_SCAN, &hdev->dev_flags);

		del_timer(&hdev->adv_timer);
=======
	switch (cp->enable) {
	case LE_SCANNING_ENABLED:
		set_bit(HCI_LE_SCAN, &hdev->dev_flags);

		cancel_delayed_work_sync(&hdev->adv_work);
>>>>>>> dc0d633e

		hci_dev_lock(hdev);
		hci_adv_entries_clear(hdev);
		hci_dev_unlock(hdev);
<<<<<<< HEAD
	} else if (cp->enable == 0x00) {
		clear_bit(HCI_LE_SCAN, &hdev->dev_flags);

		mod_timer(&hdev->adv_timer, jiffies + ADV_CLEAR_TIMEOUT);
=======
		break;

	case LE_SCANNING_DISABLED:
		clear_bit(HCI_LE_SCAN, &hdev->dev_flags);

		cancel_delayed_work_sync(&hdev->adv_work);
		queue_delayed_work(hdev->workqueue, &hdev->adv_work,
						 jiffies + ADV_CLEAR_TIMEOUT);
		break;

	default:
		BT_ERR("Used reserved LE_Scan_Enable param %d", cp->enable);
		break;
>>>>>>> dc0d633e
	}
}

static void hci_cc_le_ltk_reply(struct hci_dev *hdev, struct sk_buff *skb)
{
	struct hci_rp_le_ltk_reply *rp = (void *) skb->data;

	BT_DBG("%s status 0x%x", hdev->name, rp->status);

	if (rp->status)
		return;

	hci_req_complete(hdev, HCI_OP_LE_LTK_REPLY, rp->status);
}

static void hci_cc_le_ltk_neg_reply(struct hci_dev *hdev, struct sk_buff *skb)
{
	struct hci_rp_le_ltk_neg_reply *rp = (void *) skb->data;

	BT_DBG("%s status 0x%x", hdev->name, rp->status);

	if (rp->status)
		return;

	hci_req_complete(hdev, HCI_OP_LE_LTK_NEG_REPLY, rp->status);
}

static inline void hci_cc_write_le_host_supported(struct hci_dev *hdev,
							struct sk_buff *skb)
{
	struct hci_cp_read_local_ext_features cp;
	__u8 status = *((__u8 *) skb->data);

	BT_DBG("%s status 0x%x", hdev->name, status);

	if (status)
		return;

	cp.page = 0x01;
	hci_send_cmd(hdev, HCI_OP_READ_LOCAL_EXT_FEATURES, sizeof(cp), &cp);
}

static inline void hci_cs_inquiry(struct hci_dev *hdev, __u8 status)
{
	BT_DBG("%s status 0x%x", hdev->name, status);

	if (status) {
		hci_req_complete(hdev, HCI_OP_INQUIRY, status);
		hci_conn_check_pending(hdev);
		hci_dev_lock(hdev);
		if (test_bit(HCI_MGMT, &hdev->flags))
			mgmt_start_discovery_failed(hdev, status);
		hci_dev_unlock(hdev);
		return;
	}

	set_bit(HCI_INQUIRY, &hdev->flags);

	hci_dev_lock(hdev);
	mgmt_discovering(hdev, 1);
	hci_dev_unlock(hdev);
}

static inline void hci_cs_create_conn(struct hci_dev *hdev, __u8 status)
{
	struct hci_cp_create_conn *cp;
	struct hci_conn *conn;

	BT_DBG("%s status 0x%x", hdev->name, status);

	cp = hci_sent_cmd_data(hdev, HCI_OP_CREATE_CONN);
	if (!cp)
		return;

	hci_dev_lock(hdev);

	conn = hci_conn_hash_lookup_ba(hdev, ACL_LINK, &cp->bdaddr);

	BT_DBG("%s bdaddr %s conn %p", hdev->name, batostr(&cp->bdaddr), conn);

	if (status) {
		if (conn && conn->state == BT_CONNECT) {
			if (status != 0x0c || conn->attempt > 2) {
				conn->state = BT_CLOSED;
				hci_proto_connect_cfm(conn, status);
				hci_conn_del(conn);
			} else
				conn->state = BT_CONNECT2;
		}
	} else {
		if (!conn) {
			conn = hci_conn_add(hdev, ACL_LINK, &cp->bdaddr);
			if (conn) {
				conn->out = 1;
				conn->link_mode |= HCI_LM_MASTER;
			} else
				BT_ERR("No memory for new connection");
		}
	}

	hci_dev_unlock(hdev);
}

static void hci_cs_add_sco(struct hci_dev *hdev, __u8 status)
{
	struct hci_cp_add_sco *cp;
	struct hci_conn *acl, *sco;
	__u16 handle;

	BT_DBG("%s status 0x%x", hdev->name, status);

	if (!status)
		return;

	cp = hci_sent_cmd_data(hdev, HCI_OP_ADD_SCO);
	if (!cp)
		return;

	handle = __le16_to_cpu(cp->handle);

	BT_DBG("%s handle %d", hdev->name, handle);

	hci_dev_lock(hdev);

	acl = hci_conn_hash_lookup_handle(hdev, handle);
	if (acl) {
		sco = acl->link;
		if (sco) {
			sco->state = BT_CLOSED;

			hci_proto_connect_cfm(sco, status);
			hci_conn_del(sco);
		}
	}

	hci_dev_unlock(hdev);
}

static void hci_cs_auth_requested(struct hci_dev *hdev, __u8 status)
{
	struct hci_cp_auth_requested *cp;
	struct hci_conn *conn;

	BT_DBG("%s status 0x%x", hdev->name, status);

	if (!status)
		return;

	cp = hci_sent_cmd_data(hdev, HCI_OP_AUTH_REQUESTED);
	if (!cp)
		return;

	hci_dev_lock(hdev);

	conn = hci_conn_hash_lookup_handle(hdev, __le16_to_cpu(cp->handle));
	if (conn) {
		if (conn->state == BT_CONFIG) {
			hci_proto_connect_cfm(conn, status);
			hci_conn_put(conn);
		}
	}

	hci_dev_unlock(hdev);
}

static void hci_cs_set_conn_encrypt(struct hci_dev *hdev, __u8 status)
{
	struct hci_cp_set_conn_encrypt *cp;
	struct hci_conn *conn;

	BT_DBG("%s status 0x%x", hdev->name, status);

	if (!status)
		return;

	cp = hci_sent_cmd_data(hdev, HCI_OP_SET_CONN_ENCRYPT);
	if (!cp)
		return;

	hci_dev_lock(hdev);

	conn = hci_conn_hash_lookup_handle(hdev, __le16_to_cpu(cp->handle));
	if (conn) {
		if (conn->state == BT_CONFIG) {
			hci_proto_connect_cfm(conn, status);
			hci_conn_put(conn);
		}
	}

	hci_dev_unlock(hdev);
}

static int hci_outgoing_auth_needed(struct hci_dev *hdev,
							struct hci_conn *conn)
{
	if (conn->state != BT_CONFIG || !conn->out)
		return 0;

	if (conn->pending_sec_level == BT_SECURITY_SDP)
		return 0;

	/* Only request authentication for SSP connections or non-SSP
	 * devices with sec_level HIGH or if MITM protection is requested */
	if (!(hdev->ssp_mode > 0 && conn->ssp_mode > 0) &&
				conn->pending_sec_level != BT_SECURITY_HIGH &&
				!(conn->auth_type & 0x01))
		return 0;

	return 1;
}

static void hci_cs_remote_name_req(struct hci_dev *hdev, __u8 status)
{
	struct hci_cp_remote_name_req *cp;
	struct hci_conn *conn;

	BT_DBG("%s status 0x%x", hdev->name, status);

	/* If successful wait for the name req complete event before
	 * checking for the need to do authentication */
	if (!status)
		return;

	cp = hci_sent_cmd_data(hdev, HCI_OP_REMOTE_NAME_REQ);
	if (!cp)
		return;

	hci_dev_lock(hdev);

	conn = hci_conn_hash_lookup_ba(hdev, ACL_LINK, &cp->bdaddr);
	if (!conn)
		goto unlock;

	if (!hci_outgoing_auth_needed(hdev, conn))
		goto unlock;

	if (!test_and_set_bit(HCI_CONN_AUTH_PEND, &conn->pend)) {
		struct hci_cp_auth_requested cp;
		cp.handle = __cpu_to_le16(conn->handle);
		hci_send_cmd(hdev, HCI_OP_AUTH_REQUESTED, sizeof(cp), &cp);
	}

unlock:
	hci_dev_unlock(hdev);
}

static void hci_cs_read_remote_features(struct hci_dev *hdev, __u8 status)
{
	struct hci_cp_read_remote_features *cp;
	struct hci_conn *conn;

	BT_DBG("%s status 0x%x", hdev->name, status);

	if (!status)
		return;

	cp = hci_sent_cmd_data(hdev, HCI_OP_READ_REMOTE_FEATURES);
	if (!cp)
		return;

	hci_dev_lock(hdev);

	conn = hci_conn_hash_lookup_handle(hdev, __le16_to_cpu(cp->handle));
	if (conn) {
		if (conn->state == BT_CONFIG) {
			hci_proto_connect_cfm(conn, status);
			hci_conn_put(conn);
		}
	}

	hci_dev_unlock(hdev);
}

static void hci_cs_read_remote_ext_features(struct hci_dev *hdev, __u8 status)
{
	struct hci_cp_read_remote_ext_features *cp;
	struct hci_conn *conn;

	BT_DBG("%s status 0x%x", hdev->name, status);

	if (!status)
		return;

	cp = hci_sent_cmd_data(hdev, HCI_OP_READ_REMOTE_EXT_FEATURES);
	if (!cp)
		return;

	hci_dev_lock(hdev);

	conn = hci_conn_hash_lookup_handle(hdev, __le16_to_cpu(cp->handle));
	if (conn) {
		if (conn->state == BT_CONFIG) {
			hci_proto_connect_cfm(conn, status);
			hci_conn_put(conn);
		}
	}

	hci_dev_unlock(hdev);
}

static void hci_cs_setup_sync_conn(struct hci_dev *hdev, __u8 status)
{
	struct hci_cp_setup_sync_conn *cp;
	struct hci_conn *acl, *sco;
	__u16 handle;

	BT_DBG("%s status 0x%x", hdev->name, status);

	if (!status)
		return;

	cp = hci_sent_cmd_data(hdev, HCI_OP_SETUP_SYNC_CONN);
	if (!cp)
		return;

	handle = __le16_to_cpu(cp->handle);

	BT_DBG("%s handle %d", hdev->name, handle);

	hci_dev_lock(hdev);

	acl = hci_conn_hash_lookup_handle(hdev, handle);
	if (acl) {
		sco = acl->link;
		if (sco) {
			sco->state = BT_CLOSED;

			hci_proto_connect_cfm(sco, status);
			hci_conn_del(sco);
		}
	}

	hci_dev_unlock(hdev);
}

static void hci_cs_sniff_mode(struct hci_dev *hdev, __u8 status)
{
	struct hci_cp_sniff_mode *cp;
	struct hci_conn *conn;

	BT_DBG("%s status 0x%x", hdev->name, status);

	if (!status)
		return;

	cp = hci_sent_cmd_data(hdev, HCI_OP_SNIFF_MODE);
	if (!cp)
		return;

	hci_dev_lock(hdev);

	conn = hci_conn_hash_lookup_handle(hdev, __le16_to_cpu(cp->handle));
	if (conn) {
		clear_bit(HCI_CONN_MODE_CHANGE_PEND, &conn->pend);

		if (test_and_clear_bit(HCI_CONN_SCO_SETUP_PEND, &conn->pend))
			hci_sco_setup(conn, status);
	}

	hci_dev_unlock(hdev);
}

static void hci_cs_exit_sniff_mode(struct hci_dev *hdev, __u8 status)
{
	struct hci_cp_exit_sniff_mode *cp;
	struct hci_conn *conn;

	BT_DBG("%s status 0x%x", hdev->name, status);

	if (!status)
		return;

	cp = hci_sent_cmd_data(hdev, HCI_OP_EXIT_SNIFF_MODE);
	if (!cp)
		return;

	hci_dev_lock(hdev);

	conn = hci_conn_hash_lookup_handle(hdev, __le16_to_cpu(cp->handle));
	if (conn) {
		clear_bit(HCI_CONN_MODE_CHANGE_PEND, &conn->pend);

		if (test_and_clear_bit(HCI_CONN_SCO_SETUP_PEND, &conn->pend))
			hci_sco_setup(conn, status);
	}

	hci_dev_unlock(hdev);
}

static void hci_cs_le_create_conn(struct hci_dev *hdev, __u8 status)
{
	struct hci_cp_le_create_conn *cp;
	struct hci_conn *conn;

	BT_DBG("%s status 0x%x", hdev->name, status);

	cp = hci_sent_cmd_data(hdev, HCI_OP_LE_CREATE_CONN);
	if (!cp)
		return;

	hci_dev_lock(hdev);

	conn = hci_conn_hash_lookup_ba(hdev, LE_LINK, &cp->peer_addr);

	BT_DBG("%s bdaddr %s conn %p", hdev->name, batostr(&cp->peer_addr),
		conn);

	if (status) {
		if (conn && conn->state == BT_CONNECT) {
			conn->state = BT_CLOSED;
			hci_proto_connect_cfm(conn, status);
			hci_conn_del(conn);
		}
	} else {
		if (!conn) {
			conn = hci_conn_add(hdev, LE_LINK, &cp->peer_addr);
			if (conn) {
				conn->dst_type = cp->peer_addr_type;
				conn->out = 1;
			} else {
				BT_ERR("No memory for new connection");
			}
		}
	}

	hci_dev_unlock(hdev);
}

static void hci_cs_le_start_enc(struct hci_dev *hdev, u8 status)
{
	BT_DBG("%s status 0x%x", hdev->name, status);
}

static inline void hci_inquiry_complete_evt(struct hci_dev *hdev, struct sk_buff *skb)
{
	__u8 status = *((__u8 *) skb->data);

	BT_DBG("%s status %d", hdev->name, status);

	hci_req_complete(hdev, HCI_OP_INQUIRY, status);

	hci_conn_check_pending(hdev);

	if (!test_and_clear_bit(HCI_INQUIRY, &hdev->flags))
		return;

	hci_dev_lock(hdev);
	mgmt_discovering(hdev, 0);
	hci_dev_unlock(hdev);
}

static inline void hci_inquiry_result_evt(struct hci_dev *hdev, struct sk_buff *skb)
{
	struct inquiry_data data;
	struct inquiry_info *info = (void *) (skb->data + 1);
	int num_rsp = *((__u8 *) skb->data);

	BT_DBG("%s num_rsp %d", hdev->name, num_rsp);

	if (!num_rsp)
		return;

	hci_dev_lock(hdev);

	for (; num_rsp; num_rsp--, info++) {
		bacpy(&data.bdaddr, &info->bdaddr);
		data.pscan_rep_mode	= info->pscan_rep_mode;
		data.pscan_period_mode	= info->pscan_period_mode;
		data.pscan_mode		= info->pscan_mode;
		memcpy(data.dev_class, info->dev_class, 3);
		data.clock_offset	= info->clock_offset;
		data.rssi		= 0x00;
		data.ssp_mode		= 0x00;
		hci_inquiry_cache_update(hdev, &data);
		mgmt_device_found(hdev, &info->bdaddr, ACL_LINK, 0x00,
						info->dev_class, 0, NULL);
	}

	hci_dev_unlock(hdev);
}

static inline void hci_conn_complete_evt(struct hci_dev *hdev, struct sk_buff *skb)
{
	struct hci_ev_conn_complete *ev = (void *) skb->data;
	struct hci_conn *conn;

	BT_DBG("%s", hdev->name);

	hci_dev_lock(hdev);

	conn = hci_conn_hash_lookup_ba(hdev, ev->link_type, &ev->bdaddr);
	if (!conn) {
		if (ev->link_type != SCO_LINK)
			goto unlock;

		conn = hci_conn_hash_lookup_ba(hdev, ESCO_LINK, &ev->bdaddr);
		if (!conn)
			goto unlock;

		conn->type = SCO_LINK;
	}

	if (!ev->status) {
		conn->handle = __le16_to_cpu(ev->handle);

		if (conn->type == ACL_LINK) {
			conn->state = BT_CONFIG;
			hci_conn_hold(conn);
			conn->disc_timeout = HCI_DISCONN_TIMEOUT;
			mgmt_connected(hdev, &ev->bdaddr, conn->type,
							conn->dst_type);
		} else
			conn->state = BT_CONNECTED;

		hci_conn_hold_device(conn);
		hci_conn_add_sysfs(conn);

		if (test_bit(HCI_AUTH, &hdev->flags))
			conn->link_mode |= HCI_LM_AUTH;

		if (test_bit(HCI_ENCRYPT, &hdev->flags))
			conn->link_mode |= HCI_LM_ENCRYPT;

		/* Get remote features */
		if (conn->type == ACL_LINK) {
			struct hci_cp_read_remote_features cp;
			cp.handle = ev->handle;
			hci_send_cmd(hdev, HCI_OP_READ_REMOTE_FEATURES,
							sizeof(cp), &cp);
		}

		/* Set packet type for incoming connection */
		if (!conn->out && hdev->hci_ver < BLUETOOTH_VER_2_0) {
			struct hci_cp_change_conn_ptype cp;
			cp.handle = ev->handle;
			cp.pkt_type = cpu_to_le16(conn->pkt_type);
			hci_send_cmd(hdev, HCI_OP_CHANGE_CONN_PTYPE,
							sizeof(cp), &cp);
		}
	} else {
		conn->state = BT_CLOSED;
		if (conn->type == ACL_LINK)
			mgmt_connect_failed(hdev, &ev->bdaddr, conn->type,
						conn->dst_type, ev->status);
	}

	if (conn->type == ACL_LINK)
		hci_sco_setup(conn, ev->status);

	if (ev->status) {
		hci_proto_connect_cfm(conn, ev->status);
		hci_conn_del(conn);
	} else if (ev->link_type != ACL_LINK)
		hci_proto_connect_cfm(conn, ev->status);

unlock:
	hci_dev_unlock(hdev);

	hci_conn_check_pending(hdev);
}

static inline void hci_conn_request_evt(struct hci_dev *hdev, struct sk_buff *skb)
{
	struct hci_ev_conn_request *ev = (void *) skb->data;
	int mask = hdev->link_mode;

	BT_DBG("%s bdaddr %s type 0x%x", hdev->name,
					batostr(&ev->bdaddr), ev->link_type);

	mask |= hci_proto_connect_ind(hdev, &ev->bdaddr, ev->link_type);

	if ((mask & HCI_LM_ACCEPT) &&
			!hci_blacklist_lookup(hdev, &ev->bdaddr)) {
		/* Connection accepted */
		struct inquiry_entry *ie;
		struct hci_conn *conn;

		hci_dev_lock(hdev);

		ie = hci_inquiry_cache_lookup(hdev, &ev->bdaddr);
		if (ie)
			memcpy(ie->data.dev_class, ev->dev_class, 3);

		conn = hci_conn_hash_lookup_ba(hdev, ev->link_type, &ev->bdaddr);
		if (!conn) {
			conn = hci_conn_add(hdev, ev->link_type, &ev->bdaddr);
			if (!conn) {
				BT_ERR("No memory for new connection");
				hci_dev_unlock(hdev);
				return;
			}
		}

		memcpy(conn->dev_class, ev->dev_class, 3);
		conn->state = BT_CONNECT;

		hci_dev_unlock(hdev);

		if (ev->link_type == ACL_LINK || !lmp_esco_capable(hdev)) {
			struct hci_cp_accept_conn_req cp;

			bacpy(&cp.bdaddr, &ev->bdaddr);

			if (lmp_rswitch_capable(hdev) && (mask & HCI_LM_MASTER))
				cp.role = 0x00; /* Become master */
			else
				cp.role = 0x01; /* Remain slave */

			hci_send_cmd(hdev, HCI_OP_ACCEPT_CONN_REQ,
							sizeof(cp), &cp);
		} else {
			struct hci_cp_accept_sync_conn_req cp;

			bacpy(&cp.bdaddr, &ev->bdaddr);
			cp.pkt_type = cpu_to_le16(conn->pkt_type);

			cp.tx_bandwidth   = cpu_to_le32(0x00001f40);
			cp.rx_bandwidth   = cpu_to_le32(0x00001f40);
			cp.max_latency    = cpu_to_le16(0xffff);
			cp.content_format = cpu_to_le16(hdev->voice_setting);
			cp.retrans_effort = 0xff;

			hci_send_cmd(hdev, HCI_OP_ACCEPT_SYNC_CONN_REQ,
							sizeof(cp), &cp);
		}
	} else {
		/* Connection rejected */
		struct hci_cp_reject_conn_req cp;

		bacpy(&cp.bdaddr, &ev->bdaddr);
		cp.reason = HCI_ERROR_REJ_BAD_ADDR;
		hci_send_cmd(hdev, HCI_OP_REJECT_CONN_REQ, sizeof(cp), &cp);
	}
}

static inline void hci_disconn_complete_evt(struct hci_dev *hdev, struct sk_buff *skb)
{
	struct hci_ev_disconn_complete *ev = (void *) skb->data;
	struct hci_conn *conn;

	BT_DBG("%s status %d", hdev->name, ev->status);

	hci_dev_lock(hdev);

	conn = hci_conn_hash_lookup_handle(hdev, __le16_to_cpu(ev->handle));
	if (!conn)
		goto unlock;

	if (ev->status == 0)
		conn->state = BT_CLOSED;

	if (conn->type == ACL_LINK || conn->type == LE_LINK) {
		if (ev->status != 0)
			mgmt_disconnect_failed(hdev, &conn->dst, ev->status);
		else
			mgmt_disconnected(hdev, &conn->dst, conn->type,
							conn->dst_type);
	}

	if (ev->status == 0) {
		hci_proto_disconn_cfm(conn, ev->reason);
		hci_conn_del(conn);
	}

unlock:
	hci_dev_unlock(hdev);
}

static inline void hci_auth_complete_evt(struct hci_dev *hdev, struct sk_buff *skb)
{
	struct hci_ev_auth_complete *ev = (void *) skb->data;
	struct hci_conn *conn;

	BT_DBG("%s status %d", hdev->name, ev->status);

	hci_dev_lock(hdev);

	conn = hci_conn_hash_lookup_handle(hdev, __le16_to_cpu(ev->handle));
	if (!conn)
		goto unlock;

	if (!ev->status) {
		if (!(conn->ssp_mode > 0 && hdev->ssp_mode > 0) &&
				test_bit(HCI_CONN_REAUTH_PEND,	&conn->pend)) {
			BT_INFO("re-auth of legacy device is not possible.");
		} else {
			conn->link_mode |= HCI_LM_AUTH;
			conn->sec_level = conn->pending_sec_level;
		}
	} else {
		mgmt_auth_failed(hdev, &conn->dst, ev->status);
	}

	clear_bit(HCI_CONN_AUTH_PEND, &conn->pend);
	clear_bit(HCI_CONN_REAUTH_PEND, &conn->pend);

	if (conn->state == BT_CONFIG) {
		if (!ev->status && hdev->ssp_mode > 0 && conn->ssp_mode > 0) {
			struct hci_cp_set_conn_encrypt cp;
			cp.handle  = ev->handle;
			cp.encrypt = 0x01;
			hci_send_cmd(hdev, HCI_OP_SET_CONN_ENCRYPT, sizeof(cp),
									&cp);
		} else {
			conn->state = BT_CONNECTED;
			hci_proto_connect_cfm(conn, ev->status);
			hci_conn_put(conn);
		}
	} else {
		hci_auth_cfm(conn, ev->status);

		hci_conn_hold(conn);
		conn->disc_timeout = HCI_DISCONN_TIMEOUT;
		hci_conn_put(conn);
	}

	if (test_bit(HCI_CONN_ENCRYPT_PEND, &conn->pend)) {
		if (!ev->status) {
			struct hci_cp_set_conn_encrypt cp;
			cp.handle  = ev->handle;
			cp.encrypt = 0x01;
			hci_send_cmd(hdev, HCI_OP_SET_CONN_ENCRYPT, sizeof(cp),
									&cp);
		} else {
			clear_bit(HCI_CONN_ENCRYPT_PEND, &conn->pend);
			hci_encrypt_cfm(conn, ev->status, 0x00);
		}
	}

unlock:
	hci_dev_unlock(hdev);
}

static inline void hci_remote_name_evt(struct hci_dev *hdev, struct sk_buff *skb)
{
	struct hci_ev_remote_name *ev = (void *) skb->data;
	struct hci_conn *conn;

	BT_DBG("%s", hdev->name);

	hci_conn_check_pending(hdev);

	hci_dev_lock(hdev);

	if (ev->status == 0 && test_bit(HCI_MGMT, &hdev->flags))
		mgmt_remote_name(hdev, &ev->bdaddr, ev->name);

	conn = hci_conn_hash_lookup_ba(hdev, ACL_LINK, &ev->bdaddr);
	if (!conn)
		goto unlock;

	if (!hci_outgoing_auth_needed(hdev, conn))
		goto unlock;

	if (!test_and_set_bit(HCI_CONN_AUTH_PEND, &conn->pend)) {
		struct hci_cp_auth_requested cp;
		cp.handle = __cpu_to_le16(conn->handle);
		hci_send_cmd(hdev, HCI_OP_AUTH_REQUESTED, sizeof(cp), &cp);
	}

unlock:
	hci_dev_unlock(hdev);
}

static inline void hci_encrypt_change_evt(struct hci_dev *hdev, struct sk_buff *skb)
{
	struct hci_ev_encrypt_change *ev = (void *) skb->data;
	struct hci_conn *conn;

	BT_DBG("%s status %d", hdev->name, ev->status);

	hci_dev_lock(hdev);

	conn = hci_conn_hash_lookup_handle(hdev, __le16_to_cpu(ev->handle));
	if (conn) {
		if (!ev->status) {
			if (ev->encrypt) {
				/* Encryption implies authentication */
				conn->link_mode |= HCI_LM_AUTH;
				conn->link_mode |= HCI_LM_ENCRYPT;
				conn->sec_level = conn->pending_sec_level;
			} else
				conn->link_mode &= ~HCI_LM_ENCRYPT;
		}

		clear_bit(HCI_CONN_ENCRYPT_PEND, &conn->pend);

		if (conn->state == BT_CONFIG) {
			if (!ev->status)
				conn->state = BT_CONNECTED;

			hci_proto_connect_cfm(conn, ev->status);
			hci_conn_put(conn);
		} else
			hci_encrypt_cfm(conn, ev->status, ev->encrypt);
	}

	hci_dev_unlock(hdev);
}

static inline void hci_change_link_key_complete_evt(struct hci_dev *hdev, struct sk_buff *skb)
{
	struct hci_ev_change_link_key_complete *ev = (void *) skb->data;
	struct hci_conn *conn;

	BT_DBG("%s status %d", hdev->name, ev->status);

	hci_dev_lock(hdev);

	conn = hci_conn_hash_lookup_handle(hdev, __le16_to_cpu(ev->handle));
	if (conn) {
		if (!ev->status)
			conn->link_mode |= HCI_LM_SECURE;

		clear_bit(HCI_CONN_AUTH_PEND, &conn->pend);

		hci_key_change_cfm(conn, ev->status);
	}

	hci_dev_unlock(hdev);
}

static inline void hci_remote_features_evt(struct hci_dev *hdev, struct sk_buff *skb)
{
	struct hci_ev_remote_features *ev = (void *) skb->data;
	struct hci_conn *conn;

	BT_DBG("%s status %d", hdev->name, ev->status);

	hci_dev_lock(hdev);

	conn = hci_conn_hash_lookup_handle(hdev, __le16_to_cpu(ev->handle));
	if (!conn)
		goto unlock;

	if (!ev->status)
		memcpy(conn->features, ev->features, 8);

	if (conn->state != BT_CONFIG)
		goto unlock;

	if (!ev->status && lmp_ssp_capable(hdev) && lmp_ssp_capable(conn)) {
		struct hci_cp_read_remote_ext_features cp;
		cp.handle = ev->handle;
		cp.page = 0x01;
		hci_send_cmd(hdev, HCI_OP_READ_REMOTE_EXT_FEATURES,
							sizeof(cp), &cp);
		goto unlock;
	}

	if (!ev->status) {
		struct hci_cp_remote_name_req cp;
		memset(&cp, 0, sizeof(cp));
		bacpy(&cp.bdaddr, &conn->dst);
		cp.pscan_rep_mode = 0x02;
		hci_send_cmd(hdev, HCI_OP_REMOTE_NAME_REQ, sizeof(cp), &cp);
	}

	if (!hci_outgoing_auth_needed(hdev, conn)) {
		conn->state = BT_CONNECTED;
		hci_proto_connect_cfm(conn, ev->status);
		hci_conn_put(conn);
	}

unlock:
	hci_dev_unlock(hdev);
}

static inline void hci_remote_version_evt(struct hci_dev *hdev, struct sk_buff *skb)
{
	BT_DBG("%s", hdev->name);
}

static inline void hci_qos_setup_complete_evt(struct hci_dev *hdev, struct sk_buff *skb)
{
	BT_DBG("%s", hdev->name);
}

static inline void hci_cmd_complete_evt(struct hci_dev *hdev, struct sk_buff *skb)
{
	struct hci_ev_cmd_complete *ev = (void *) skb->data;
	__u16 opcode;

	skb_pull(skb, sizeof(*ev));

	opcode = __le16_to_cpu(ev->opcode);

	switch (opcode) {
	case HCI_OP_INQUIRY_CANCEL:
		hci_cc_inquiry_cancel(hdev, skb);
		break;

	case HCI_OP_EXIT_PERIODIC_INQ:
		hci_cc_exit_periodic_inq(hdev, skb);
		break;

	case HCI_OP_REMOTE_NAME_REQ_CANCEL:
		hci_cc_remote_name_req_cancel(hdev, skb);
		break;

	case HCI_OP_ROLE_DISCOVERY:
		hci_cc_role_discovery(hdev, skb);
		break;

	case HCI_OP_READ_LINK_POLICY:
		hci_cc_read_link_policy(hdev, skb);
		break;

	case HCI_OP_WRITE_LINK_POLICY:
		hci_cc_write_link_policy(hdev, skb);
		break;

	case HCI_OP_READ_DEF_LINK_POLICY:
		hci_cc_read_def_link_policy(hdev, skb);
		break;

	case HCI_OP_WRITE_DEF_LINK_POLICY:
		hci_cc_write_def_link_policy(hdev, skb);
		break;

	case HCI_OP_RESET:
		hci_cc_reset(hdev, skb);
		break;

	case HCI_OP_WRITE_LOCAL_NAME:
		hci_cc_write_local_name(hdev, skb);
		break;

	case HCI_OP_READ_LOCAL_NAME:
		hci_cc_read_local_name(hdev, skb);
		break;

	case HCI_OP_WRITE_AUTH_ENABLE:
		hci_cc_write_auth_enable(hdev, skb);
		break;

	case HCI_OP_WRITE_ENCRYPT_MODE:
		hci_cc_write_encrypt_mode(hdev, skb);
		break;

	case HCI_OP_WRITE_SCAN_ENABLE:
		hci_cc_write_scan_enable(hdev, skb);
		break;

	case HCI_OP_READ_CLASS_OF_DEV:
		hci_cc_read_class_of_dev(hdev, skb);
		break;

	case HCI_OP_WRITE_CLASS_OF_DEV:
		hci_cc_write_class_of_dev(hdev, skb);
		break;

	case HCI_OP_READ_VOICE_SETTING:
		hci_cc_read_voice_setting(hdev, skb);
		break;

	case HCI_OP_WRITE_VOICE_SETTING:
		hci_cc_write_voice_setting(hdev, skb);
		break;

	case HCI_OP_HOST_BUFFER_SIZE:
		hci_cc_host_buffer_size(hdev, skb);
		break;

	case HCI_OP_READ_SSP_MODE:
		hci_cc_read_ssp_mode(hdev, skb);
		break;

	case HCI_OP_WRITE_SSP_MODE:
		hci_cc_write_ssp_mode(hdev, skb);
		break;

	case HCI_OP_READ_LOCAL_VERSION:
		hci_cc_read_local_version(hdev, skb);
		break;

	case HCI_OP_READ_LOCAL_COMMANDS:
		hci_cc_read_local_commands(hdev, skb);
		break;

	case HCI_OP_READ_LOCAL_FEATURES:
		hci_cc_read_local_features(hdev, skb);
		break;

	case HCI_OP_READ_LOCAL_EXT_FEATURES:
		hci_cc_read_local_ext_features(hdev, skb);
		break;

	case HCI_OP_READ_BUFFER_SIZE:
		hci_cc_read_buffer_size(hdev, skb);
		break;

	case HCI_OP_READ_BD_ADDR:
		hci_cc_read_bd_addr(hdev, skb);
		break;

	case HCI_OP_READ_DATA_BLOCK_SIZE:
		hci_cc_read_data_block_size(hdev, skb);
		break;

	case HCI_OP_WRITE_CA_TIMEOUT:
		hci_cc_write_ca_timeout(hdev, skb);
		break;

	case HCI_OP_READ_FLOW_CONTROL_MODE:
		hci_cc_read_flow_control_mode(hdev, skb);
		break;

	case HCI_OP_READ_LOCAL_AMP_INFO:
		hci_cc_read_local_amp_info(hdev, skb);
		break;

	case HCI_OP_DELETE_STORED_LINK_KEY:
		hci_cc_delete_stored_link_key(hdev, skb);
		break;

	case HCI_OP_SET_EVENT_MASK:
		hci_cc_set_event_mask(hdev, skb);
		break;

	case HCI_OP_WRITE_INQUIRY_MODE:
		hci_cc_write_inquiry_mode(hdev, skb);
		break;

	case HCI_OP_READ_INQ_RSP_TX_POWER:
		hci_cc_read_inq_rsp_tx_power(hdev, skb);
		break;

	case HCI_OP_SET_EVENT_FLT:
		hci_cc_set_event_flt(hdev, skb);
		break;

	case HCI_OP_PIN_CODE_REPLY:
		hci_cc_pin_code_reply(hdev, skb);
		break;

	case HCI_OP_PIN_CODE_NEG_REPLY:
		hci_cc_pin_code_neg_reply(hdev, skb);
		break;

	case HCI_OP_READ_LOCAL_OOB_DATA:
		hci_cc_read_local_oob_data_reply(hdev, skb);
		break;

	case HCI_OP_LE_READ_BUFFER_SIZE:
		hci_cc_le_read_buffer_size(hdev, skb);
		break;

	case HCI_OP_USER_CONFIRM_REPLY:
		hci_cc_user_confirm_reply(hdev, skb);
		break;

	case HCI_OP_USER_CONFIRM_NEG_REPLY:
		hci_cc_user_confirm_neg_reply(hdev, skb);
		break;

	case HCI_OP_USER_PASSKEY_REPLY:
		hci_cc_user_passkey_reply(hdev, skb);
		break;

	case HCI_OP_USER_PASSKEY_NEG_REPLY:
		hci_cc_user_passkey_neg_reply(hdev, skb);

	case HCI_OP_LE_SET_SCAN_PARAM:
		hci_cc_le_set_scan_param(hdev, skb);
		break;

	case HCI_OP_LE_SET_SCAN_ENABLE:
		hci_cc_le_set_scan_enable(hdev, skb);
		break;

	case HCI_OP_LE_LTK_REPLY:
		hci_cc_le_ltk_reply(hdev, skb);
		break;

	case HCI_OP_LE_LTK_NEG_REPLY:
		hci_cc_le_ltk_neg_reply(hdev, skb);
		break;

	case HCI_OP_WRITE_LE_HOST_SUPPORTED:
		hci_cc_write_le_host_supported(hdev, skb);
		break;

	default:
		BT_DBG("%s opcode 0x%x", hdev->name, opcode);
		break;
	}

	if (ev->opcode != HCI_OP_NOP)
		del_timer(&hdev->cmd_timer);

	if (ev->ncmd) {
		atomic_set(&hdev->cmd_cnt, 1);
		if (!skb_queue_empty(&hdev->cmd_q))
			queue_work(hdev->workqueue, &hdev->cmd_work);
	}
}

static inline void hci_cmd_status_evt(struct hci_dev *hdev, struct sk_buff *skb)
{
	struct hci_ev_cmd_status *ev = (void *) skb->data;
	__u16 opcode;

	skb_pull(skb, sizeof(*ev));

	opcode = __le16_to_cpu(ev->opcode);

	switch (opcode) {
	case HCI_OP_INQUIRY:
		hci_cs_inquiry(hdev, ev->status);
		break;

	case HCI_OP_CREATE_CONN:
		hci_cs_create_conn(hdev, ev->status);
		break;

	case HCI_OP_ADD_SCO:
		hci_cs_add_sco(hdev, ev->status);
		break;

	case HCI_OP_AUTH_REQUESTED:
		hci_cs_auth_requested(hdev, ev->status);
		break;

	case HCI_OP_SET_CONN_ENCRYPT:
		hci_cs_set_conn_encrypt(hdev, ev->status);
		break;

	case HCI_OP_REMOTE_NAME_REQ:
		hci_cs_remote_name_req(hdev, ev->status);
		break;

	case HCI_OP_READ_REMOTE_FEATURES:
		hci_cs_read_remote_features(hdev, ev->status);
		break;

	case HCI_OP_READ_REMOTE_EXT_FEATURES:
		hci_cs_read_remote_ext_features(hdev, ev->status);
		break;

	case HCI_OP_SETUP_SYNC_CONN:
		hci_cs_setup_sync_conn(hdev, ev->status);
		break;

	case HCI_OP_SNIFF_MODE:
		hci_cs_sniff_mode(hdev, ev->status);
		break;

	case HCI_OP_EXIT_SNIFF_MODE:
		hci_cs_exit_sniff_mode(hdev, ev->status);
		break;

	case HCI_OP_DISCONNECT:
		if (ev->status != 0)
			mgmt_disconnect_failed(hdev, NULL, ev->status);
		break;

	case HCI_OP_LE_CREATE_CONN:
		hci_cs_le_create_conn(hdev, ev->status);
		break;

	case HCI_OP_LE_START_ENC:
		hci_cs_le_start_enc(hdev, ev->status);
		break;

	default:
		BT_DBG("%s opcode 0x%x", hdev->name, opcode);
		break;
	}

	if (ev->opcode != HCI_OP_NOP)
		del_timer(&hdev->cmd_timer);

	if (ev->ncmd && !test_bit(HCI_RESET, &hdev->flags)) {
		atomic_set(&hdev->cmd_cnt, 1);
		if (!skb_queue_empty(&hdev->cmd_q))
			queue_work(hdev->workqueue, &hdev->cmd_work);
	}
}

static inline void hci_role_change_evt(struct hci_dev *hdev, struct sk_buff *skb)
{
	struct hci_ev_role_change *ev = (void *) skb->data;
	struct hci_conn *conn;

	BT_DBG("%s status %d", hdev->name, ev->status);

	hci_dev_lock(hdev);

	conn = hci_conn_hash_lookup_ba(hdev, ACL_LINK, &ev->bdaddr);
	if (conn) {
		if (!ev->status) {
			if (ev->role)
				conn->link_mode &= ~HCI_LM_MASTER;
			else
				conn->link_mode |= HCI_LM_MASTER;
		}

		clear_bit(HCI_CONN_RSWITCH_PEND, &conn->pend);

		hci_role_switch_cfm(conn, ev->status, ev->role);
	}

	hci_dev_unlock(hdev);
}

static inline void hci_num_comp_pkts_evt(struct hci_dev *hdev, struct sk_buff *skb)
{
	struct hci_ev_num_comp_pkts *ev = (void *) skb->data;
	int i;

	skb_pull(skb, sizeof(*ev));

	BT_DBG("%s num_hndl %d", hdev->name, ev->num_hndl);

	if (hdev->flow_ctl_mode != HCI_FLOW_CTL_MODE_PACKET_BASED) {
		BT_ERR("Wrong event for mode %d", hdev->flow_ctl_mode);
		return;
	}

	if (skb->len < ev->num_hndl * 4) {
		BT_DBG("%s bad parameters", hdev->name);
		return;
	}

	for (i = 0; i < ev->num_hndl; i++) {
		struct hci_comp_pkts_info *info = &ev->handles[i];
		struct hci_conn *conn;
		__u16  handle, count;

		handle = __le16_to_cpu(info->handle);
		count  = __le16_to_cpu(info->count);

		conn = hci_conn_hash_lookup_handle(hdev, handle);
		if (!conn)
			continue;

		conn->sent -= count;

		switch (conn->type) {
		case ACL_LINK:
			hdev->acl_cnt += count;
			if (hdev->acl_cnt > hdev->acl_pkts)
				hdev->acl_cnt = hdev->acl_pkts;
			break;

		case LE_LINK:
			if (hdev->le_pkts) {
				hdev->le_cnt += count;
				if (hdev->le_cnt > hdev->le_pkts)
					hdev->le_cnt = hdev->le_pkts;
			} else {
				hdev->acl_cnt += count;
				if (hdev->acl_cnt > hdev->acl_pkts)
					hdev->acl_cnt = hdev->acl_pkts;
			}
			break;

		case SCO_LINK:
			hdev->sco_cnt += count;
			if (hdev->sco_cnt > hdev->sco_pkts)
				hdev->sco_cnt = hdev->sco_pkts;
			break;

		default:
			BT_ERR("Unknown type %d conn %p", conn->type, conn);
			break;
		}
	}

	queue_work(hdev->workqueue, &hdev->tx_work);
}

static inline void hci_mode_change_evt(struct hci_dev *hdev, struct sk_buff *skb)
{
	struct hci_ev_mode_change *ev = (void *) skb->data;
	struct hci_conn *conn;

	BT_DBG("%s status %d", hdev->name, ev->status);

	hci_dev_lock(hdev);

	conn = hci_conn_hash_lookup_handle(hdev, __le16_to_cpu(ev->handle));
	if (conn) {
		conn->mode = ev->mode;
		conn->interval = __le16_to_cpu(ev->interval);

		if (!test_and_clear_bit(HCI_CONN_MODE_CHANGE_PEND, &conn->pend)) {
			if (conn->mode == HCI_CM_ACTIVE)
				conn->power_save = 1;
			else
				conn->power_save = 0;
		}

		if (test_and_clear_bit(HCI_CONN_SCO_SETUP_PEND, &conn->pend))
			hci_sco_setup(conn, ev->status);
	}

	hci_dev_unlock(hdev);
}

static inline void hci_pin_code_request_evt(struct hci_dev *hdev, struct sk_buff *skb)
{
	struct hci_ev_pin_code_req *ev = (void *) skb->data;
	struct hci_conn *conn;

	BT_DBG("%s", hdev->name);

	hci_dev_lock(hdev);

	conn = hci_conn_hash_lookup_ba(hdev, ACL_LINK, &ev->bdaddr);
	if (!conn)
		goto unlock;

	if (conn->state == BT_CONNECTED) {
		hci_conn_hold(conn);
		conn->disc_timeout = HCI_PAIRING_TIMEOUT;
		hci_conn_put(conn);
	}

	if (!test_bit(HCI_PAIRABLE, &hdev->flags))
		hci_send_cmd(hdev, HCI_OP_PIN_CODE_NEG_REPLY,
					sizeof(ev->bdaddr), &ev->bdaddr);
	else if (test_bit(HCI_MGMT, &hdev->flags)) {
		u8 secure;

		if (conn->pending_sec_level == BT_SECURITY_HIGH)
			secure = 1;
		else
			secure = 0;

		mgmt_pin_code_request(hdev, &ev->bdaddr, secure);
	}

unlock:
	hci_dev_unlock(hdev);
}

static inline void hci_link_key_request_evt(struct hci_dev *hdev, struct sk_buff *skb)
{
	struct hci_ev_link_key_req *ev = (void *) skb->data;
	struct hci_cp_link_key_reply cp;
	struct hci_conn *conn;
	struct link_key *key;

	BT_DBG("%s", hdev->name);

	if (!test_bit(HCI_LINK_KEYS, &hdev->flags))
		return;

	hci_dev_lock(hdev);

	key = hci_find_link_key(hdev, &ev->bdaddr);
	if (!key) {
		BT_DBG("%s link key not found for %s", hdev->name,
							batostr(&ev->bdaddr));
		goto not_found;
	}

	BT_DBG("%s found key type %u for %s", hdev->name, key->type,
							batostr(&ev->bdaddr));

	if (!test_bit(HCI_DEBUG_KEYS, &hdev->flags) &&
				key->type == HCI_LK_DEBUG_COMBINATION) {
		BT_DBG("%s ignoring debug key", hdev->name);
		goto not_found;
	}

	conn = hci_conn_hash_lookup_ba(hdev, ACL_LINK, &ev->bdaddr);
	if (conn) {
		if (key->type == HCI_LK_UNAUTH_COMBINATION &&
				conn->auth_type != 0xff &&
				(conn->auth_type & 0x01)) {
			BT_DBG("%s ignoring unauthenticated key", hdev->name);
			goto not_found;
		}

		if (key->type == HCI_LK_COMBINATION && key->pin_len < 16 &&
				conn->pending_sec_level == BT_SECURITY_HIGH) {
			BT_DBG("%s ignoring key unauthenticated for high \
							security", hdev->name);
			goto not_found;
		}

		conn->key_type = key->type;
		conn->pin_length = key->pin_len;
	}

	bacpy(&cp.bdaddr, &ev->bdaddr);
	memcpy(cp.link_key, key->val, 16);

	hci_send_cmd(hdev, HCI_OP_LINK_KEY_REPLY, sizeof(cp), &cp);

	hci_dev_unlock(hdev);

	return;

not_found:
	hci_send_cmd(hdev, HCI_OP_LINK_KEY_NEG_REPLY, 6, &ev->bdaddr);
	hci_dev_unlock(hdev);
}

static inline void hci_link_key_notify_evt(struct hci_dev *hdev, struct sk_buff *skb)
{
	struct hci_ev_link_key_notify *ev = (void *) skb->data;
	struct hci_conn *conn;
	u8 pin_len = 0;

	BT_DBG("%s", hdev->name);

	hci_dev_lock(hdev);

	conn = hci_conn_hash_lookup_ba(hdev, ACL_LINK, &ev->bdaddr);
	if (conn) {
		hci_conn_hold(conn);
		conn->disc_timeout = HCI_DISCONN_TIMEOUT;
		pin_len = conn->pin_length;

		if (ev->key_type != HCI_LK_CHANGED_COMBINATION)
			conn->key_type = ev->key_type;

		hci_conn_put(conn);
	}

	if (test_bit(HCI_LINK_KEYS, &hdev->flags))
		hci_add_link_key(hdev, conn, 1, &ev->bdaddr, ev->link_key,
							ev->key_type, pin_len);

	hci_dev_unlock(hdev);
}

static inline void hci_clock_offset_evt(struct hci_dev *hdev, struct sk_buff *skb)
{
	struct hci_ev_clock_offset *ev = (void *) skb->data;
	struct hci_conn *conn;

	BT_DBG("%s status %d", hdev->name, ev->status);

	hci_dev_lock(hdev);

	conn = hci_conn_hash_lookup_handle(hdev, __le16_to_cpu(ev->handle));
	if (conn && !ev->status) {
		struct inquiry_entry *ie;

		ie = hci_inquiry_cache_lookup(hdev, &conn->dst);
		if (ie) {
			ie->data.clock_offset = ev->clock_offset;
			ie->timestamp = jiffies;
		}
	}

	hci_dev_unlock(hdev);
}

static inline void hci_pkt_type_change_evt(struct hci_dev *hdev, struct sk_buff *skb)
{
	struct hci_ev_pkt_type_change *ev = (void *) skb->data;
	struct hci_conn *conn;

	BT_DBG("%s status %d", hdev->name, ev->status);

	hci_dev_lock(hdev);

	conn = hci_conn_hash_lookup_handle(hdev, __le16_to_cpu(ev->handle));
	if (conn && !ev->status)
		conn->pkt_type = __le16_to_cpu(ev->pkt_type);

	hci_dev_unlock(hdev);
}

static inline void hci_pscan_rep_mode_evt(struct hci_dev *hdev, struct sk_buff *skb)
{
	struct hci_ev_pscan_rep_mode *ev = (void *) skb->data;
	struct inquiry_entry *ie;

	BT_DBG("%s", hdev->name);

	hci_dev_lock(hdev);

	ie = hci_inquiry_cache_lookup(hdev, &ev->bdaddr);
	if (ie) {
		ie->data.pscan_rep_mode = ev->pscan_rep_mode;
		ie->timestamp = jiffies;
	}

	hci_dev_unlock(hdev);
}

static inline void hci_inquiry_result_with_rssi_evt(struct hci_dev *hdev, struct sk_buff *skb)
{
	struct inquiry_data data;
	int num_rsp = *((__u8 *) skb->data);

	BT_DBG("%s num_rsp %d", hdev->name, num_rsp);

	if (!num_rsp)
		return;

	hci_dev_lock(hdev);

	if ((skb->len - 1) / num_rsp != sizeof(struct inquiry_info_with_rssi)) {
		struct inquiry_info_with_rssi_and_pscan_mode *info;
		info = (void *) (skb->data + 1);

		for (; num_rsp; num_rsp--, info++) {
			bacpy(&data.bdaddr, &info->bdaddr);
			data.pscan_rep_mode	= info->pscan_rep_mode;
			data.pscan_period_mode	= info->pscan_period_mode;
			data.pscan_mode		= info->pscan_mode;
			memcpy(data.dev_class, info->dev_class, 3);
			data.clock_offset	= info->clock_offset;
			data.rssi		= info->rssi;
			data.ssp_mode		= 0x00;
			hci_inquiry_cache_update(hdev, &data);
			mgmt_device_found(hdev, &info->bdaddr, ACL_LINK, 0x00,
						info->dev_class, info->rssi,
						NULL);
		}
	} else {
		struct inquiry_info_with_rssi *info = (void *) (skb->data + 1);

		for (; num_rsp; num_rsp--, info++) {
			bacpy(&data.bdaddr, &info->bdaddr);
			data.pscan_rep_mode	= info->pscan_rep_mode;
			data.pscan_period_mode	= info->pscan_period_mode;
			data.pscan_mode		= 0x00;
			memcpy(data.dev_class, info->dev_class, 3);
			data.clock_offset	= info->clock_offset;
			data.rssi		= info->rssi;
			data.ssp_mode		= 0x00;
			hci_inquiry_cache_update(hdev, &data);
			mgmt_device_found(hdev, &info->bdaddr, ACL_LINK, 0x00,
						info->dev_class, info->rssi,
						NULL);
		}
	}

	hci_dev_unlock(hdev);
}

static inline void hci_remote_ext_features_evt(struct hci_dev *hdev, struct sk_buff *skb)
{
	struct hci_ev_remote_ext_features *ev = (void *) skb->data;
	struct hci_conn *conn;

	BT_DBG("%s", hdev->name);

	hci_dev_lock(hdev);

	conn = hci_conn_hash_lookup_handle(hdev, __le16_to_cpu(ev->handle));
	if (!conn)
		goto unlock;

	if (!ev->status && ev->page == 0x01) {
		struct inquiry_entry *ie;

		ie = hci_inquiry_cache_lookup(hdev, &conn->dst);
		if (ie)
			ie->data.ssp_mode = (ev->features[0] & 0x01);

		conn->ssp_mode = (ev->features[0] & 0x01);
	}

	if (conn->state != BT_CONFIG)
		goto unlock;

	if (!ev->status) {
		struct hci_cp_remote_name_req cp;
		memset(&cp, 0, sizeof(cp));
		bacpy(&cp.bdaddr, &conn->dst);
		cp.pscan_rep_mode = 0x02;
		hci_send_cmd(hdev, HCI_OP_REMOTE_NAME_REQ, sizeof(cp), &cp);
	}

	if (!hci_outgoing_auth_needed(hdev, conn)) {
		conn->state = BT_CONNECTED;
		hci_proto_connect_cfm(conn, ev->status);
		hci_conn_put(conn);
	}

unlock:
	hci_dev_unlock(hdev);
}

static inline void hci_sync_conn_complete_evt(struct hci_dev *hdev, struct sk_buff *skb)
{
	struct hci_ev_sync_conn_complete *ev = (void *) skb->data;
	struct hci_conn *conn;

	BT_DBG("%s status %d", hdev->name, ev->status);

	hci_dev_lock(hdev);

	conn = hci_conn_hash_lookup_ba(hdev, ev->link_type, &ev->bdaddr);
	if (!conn) {
		if (ev->link_type == ESCO_LINK)
			goto unlock;

		conn = hci_conn_hash_lookup_ba(hdev, ESCO_LINK, &ev->bdaddr);
		if (!conn)
			goto unlock;

		conn->type = SCO_LINK;
	}

	switch (ev->status) {
	case 0x00:
		conn->handle = __le16_to_cpu(ev->handle);
		conn->state  = BT_CONNECTED;

		hci_conn_hold_device(conn);
		hci_conn_add_sysfs(conn);
		break;

	case 0x11:	/* Unsupported Feature or Parameter Value */
	case 0x1c:	/* SCO interval rejected */
	case 0x1a:	/* Unsupported Remote Feature */
	case 0x1f:	/* Unspecified error */
		if (conn->out && conn->attempt < 2) {
			conn->pkt_type = (hdev->esco_type & SCO_ESCO_MASK) |
					(hdev->esco_type & EDR_ESCO_MASK);
			hci_setup_sync(conn, conn->link->handle);
			goto unlock;
		}
		/* fall through */

	default:
		conn->state = BT_CLOSED;
		break;
	}

	hci_proto_connect_cfm(conn, ev->status);
	if (ev->status)
		hci_conn_del(conn);

unlock:
	hci_dev_unlock(hdev);
}

static inline void hci_sync_conn_changed_evt(struct hci_dev *hdev, struct sk_buff *skb)
{
	BT_DBG("%s", hdev->name);
}

static inline void hci_sniff_subrate_evt(struct hci_dev *hdev, struct sk_buff *skb)
{
	struct hci_ev_sniff_subrate *ev = (void *) skb->data;

	BT_DBG("%s status %d", hdev->name, ev->status);
}

static inline void hci_extended_inquiry_result_evt(struct hci_dev *hdev, struct sk_buff *skb)
{
	struct inquiry_data data;
	struct extended_inquiry_info *info = (void *) (skb->data + 1);
	int num_rsp = *((__u8 *) skb->data);

	BT_DBG("%s num_rsp %d", hdev->name, num_rsp);

	if (!num_rsp)
		return;

	hci_dev_lock(hdev);

	for (; num_rsp; num_rsp--, info++) {
		bacpy(&data.bdaddr, &info->bdaddr);
		data.pscan_rep_mode	= info->pscan_rep_mode;
		data.pscan_period_mode	= info->pscan_period_mode;
		data.pscan_mode		= 0x00;
		memcpy(data.dev_class, info->dev_class, 3);
		data.clock_offset	= info->clock_offset;
		data.rssi		= info->rssi;
		data.ssp_mode		= 0x01;
		hci_inquiry_cache_update(hdev, &data);
		mgmt_device_found(hdev, &info->bdaddr, ACL_LINK, 0x00,
				info->dev_class, info->rssi, info->data);
	}

	hci_dev_unlock(hdev);
}

static inline u8 hci_get_auth_req(struct hci_conn *conn)
{
	/* If remote requests dedicated bonding follow that lead */
	if (conn->remote_auth == 0x02 || conn->remote_auth == 0x03) {
		/* If both remote and local IO capabilities allow MITM
		 * protection then require it, otherwise don't */
		if (conn->remote_cap == 0x03 || conn->io_capability == 0x03)
			return 0x02;
		else
			return 0x03;
	}

	/* If remote requests no-bonding follow that lead */
	if (conn->remote_auth == 0x00 || conn->remote_auth == 0x01)
		return conn->remote_auth | (conn->auth_type & 0x01);

	return conn->auth_type;
}

static inline void hci_io_capa_request_evt(struct hci_dev *hdev, struct sk_buff *skb)
{
	struct hci_ev_io_capa_request *ev = (void *) skb->data;
	struct hci_conn *conn;

	BT_DBG("%s", hdev->name);

	hci_dev_lock(hdev);

	conn = hci_conn_hash_lookup_ba(hdev, ACL_LINK, &ev->bdaddr);
	if (!conn)
		goto unlock;

	hci_conn_hold(conn);

	if (!test_bit(HCI_MGMT, &hdev->flags))
		goto unlock;

	if (test_bit(HCI_PAIRABLE, &hdev->flags) ||
			(conn->remote_auth & ~0x01) == HCI_AT_NO_BONDING) {
		struct hci_cp_io_capability_reply cp;

		bacpy(&cp.bdaddr, &ev->bdaddr);
		cp.capability = conn->io_capability;
		conn->auth_type = hci_get_auth_req(conn);
		cp.authentication = conn->auth_type;

		if ((conn->out == 0x01 || conn->remote_oob == 0x01) &&
				hci_find_remote_oob_data(hdev, &conn->dst))
			cp.oob_data = 0x01;
		else
			cp.oob_data = 0x00;

		hci_send_cmd(hdev, HCI_OP_IO_CAPABILITY_REPLY,
							sizeof(cp), &cp);
	} else {
		struct hci_cp_io_capability_neg_reply cp;

		bacpy(&cp.bdaddr, &ev->bdaddr);
		cp.reason = HCI_ERROR_PAIRING_NOT_ALLOWED;

		hci_send_cmd(hdev, HCI_OP_IO_CAPABILITY_NEG_REPLY,
							sizeof(cp), &cp);
	}

unlock:
	hci_dev_unlock(hdev);
}

static inline void hci_io_capa_reply_evt(struct hci_dev *hdev, struct sk_buff *skb)
{
	struct hci_ev_io_capa_reply *ev = (void *) skb->data;
	struct hci_conn *conn;

	BT_DBG("%s", hdev->name);

	hci_dev_lock(hdev);

	conn = hci_conn_hash_lookup_ba(hdev, ACL_LINK, &ev->bdaddr);
	if (!conn)
		goto unlock;

	conn->remote_cap = ev->capability;
	conn->remote_oob = ev->oob_data;
	conn->remote_auth = ev->authentication;

unlock:
	hci_dev_unlock(hdev);
}

static inline void hci_user_confirm_request_evt(struct hci_dev *hdev,
							struct sk_buff *skb)
{
	struct hci_ev_user_confirm_req *ev = (void *) skb->data;
	int loc_mitm, rem_mitm, confirm_hint = 0;
	struct hci_conn *conn;

	BT_DBG("%s", hdev->name);

	hci_dev_lock(hdev);

	if (!test_bit(HCI_MGMT, &hdev->flags))
		goto unlock;

	conn = hci_conn_hash_lookup_ba(hdev, ACL_LINK, &ev->bdaddr);
	if (!conn)
		goto unlock;

	loc_mitm = (conn->auth_type & 0x01);
	rem_mitm = (conn->remote_auth & 0x01);

	/* If we require MITM but the remote device can't provide that
	 * (it has NoInputNoOutput) then reject the confirmation
	 * request. The only exception is when we're dedicated bonding
	 * initiators (connect_cfm_cb set) since then we always have the MITM
	 * bit set. */
	if (!conn->connect_cfm_cb && loc_mitm && conn->remote_cap == 0x03) {
		BT_DBG("Rejecting request: remote device can't provide MITM");
		hci_send_cmd(hdev, HCI_OP_USER_CONFIRM_NEG_REPLY,
					sizeof(ev->bdaddr), &ev->bdaddr);
		goto unlock;
	}

	/* If no side requires MITM protection; auto-accept */
	if ((!loc_mitm || conn->remote_cap == 0x03) &&
				(!rem_mitm || conn->io_capability == 0x03)) {

		/* If we're not the initiators request authorization to
		 * proceed from user space (mgmt_user_confirm with
		 * confirm_hint set to 1). */
		if (!test_bit(HCI_CONN_AUTH_PEND, &conn->pend)) {
			BT_DBG("Confirming auto-accept as acceptor");
			confirm_hint = 1;
			goto confirm;
		}

		BT_DBG("Auto-accept of user confirmation with %ums delay",
						hdev->auto_accept_delay);

		if (hdev->auto_accept_delay > 0) {
			int delay = msecs_to_jiffies(hdev->auto_accept_delay);
			mod_timer(&conn->auto_accept_timer, jiffies + delay);
			goto unlock;
		}

		hci_send_cmd(hdev, HCI_OP_USER_CONFIRM_REPLY,
						sizeof(ev->bdaddr), &ev->bdaddr);
		goto unlock;
	}

confirm:
	mgmt_user_confirm_request(hdev, &ev->bdaddr, ev->passkey,
								confirm_hint);

unlock:
	hci_dev_unlock(hdev);
}

static inline void hci_user_passkey_request_evt(struct hci_dev *hdev,
							struct sk_buff *skb)
{
	struct hci_ev_user_passkey_req *ev = (void *) skb->data;

	BT_DBG("%s", hdev->name);

	hci_dev_lock(hdev);

	if (test_bit(HCI_MGMT, &hdev->flags))
		mgmt_user_passkey_request(hdev, &ev->bdaddr);

	hci_dev_unlock(hdev);
}

static inline void hci_simple_pair_complete_evt(struct hci_dev *hdev, struct sk_buff *skb)
{
	struct hci_ev_simple_pair_complete *ev = (void *) skb->data;
	struct hci_conn *conn;

	BT_DBG("%s", hdev->name);

	hci_dev_lock(hdev);

	conn = hci_conn_hash_lookup_ba(hdev, ACL_LINK, &ev->bdaddr);
	if (!conn)
		goto unlock;

	/* To avoid duplicate auth_failed events to user space we check
	 * the HCI_CONN_AUTH_PEND flag which will be set if we
	 * initiated the authentication. A traditional auth_complete
	 * event gets always produced as initiator and is also mapped to
	 * the mgmt_auth_failed event */
	if (!test_bit(HCI_CONN_AUTH_PEND, &conn->pend) && ev->status != 0)
		mgmt_auth_failed(hdev, &conn->dst, ev->status);

	hci_conn_put(conn);

unlock:
	hci_dev_unlock(hdev);
}

static inline void hci_remote_host_features_evt(struct hci_dev *hdev, struct sk_buff *skb)
{
	struct hci_ev_remote_host_features *ev = (void *) skb->data;
	struct inquiry_entry *ie;

	BT_DBG("%s", hdev->name);

	hci_dev_lock(hdev);

	ie = hci_inquiry_cache_lookup(hdev, &ev->bdaddr);
	if (ie)
		ie->data.ssp_mode = (ev->features[0] & 0x01);

	hci_dev_unlock(hdev);
}

static inline void hci_remote_oob_data_request_evt(struct hci_dev *hdev,
							struct sk_buff *skb)
{
	struct hci_ev_remote_oob_data_request *ev = (void *) skb->data;
	struct oob_data *data;

	BT_DBG("%s", hdev->name);

	hci_dev_lock(hdev);

	if (!test_bit(HCI_MGMT, &hdev->flags))
		goto unlock;

	data = hci_find_remote_oob_data(hdev, &ev->bdaddr);
	if (data) {
		struct hci_cp_remote_oob_data_reply cp;

		bacpy(&cp.bdaddr, &ev->bdaddr);
		memcpy(cp.hash, data->hash, sizeof(cp.hash));
		memcpy(cp.randomizer, data->randomizer, sizeof(cp.randomizer));

		hci_send_cmd(hdev, HCI_OP_REMOTE_OOB_DATA_REPLY, sizeof(cp),
									&cp);
	} else {
		struct hci_cp_remote_oob_data_neg_reply cp;

		bacpy(&cp.bdaddr, &ev->bdaddr);
		hci_send_cmd(hdev, HCI_OP_REMOTE_OOB_DATA_NEG_REPLY, sizeof(cp),
									&cp);
	}

unlock:
	hci_dev_unlock(hdev);
}

static inline void hci_le_conn_complete_evt(struct hci_dev *hdev, struct sk_buff *skb)
{
	struct hci_ev_le_conn_complete *ev = (void *) skb->data;
	struct hci_conn *conn;

	BT_DBG("%s status %d", hdev->name, ev->status);

	hci_dev_lock(hdev);

	conn = hci_conn_hash_lookup_ba(hdev, LE_LINK, &ev->bdaddr);
	if (!conn) {
		conn = hci_conn_add(hdev, LE_LINK, &ev->bdaddr);
		if (!conn) {
			BT_ERR("No memory for new connection");
			hci_dev_unlock(hdev);
			return;
		}

		conn->dst_type = ev->bdaddr_type;
	}

	if (ev->status) {
		mgmt_connect_failed(hdev, &ev->bdaddr, conn->type,
						conn->dst_type, ev->status);
		hci_proto_connect_cfm(conn, ev->status);
		conn->state = BT_CLOSED;
		hci_conn_del(conn);
		goto unlock;
	}

	mgmt_connected(hdev, &ev->bdaddr, conn->type, conn->dst_type);

	conn->sec_level = BT_SECURITY_LOW;
	conn->handle = __le16_to_cpu(ev->handle);
	conn->state = BT_CONNECTED;

	hci_conn_hold_device(conn);
	hci_conn_add_sysfs(conn);

	hci_proto_connect_cfm(conn, ev->status);

unlock:
	hci_dev_unlock(hdev);
}

static inline void hci_le_adv_report_evt(struct hci_dev *hdev,
						struct sk_buff *skb)
{
	u8 num_reports = skb->data[0];
	void *ptr = &skb->data[1];

	hci_dev_lock(hdev);

	while (num_reports--) {
		struct hci_ev_le_advertising_info *ev = ptr;

		hci_add_adv_entry(hdev, ev);

		ptr += sizeof(*ev) + ev->length + 1;
	}

	hci_dev_unlock(hdev);
}

static inline void hci_le_ltk_request_evt(struct hci_dev *hdev,
						struct sk_buff *skb)
{
	struct hci_ev_le_ltk_req *ev = (void *) skb->data;
	struct hci_cp_le_ltk_reply cp;
	struct hci_cp_le_ltk_neg_reply neg;
	struct hci_conn *conn;
	struct link_key *ltk;

	BT_DBG("%s handle %d", hdev->name, cpu_to_le16(ev->handle));

	hci_dev_lock(hdev);

	conn = hci_conn_hash_lookup_handle(hdev, __le16_to_cpu(ev->handle));
	if (conn == NULL)
		goto not_found;

	ltk = hci_find_ltk(hdev, ev->ediv, ev->random);
	if (ltk == NULL)
		goto not_found;

	memcpy(cp.ltk, ltk->val, sizeof(ltk->val));
	cp.handle = cpu_to_le16(conn->handle);
	conn->pin_length = ltk->pin_len;

	hci_send_cmd(hdev, HCI_OP_LE_LTK_REPLY, sizeof(cp), &cp);

	hci_dev_unlock(hdev);

	return;

not_found:
	neg.handle = ev->handle;
	hci_send_cmd(hdev, HCI_OP_LE_LTK_NEG_REPLY, sizeof(neg), &neg);
	hci_dev_unlock(hdev);
}

static inline void hci_le_meta_evt(struct hci_dev *hdev, struct sk_buff *skb)
{
	struct hci_ev_le_meta *le_ev = (void *) skb->data;

	skb_pull(skb, sizeof(*le_ev));

	switch (le_ev->subevent) {
	case HCI_EV_LE_CONN_COMPLETE:
		hci_le_conn_complete_evt(hdev, skb);
		break;

	case HCI_EV_LE_ADVERTISING_REPORT:
		hci_le_adv_report_evt(hdev, skb);
		break;

	case HCI_EV_LE_LTK_REQ:
		hci_le_ltk_request_evt(hdev, skb);
		break;

	default:
		break;
	}
}

void hci_event_packet(struct hci_dev *hdev, struct sk_buff *skb)
{
	struct hci_event_hdr *hdr = (void *) skb->data;
	__u8 event = hdr->evt;

	skb_pull(skb, HCI_EVENT_HDR_SIZE);

	switch (event) {
	case HCI_EV_INQUIRY_COMPLETE:
		hci_inquiry_complete_evt(hdev, skb);
		break;

	case HCI_EV_INQUIRY_RESULT:
		hci_inquiry_result_evt(hdev, skb);
		break;

	case HCI_EV_CONN_COMPLETE:
		hci_conn_complete_evt(hdev, skb);
		break;

	case HCI_EV_CONN_REQUEST:
		hci_conn_request_evt(hdev, skb);
		break;

	case HCI_EV_DISCONN_COMPLETE:
		hci_disconn_complete_evt(hdev, skb);
		break;

	case HCI_EV_AUTH_COMPLETE:
		hci_auth_complete_evt(hdev, skb);
		break;

	case HCI_EV_REMOTE_NAME:
		hci_remote_name_evt(hdev, skb);
		break;

	case HCI_EV_ENCRYPT_CHANGE:
		hci_encrypt_change_evt(hdev, skb);
		break;

	case HCI_EV_CHANGE_LINK_KEY_COMPLETE:
		hci_change_link_key_complete_evt(hdev, skb);
		break;

	case HCI_EV_REMOTE_FEATURES:
		hci_remote_features_evt(hdev, skb);
		break;

	case HCI_EV_REMOTE_VERSION:
		hci_remote_version_evt(hdev, skb);
		break;

	case HCI_EV_QOS_SETUP_COMPLETE:
		hci_qos_setup_complete_evt(hdev, skb);
		break;

	case HCI_EV_CMD_COMPLETE:
		hci_cmd_complete_evt(hdev, skb);
		break;

	case HCI_EV_CMD_STATUS:
		hci_cmd_status_evt(hdev, skb);
		break;

	case HCI_EV_ROLE_CHANGE:
		hci_role_change_evt(hdev, skb);
		break;

	case HCI_EV_NUM_COMP_PKTS:
		hci_num_comp_pkts_evt(hdev, skb);
		break;

	case HCI_EV_MODE_CHANGE:
		hci_mode_change_evt(hdev, skb);
		break;

	case HCI_EV_PIN_CODE_REQ:
		hci_pin_code_request_evt(hdev, skb);
		break;

	case HCI_EV_LINK_KEY_REQ:
		hci_link_key_request_evt(hdev, skb);
		break;

	case HCI_EV_LINK_KEY_NOTIFY:
		hci_link_key_notify_evt(hdev, skb);
		break;

	case HCI_EV_CLOCK_OFFSET:
		hci_clock_offset_evt(hdev, skb);
		break;

	case HCI_EV_PKT_TYPE_CHANGE:
		hci_pkt_type_change_evt(hdev, skb);
		break;

	case HCI_EV_PSCAN_REP_MODE:
		hci_pscan_rep_mode_evt(hdev, skb);
		break;

	case HCI_EV_INQUIRY_RESULT_WITH_RSSI:
		hci_inquiry_result_with_rssi_evt(hdev, skb);
		break;

	case HCI_EV_REMOTE_EXT_FEATURES:
		hci_remote_ext_features_evt(hdev, skb);
		break;

	case HCI_EV_SYNC_CONN_COMPLETE:
		hci_sync_conn_complete_evt(hdev, skb);
		break;

	case HCI_EV_SYNC_CONN_CHANGED:
		hci_sync_conn_changed_evt(hdev, skb);
		break;

	case HCI_EV_SNIFF_SUBRATE:
		hci_sniff_subrate_evt(hdev, skb);
		break;

	case HCI_EV_EXTENDED_INQUIRY_RESULT:
		hci_extended_inquiry_result_evt(hdev, skb);
		break;

	case HCI_EV_IO_CAPA_REQUEST:
		hci_io_capa_request_evt(hdev, skb);
		break;

	case HCI_EV_IO_CAPA_REPLY:
		hci_io_capa_reply_evt(hdev, skb);
		break;

	case HCI_EV_USER_CONFIRM_REQUEST:
		hci_user_confirm_request_evt(hdev, skb);
		break;

	case HCI_EV_USER_PASSKEY_REQUEST:
		hci_user_passkey_request_evt(hdev, skb);
		break;

	case HCI_EV_SIMPLE_PAIR_COMPLETE:
		hci_simple_pair_complete_evt(hdev, skb);
		break;

	case HCI_EV_REMOTE_HOST_FEATURES:
		hci_remote_host_features_evt(hdev, skb);
		break;

	case HCI_EV_LE_META:
		hci_le_meta_evt(hdev, skb);
		break;

	case HCI_EV_REMOTE_OOB_DATA_REQUEST:
		hci_remote_oob_data_request_evt(hdev, skb);
		break;

	default:
		BT_DBG("%s event 0x%x", hdev->name, event);
		break;
	}

	kfree_skb(skb);
	hdev->stat.evt_rx++;
}

/* Generate internal stack event */
void hci_si_event(struct hci_dev *hdev, int type, int dlen, void *data)
{
	struct hci_event_hdr *hdr;
	struct hci_ev_stack_internal *ev;
	struct sk_buff *skb;

	skb = bt_skb_alloc(HCI_EVENT_HDR_SIZE + sizeof(*ev) + dlen, GFP_ATOMIC);
	if (!skb)
		return;

	hdr = (void *) skb_put(skb, HCI_EVENT_HDR_SIZE);
	hdr->evt  = HCI_EV_STACK_INTERNAL;
	hdr->plen = sizeof(*ev) + dlen;

	ev  = (void *) skb_put(skb, sizeof(*ev) + dlen);
	ev->type = type;
	memcpy(ev->data, data, dlen);

	bt_cb(skb)->incoming = 1;
	__net_timestamp(skb);

	bt_cb(skb)->pkt_type = HCI_EVENT_PKT;
	skb->dev = (void *) hdev;
	hci_send_to_sock(hdev, skb, NULL);
	kfree_skb(skb);
}

module_param(enable_le, bool, 0644);
MODULE_PARM_DESC(enable_le, "Enable LE support");<|MERGE_RESOLUTION|>--- conflicted
+++ resolved
@@ -1033,28 +1033,15 @@
 	if (!cp)
 		return;
 
-<<<<<<< HEAD
-	if (cp->enable == 0x01) {
-		set_bit(HCI_LE_SCAN, &hdev->dev_flags);
-
-		del_timer(&hdev->adv_timer);
-=======
 	switch (cp->enable) {
 	case LE_SCANNING_ENABLED:
 		set_bit(HCI_LE_SCAN, &hdev->dev_flags);
 
 		cancel_delayed_work_sync(&hdev->adv_work);
->>>>>>> dc0d633e
 
 		hci_dev_lock(hdev);
 		hci_adv_entries_clear(hdev);
 		hci_dev_unlock(hdev);
-<<<<<<< HEAD
-	} else if (cp->enable == 0x00) {
-		clear_bit(HCI_LE_SCAN, &hdev->dev_flags);
-
-		mod_timer(&hdev->adv_timer, jiffies + ADV_CLEAR_TIMEOUT);
-=======
 		break;
 
 	case LE_SCANNING_DISABLED:
@@ -1068,7 +1055,6 @@
 	default:
 		BT_ERR("Used reserved LE_Scan_Enable param %d", cp->enable);
 		break;
->>>>>>> dc0d633e
 	}
 }
 
