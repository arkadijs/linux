// SPDX-License-Identifier: GPL-2.0-only
/*
 * Copyright (c) 2007-2009 Patrick McHardy <kaber@trash.net>
 *
 * Development of this code funded by Astaro AG (http://www.astaro.com/)
 */

#include <linux/module.h>
#include <linux/init.h>
#include <linux/list.h>
#include <linux/skbuff.h>
#include <linux/netlink.h>
#include <linux/vmalloc.h>
#include <linux/rhashtable.h>
#include <linux/netfilter.h>
#include <linux/netfilter/nfnetlink.h>
#include <linux/netfilter/nf_tables.h>
#include <net/netfilter/nf_flow_table.h>
#include <net/netfilter/nf_tables_core.h>
#include <net/netfilter/nf_tables.h>
#include <net/net_namespace.h>
#include <net/sock.h>

static LIST_HEAD(nf_tables_expressions);
static LIST_HEAD(nf_tables_objects);
static LIST_HEAD(nf_tables_flowtables);
static LIST_HEAD(nf_tables_destroy_list);
static DEFINE_SPINLOCK(nf_tables_destroy_list_lock);
static u64 table_handle;

enum {
	NFT_VALIDATE_SKIP	= 0,
	NFT_VALIDATE_NEED,
	NFT_VALIDATE_DO,
};

static struct rhltable nft_objname_ht;

static u32 nft_chain_hash(const void *data, u32 len, u32 seed);
static u32 nft_chain_hash_obj(const void *data, u32 len, u32 seed);
static int nft_chain_hash_cmp(struct rhashtable_compare_arg *, const void *);

static u32 nft_objname_hash(const void *data, u32 len, u32 seed);
static u32 nft_objname_hash_obj(const void *data, u32 len, u32 seed);
static int nft_objname_hash_cmp(struct rhashtable_compare_arg *, const void *);

static const struct rhashtable_params nft_chain_ht_params = {
	.head_offset		= offsetof(struct nft_chain, rhlhead),
	.key_offset		= offsetof(struct nft_chain, name),
	.hashfn			= nft_chain_hash,
	.obj_hashfn		= nft_chain_hash_obj,
	.obj_cmpfn		= nft_chain_hash_cmp,
	.automatic_shrinking	= true,
};

static const struct rhashtable_params nft_objname_ht_params = {
	.head_offset		= offsetof(struct nft_object, rhlhead),
	.key_offset		= offsetof(struct nft_object, key),
	.hashfn			= nft_objname_hash,
	.obj_hashfn		= nft_objname_hash_obj,
	.obj_cmpfn		= nft_objname_hash_cmp,
	.automatic_shrinking	= true,
};

static const struct rhashtable_params nft_objname_ht_params = {
	.head_offset		= offsetof(struct nft_object, rhlhead),
	.key_offset		= offsetof(struct nft_object, key),
	.hashfn			= nft_objname_hash,
	.obj_hashfn		= nft_objname_hash_obj,
	.obj_cmpfn		= nft_objname_hash_cmp,
	.automatic_shrinking	= true,
};

static void nft_validate_state_update(struct net *net, u8 new_validate_state)
{
	switch (net->nft.validate_state) {
	case NFT_VALIDATE_SKIP:
		WARN_ON_ONCE(new_validate_state == NFT_VALIDATE_DO);
		break;
	case NFT_VALIDATE_NEED:
		break;
	case NFT_VALIDATE_DO:
		if (new_validate_state == NFT_VALIDATE_NEED)
			return;
	}

	net->nft.validate_state = new_validate_state;
}
static void nf_tables_trans_destroy_work(struct work_struct *w);
static DECLARE_WORK(trans_destroy_work, nf_tables_trans_destroy_work);

static void nft_ctx_init(struct nft_ctx *ctx,
			 struct net *net,
			 const struct sk_buff *skb,
			 const struct nlmsghdr *nlh,
			 u8 family,
			 struct nft_table *table,
			 struct nft_chain *chain,
			 const struct nlattr * const *nla)
{
	ctx->net	= net;
	ctx->family	= family;
	ctx->level	= 0;
	ctx->table	= table;
	ctx->chain	= chain;
	ctx->nla   	= nla;
	ctx->portid	= NETLINK_CB(skb).portid;
	ctx->report	= nlmsg_report(nlh);
	ctx->seq	= nlh->nlmsg_seq;
}

static struct nft_trans *nft_trans_alloc_gfp(const struct nft_ctx *ctx,
					     int msg_type, u32 size, gfp_t gfp)
{
	struct nft_trans *trans;

	trans = kzalloc(sizeof(struct nft_trans) + size, gfp);
	if (trans == NULL)
		return NULL;

	trans->msg_type = msg_type;
	trans->ctx	= *ctx;

	return trans;
}

static struct nft_trans *nft_trans_alloc(const struct nft_ctx *ctx,
					 int msg_type, u32 size)
{
	return nft_trans_alloc_gfp(ctx, msg_type, size, GFP_KERNEL);
}

static void nft_trans_destroy(struct nft_trans *trans)
{
	list_del(&trans->list);
	kfree(trans);
}

static void nft_set_trans_bind(const struct nft_ctx *ctx, struct nft_set *set)
{
	struct net *net = ctx->net;
	struct nft_trans *trans;

	if (!nft_set_is_anonymous(set))
		return;

	list_for_each_entry_reverse(trans, &net->nft.commit_list, list) {
		if (trans->msg_type == NFT_MSG_NEWSET &&
		    nft_trans_set(trans) == set) {
			set->bound = true;
			break;
		}
	}
}

static int nf_tables_register_hook(struct net *net,
				   const struct nft_table *table,
				   struct nft_chain *chain)
{
	const struct nft_base_chain *basechain;
	const struct nf_hook_ops *ops;

	if (table->flags & NFT_TABLE_F_DORMANT ||
	    !nft_is_base_chain(chain))
		return 0;

	basechain = nft_base_chain(chain);
	ops = &basechain->ops;

	if (basechain->type->ops_register)
		return basechain->type->ops_register(net, ops);

	return nf_register_net_hook(net, ops);
}

static void nf_tables_unregister_hook(struct net *net,
				      const struct nft_table *table,
				      struct nft_chain *chain)
{
	const struct nft_base_chain *basechain;
	const struct nf_hook_ops *ops;

	if (table->flags & NFT_TABLE_F_DORMANT ||
	    !nft_is_base_chain(chain))
		return;
	basechain = nft_base_chain(chain);
	ops = &basechain->ops;

	if (basechain->type->ops_unregister)
		return basechain->type->ops_unregister(net, ops);

	nf_unregister_net_hook(net, ops);
}

static int nft_trans_table_add(struct nft_ctx *ctx, int msg_type)
{
	struct nft_trans *trans;

	trans = nft_trans_alloc(ctx, msg_type, sizeof(struct nft_trans_table));
	if (trans == NULL)
		return -ENOMEM;

	if (msg_type == NFT_MSG_NEWTABLE)
		nft_activate_next(ctx->net, ctx->table);

	list_add_tail(&trans->list, &ctx->net->nft.commit_list);
	return 0;
}

static int nft_deltable(struct nft_ctx *ctx)
{
	int err;

	err = nft_trans_table_add(ctx, NFT_MSG_DELTABLE);
	if (err < 0)
		return err;

	nft_deactivate_next(ctx->net, ctx->table);
	return err;
}

static struct nft_trans *nft_trans_chain_add(struct nft_ctx *ctx, int msg_type)
{
	struct nft_trans *trans;

	trans = nft_trans_alloc(ctx, msg_type, sizeof(struct nft_trans_chain));
	if (trans == NULL)
		return ERR_PTR(-ENOMEM);

	if (msg_type == NFT_MSG_NEWCHAIN)
		nft_activate_next(ctx->net, ctx->chain);

	list_add_tail(&trans->list, &ctx->net->nft.commit_list);
	return trans;
}

static int nft_delchain(struct nft_ctx *ctx)
{
	struct nft_trans *trans;

	trans = nft_trans_chain_add(ctx, NFT_MSG_DELCHAIN);
	if (IS_ERR(trans))
		return PTR_ERR(trans);

	ctx->table->use--;
	nft_deactivate_next(ctx->net, ctx->chain);

<<<<<<< HEAD
	return err;
=======
	return 0;
>>>>>>> 0ecfebd2
}

static void nft_rule_expr_activate(const struct nft_ctx *ctx,
				   struct nft_rule *rule)
{
	struct nft_expr *expr;

	expr = nft_expr_first(rule);
	while (expr != nft_expr_last(rule) && expr->ops) {
		if (expr->ops->activate)
			expr->ops->activate(ctx, expr);

		expr = nft_expr_next(expr);
	}
}

static void nft_rule_expr_deactivate(const struct nft_ctx *ctx,
				     struct nft_rule *rule,
				     enum nft_trans_phase phase)
{
	struct nft_expr *expr;

	expr = nft_expr_first(rule);
	while (expr != nft_expr_last(rule) && expr->ops) {
		if (expr->ops->deactivate)
			expr->ops->deactivate(ctx, expr, phase);

		expr = nft_expr_next(expr);
	}
}

static int
nf_tables_delrule_deactivate(struct nft_ctx *ctx, struct nft_rule *rule)
{
	/* You cannot delete the same rule twice */
	if (nft_is_active_next(ctx->net, rule)) {
		nft_deactivate_next(ctx->net, rule);
		ctx->chain->use--;
		return 0;
	}
	return -ENOENT;
}

static struct nft_trans *nft_trans_rule_add(struct nft_ctx *ctx, int msg_type,
					    struct nft_rule *rule)
{
	struct nft_trans *trans;

	trans = nft_trans_alloc(ctx, msg_type, sizeof(struct nft_trans_rule));
	if (trans == NULL)
		return NULL;

	if (msg_type == NFT_MSG_NEWRULE && ctx->nla[NFTA_RULE_ID] != NULL) {
		nft_trans_rule_id(trans) =
			ntohl(nla_get_be32(ctx->nla[NFTA_RULE_ID]));
	}
	nft_trans_rule(trans) = rule;
	list_add_tail(&trans->list, &ctx->net->nft.commit_list);

	return trans;
}

static int nft_delrule(struct nft_ctx *ctx, struct nft_rule *rule)
{
	struct nft_trans *trans;
	int err;

	trans = nft_trans_rule_add(ctx, NFT_MSG_DELRULE, rule);
	if (trans == NULL)
		return -ENOMEM;

	err = nf_tables_delrule_deactivate(ctx, rule);
	if (err < 0) {
		nft_trans_destroy(trans);
		return err;
	}
	nft_rule_expr_deactivate(ctx, rule, NFT_TRANS_PREPARE);

	return 0;
}

static int nft_delrule_by_chain(struct nft_ctx *ctx)
{
	struct nft_rule *rule;
	int err;

	list_for_each_entry(rule, &ctx->chain->rules, list) {
		if (!nft_is_active_next(ctx->net, rule))
			continue;

		err = nft_delrule(ctx, rule);
		if (err < 0)
			return err;
	}
	return 0;
}

static int nft_trans_set_add(const struct nft_ctx *ctx, int msg_type,
			     struct nft_set *set)
{
	struct nft_trans *trans;

	trans = nft_trans_alloc(ctx, msg_type, sizeof(struct nft_trans_set));
	if (trans == NULL)
		return -ENOMEM;

	if (msg_type == NFT_MSG_NEWSET && ctx->nla[NFTA_SET_ID] != NULL) {
		nft_trans_set_id(trans) =
			ntohl(nla_get_be32(ctx->nla[NFTA_SET_ID]));
		nft_activate_next(ctx->net, set);
	}
	nft_trans_set(trans) = set;
	list_add_tail(&trans->list, &ctx->net->nft.commit_list);

	return 0;
}

static int nft_delset(const struct nft_ctx *ctx, struct nft_set *set)
{
	int err;

	err = nft_trans_set_add(ctx, NFT_MSG_DELSET, set);
	if (err < 0)
		return err;

	nft_deactivate_next(ctx->net, set);
	ctx->table->use--;

	return err;
}

static int nft_trans_obj_add(struct nft_ctx *ctx, int msg_type,
			     struct nft_object *obj)
{
	struct nft_trans *trans;

	trans = nft_trans_alloc(ctx, msg_type, sizeof(struct nft_trans_obj));
	if (trans == NULL)
		return -ENOMEM;

	if (msg_type == NFT_MSG_NEWOBJ)
		nft_activate_next(ctx->net, obj);

	nft_trans_obj(trans) = obj;
	list_add_tail(&trans->list, &ctx->net->nft.commit_list);

	return 0;
}

static int nft_delobj(struct nft_ctx *ctx, struct nft_object *obj)
{
	int err;

	err = nft_trans_obj_add(ctx, NFT_MSG_DELOBJ, obj);
	if (err < 0)
		return err;

	nft_deactivate_next(ctx->net, obj);
	ctx->table->use--;

	return err;
}

static int nft_trans_flowtable_add(struct nft_ctx *ctx, int msg_type,
				   struct nft_flowtable *flowtable)
{
	struct nft_trans *trans;

	trans = nft_trans_alloc(ctx, msg_type,
				sizeof(struct nft_trans_flowtable));
	if (trans == NULL)
		return -ENOMEM;

	if (msg_type == NFT_MSG_NEWFLOWTABLE)
		nft_activate_next(ctx->net, flowtable);

	nft_trans_flowtable(trans) = flowtable;
	list_add_tail(&trans->list, &ctx->net->nft.commit_list);

	return 0;
}

static int nft_delflowtable(struct nft_ctx *ctx,
			    struct nft_flowtable *flowtable)
{
	int err;

	err = nft_trans_flowtable_add(ctx, NFT_MSG_DELFLOWTABLE, flowtable);
	if (err < 0)
		return err;

	nft_deactivate_next(ctx->net, flowtable);
	ctx->table->use--;

	return err;
}

/*
 * Tables
 */

static struct nft_table *nft_table_lookup(const struct net *net,
					  const struct nlattr *nla,
					  u8 family, u8 genmask)
{
	struct nft_table *table;

	if (nla == NULL)
		return ERR_PTR(-EINVAL);

	list_for_each_entry_rcu(table, &net->nft.tables, list) {
		if (!nla_strcmp(nla, table->name) &&
		    table->family == family &&
		    nft_active_genmask(table, genmask))
			return table;
	}

	return ERR_PTR(-ENOENT);
}

static struct nft_table *nft_table_lookup_byhandle(const struct net *net,
						   const struct nlattr *nla,
						   u8 genmask)
{
	struct nft_table *table;

	list_for_each_entry(table, &net->nft.tables, list) {
		if (be64_to_cpu(nla_get_be64(nla)) == table->handle &&
		    nft_active_genmask(table, genmask))
			return table;
	}

	return ERR_PTR(-ENOENT);
}

static inline u64 nf_tables_alloc_handle(struct nft_table *table)
{
	return ++table->hgenerator;
}

static const struct nft_chain_type *chain_type[NFPROTO_NUMPROTO][NFT_CHAIN_T_MAX];

static const struct nft_chain_type *
__nf_tables_chain_type_lookup(const struct nlattr *nla, u8 family)
{
	int i;

	for (i = 0; i < NFT_CHAIN_T_MAX; i++) {
		if (chain_type[family][i] != NULL &&
		    !nla_strcmp(nla, chain_type[family][i]->name))
			return chain_type[family][i];
	}
	return NULL;
}

/*
 * Loading a module requires dropping mutex that guards the
 * transaction.
 * We first need to abort any pending transactions as once
 * mutex is unlocked a different client could start a new
 * transaction.  It must not see any 'future generation'
 * changes * as these changes will never happen.
 */
#ifdef CONFIG_MODULES
static int __nf_tables_abort(struct net *net);

static void nft_request_module(struct net *net, const char *fmt, ...)
{
	char module_name[MODULE_NAME_LEN];
	va_list args;
	int ret;

	__nf_tables_abort(net);

	va_start(args, fmt);
	ret = vsnprintf(module_name, MODULE_NAME_LEN, fmt, args);
	va_end(args);
	if (WARN(ret >= MODULE_NAME_LEN, "truncated: '%s' (len %d)", module_name, ret))
		return;

	mutex_unlock(&net->nft.commit_mutex);
	request_module("%s", module_name);
	mutex_lock(&net->nft.commit_mutex);
}
#endif

static void lockdep_nfnl_nft_mutex_not_held(void)
{
#ifdef CONFIG_PROVE_LOCKING
	WARN_ON_ONCE(lockdep_nfnl_is_held(NFNL_SUBSYS_NFTABLES));
#endif
}

static const struct nft_chain_type *
nf_tables_chain_type_lookup(struct net *net, const struct nlattr *nla,
			    u8 family, bool autoload)
{
	const struct nft_chain_type *type;

	type = __nf_tables_chain_type_lookup(nla, family);
	if (type != NULL)
		return type;

	lockdep_nfnl_nft_mutex_not_held();
#ifdef CONFIG_MODULES
	if (autoload) {
		nft_request_module(net, "nft-chain-%u-%.*s", family,
				   nla_len(nla), (const char *)nla_data(nla));
		type = __nf_tables_chain_type_lookup(nla, family);
		if (type != NULL)
			return ERR_PTR(-EAGAIN);
	}
#endif
	return ERR_PTR(-ENOENT);
}

static const struct nla_policy nft_table_policy[NFTA_TABLE_MAX + 1] = {
	[NFTA_TABLE_NAME]	= { .type = NLA_STRING,
				    .len = NFT_TABLE_MAXNAMELEN - 1 },
	[NFTA_TABLE_FLAGS]	= { .type = NLA_U32 },
	[NFTA_TABLE_HANDLE]	= { .type = NLA_U64 },
};

static int nf_tables_fill_table_info(struct sk_buff *skb, struct net *net,
				     u32 portid, u32 seq, int event, u32 flags,
				     int family, const struct nft_table *table)
{
	struct nlmsghdr *nlh;
	struct nfgenmsg *nfmsg;

	event = nfnl_msg_type(NFNL_SUBSYS_NFTABLES, event);
	nlh = nlmsg_put(skb, portid, seq, event, sizeof(struct nfgenmsg), flags);
	if (nlh == NULL)
		goto nla_put_failure;

	nfmsg = nlmsg_data(nlh);
	nfmsg->nfgen_family	= family;
	nfmsg->version		= NFNETLINK_V0;
	nfmsg->res_id		= htons(net->nft.base_seq & 0xffff);

	if (nla_put_string(skb, NFTA_TABLE_NAME, table->name) ||
	    nla_put_be32(skb, NFTA_TABLE_FLAGS, htonl(table->flags)) ||
	    nla_put_be32(skb, NFTA_TABLE_USE, htonl(table->use)) ||
	    nla_put_be64(skb, NFTA_TABLE_HANDLE, cpu_to_be64(table->handle),
			 NFTA_TABLE_PAD))
		goto nla_put_failure;

	nlmsg_end(skb, nlh);
	return 0;

nla_put_failure:
	nlmsg_trim(skb, nlh);
	return -1;
}

static void nf_tables_table_notify(const struct nft_ctx *ctx, int event)
{
	struct sk_buff *skb;
	int err;

	if (!ctx->report &&
	    !nfnetlink_has_listeners(ctx->net, NFNLGRP_NFTABLES))
		return;

	skb = nlmsg_new(NLMSG_GOODSIZE, GFP_KERNEL);
	if (skb == NULL)
		goto err;

	err = nf_tables_fill_table_info(skb, ctx->net, ctx->portid, ctx->seq,
					event, 0, ctx->family, ctx->table);
	if (err < 0) {
		kfree_skb(skb);
		goto err;
	}

	nfnetlink_send(skb, ctx->net, ctx->portid, NFNLGRP_NFTABLES,
		       ctx->report, GFP_KERNEL);
	return;
err:
	nfnetlink_set_err(ctx->net, ctx->portid, NFNLGRP_NFTABLES, -ENOBUFS);
}

static int nf_tables_dump_tables(struct sk_buff *skb,
				 struct netlink_callback *cb)
{
	const struct nfgenmsg *nfmsg = nlmsg_data(cb->nlh);
	const struct nft_table *table;
	unsigned int idx = 0, s_idx = cb->args[0];
	struct net *net = sock_net(skb->sk);
	int family = nfmsg->nfgen_family;

	rcu_read_lock();
	cb->seq = net->nft.base_seq;

	list_for_each_entry_rcu(table, &net->nft.tables, list) {
		if (family != NFPROTO_UNSPEC && family != table->family)
			continue;

		if (idx < s_idx)
			goto cont;
		if (idx > s_idx)
			memset(&cb->args[1], 0,
			       sizeof(cb->args) - sizeof(cb->args[0]));
		if (!nft_is_active(net, table))
			continue;
		if (nf_tables_fill_table_info(skb, net,
					      NETLINK_CB(cb->skb).portid,
					      cb->nlh->nlmsg_seq,
					      NFT_MSG_NEWTABLE, NLM_F_MULTI,
					      table->family, table) < 0)
			goto done;

		nl_dump_check_consistent(cb, nlmsg_hdr(skb));
cont:
		idx++;
	}
done:
	rcu_read_unlock();
	cb->args[0] = idx;
	return skb->len;
}

static int nft_netlink_dump_start_rcu(struct sock *nlsk, struct sk_buff *skb,
				      const struct nlmsghdr *nlh,
				      struct netlink_dump_control *c)
{
	int err;

	if (!try_module_get(THIS_MODULE))
		return -EINVAL;

	rcu_read_unlock();
	err = netlink_dump_start(nlsk, skb, nlh, c);
	rcu_read_lock();
	module_put(THIS_MODULE);

	return err;
}

/* called with rcu_read_lock held */
static int nf_tables_gettable(struct net *net, struct sock *nlsk,
			      struct sk_buff *skb, const struct nlmsghdr *nlh,
			      const struct nlattr * const nla[],
			      struct netlink_ext_ack *extack)
{
	const struct nfgenmsg *nfmsg = nlmsg_data(nlh);
	u8 genmask = nft_genmask_cur(net);
	const struct nft_table *table;
	struct sk_buff *skb2;
	int family = nfmsg->nfgen_family;
	int err;

	if (nlh->nlmsg_flags & NLM_F_DUMP) {
		struct netlink_dump_control c = {
			.dump = nf_tables_dump_tables,
			.module = THIS_MODULE,
		};

		return nft_netlink_dump_start_rcu(nlsk, skb, nlh, &c);
	}

	table = nft_table_lookup(net, nla[NFTA_TABLE_NAME], family, genmask);
	if (IS_ERR(table)) {
		NL_SET_BAD_ATTR(extack, nla[NFTA_TABLE_NAME]);
		return PTR_ERR(table);
	}

	skb2 = alloc_skb(NLMSG_GOODSIZE, GFP_ATOMIC);
	if (!skb2)
		return -ENOMEM;

	err = nf_tables_fill_table_info(skb2, net, NETLINK_CB(skb).portid,
					nlh->nlmsg_seq, NFT_MSG_NEWTABLE, 0,
					family, table);
	if (err < 0)
		goto err;

	return nlmsg_unicast(nlsk, skb2, NETLINK_CB(skb).portid);

err:
	kfree_skb(skb2);
	return err;
}

static void nft_table_disable(struct net *net, struct nft_table *table, u32 cnt)
{
	struct nft_chain *chain;
	u32 i = 0;

	list_for_each_entry(chain, &table->chains, list) {
		if (!nft_is_active_next(net, chain))
			continue;
		if (!nft_is_base_chain(chain))
			continue;

		if (cnt && i++ == cnt)
			break;

		nf_unregister_net_hook(net, &nft_base_chain(chain)->ops);
	}
}

static int nf_tables_table_enable(struct net *net, struct nft_table *table)
{
	struct nft_chain *chain;
	int err, i = 0;

	list_for_each_entry(chain, &table->chains, list) {
		if (!nft_is_active_next(net, chain))
			continue;
		if (!nft_is_base_chain(chain))
			continue;

		err = nf_register_net_hook(net, &nft_base_chain(chain)->ops);
		if (err < 0)
			goto err;

		i++;
	}
	return 0;
err:
	if (i)
		nft_table_disable(net, table, i);
	return err;
}

static void nf_tables_table_disable(struct net *net, struct nft_table *table)
{
	nft_table_disable(net, table, 0);
}

static int nf_tables_updtable(struct nft_ctx *ctx)
{
	struct nft_trans *trans;
	u32 flags;
	int ret = 0;

	if (!ctx->nla[NFTA_TABLE_FLAGS])
		return 0;

	flags = ntohl(nla_get_be32(ctx->nla[NFTA_TABLE_FLAGS]));
	if (flags & ~NFT_TABLE_F_DORMANT)
		return -EINVAL;

	if (flags == ctx->table->flags)
		return 0;

	trans = nft_trans_alloc(ctx, NFT_MSG_NEWTABLE,
				sizeof(struct nft_trans_table));
	if (trans == NULL)
		return -ENOMEM;

	if ((flags & NFT_TABLE_F_DORMANT) &&
	    !(ctx->table->flags & NFT_TABLE_F_DORMANT)) {
		nft_trans_table_enable(trans) = false;
	} else if (!(flags & NFT_TABLE_F_DORMANT) &&
		   ctx->table->flags & NFT_TABLE_F_DORMANT) {
		ret = nf_tables_table_enable(ctx->net, ctx->table);
		if (ret >= 0) {
			ctx->table->flags &= ~NFT_TABLE_F_DORMANT;
			nft_trans_table_enable(trans) = true;
		}
	}
	if (ret < 0)
		goto err;

	nft_trans_table_update(trans) = true;
	list_add_tail(&trans->list, &ctx->net->nft.commit_list);
	return 0;
err:
	nft_trans_destroy(trans);
	return ret;
}

static u32 nft_chain_hash(const void *data, u32 len, u32 seed)
{
	const char *name = data;

	return jhash(name, strlen(name), seed);
}

static u32 nft_chain_hash_obj(const void *data, u32 len, u32 seed)
{
	const struct nft_chain *chain = data;

	return nft_chain_hash(chain->name, 0, seed);
}

static int nft_chain_hash_cmp(struct rhashtable_compare_arg *arg,
			      const void *ptr)
{
	const struct nft_chain *chain = ptr;
	const char *name = arg->key;

	return strcmp(chain->name, name);
}

static u32 nft_objname_hash(const void *data, u32 len, u32 seed)
{
	const struct nft_object_hash_key *k = data;

	seed ^= hash_ptr(k->table, 32);

	return jhash(k->name, strlen(k->name), seed);
}

static u32 nft_objname_hash_obj(const void *data, u32 len, u32 seed)
{
	const struct nft_object *obj = data;

	return nft_objname_hash(&obj->key, 0, seed);
}

static int nft_objname_hash_cmp(struct rhashtable_compare_arg *arg,
				const void *ptr)
{
	const struct nft_object_hash_key *k = arg->key;
	const struct nft_object *obj = ptr;

	if (obj->key.table != k->table)
		return -1;

	return strcmp(obj->key.name, k->name);
}

static int nf_tables_newtable(struct net *net, struct sock *nlsk,
			      struct sk_buff *skb, const struct nlmsghdr *nlh,
			      const struct nlattr * const nla[],
			      struct netlink_ext_ack *extack)
{
	const struct nfgenmsg *nfmsg = nlmsg_data(nlh);
	u8 genmask = nft_genmask_next(net);
	int family = nfmsg->nfgen_family;
	const struct nlattr *attr;
	struct nft_table *table;
	u32 flags = 0;
	struct nft_ctx ctx;
	int err;

	lockdep_assert_held(&net->nft.commit_mutex);
	attr = nla[NFTA_TABLE_NAME];
	table = nft_table_lookup(net, attr, family, genmask);
	if (IS_ERR(table)) {
		if (PTR_ERR(table) != -ENOENT)
			return PTR_ERR(table);
	} else {
		if (nlh->nlmsg_flags & NLM_F_EXCL) {
			NL_SET_BAD_ATTR(extack, attr);
			return -EEXIST;
		}
		if (nlh->nlmsg_flags & NLM_F_REPLACE)
			return -EOPNOTSUPP;

		nft_ctx_init(&ctx, net, skb, nlh, family, table, NULL, nla);
		return nf_tables_updtable(&ctx);
	}

	if (nla[NFTA_TABLE_FLAGS]) {
		flags = ntohl(nla_get_be32(nla[NFTA_TABLE_FLAGS]));
		if (flags & ~NFT_TABLE_F_DORMANT)
			return -EINVAL;
	}

	err = -ENOMEM;
	table = kzalloc(sizeof(*table), GFP_KERNEL);
	if (table == NULL)
		goto err_kzalloc;

	table->name = nla_strdup(attr, GFP_KERNEL);
	if (table->name == NULL)
		goto err_strdup;

	err = rhltable_init(&table->chains_ht, &nft_chain_ht_params);
	if (err)
		goto err_chain_ht;

	INIT_LIST_HEAD(&table->chains);
	INIT_LIST_HEAD(&table->sets);
	INIT_LIST_HEAD(&table->objects);
	INIT_LIST_HEAD(&table->flowtables);
	table->family = family;
	table->flags = flags;
	table->handle = ++table_handle;

	nft_ctx_init(&ctx, net, skb, nlh, family, table, NULL, nla);
	err = nft_trans_table_add(&ctx, NFT_MSG_NEWTABLE);
	if (err < 0)
		goto err_trans;

	list_add_tail_rcu(&table->list, &net->nft.tables);
	return 0;
err_trans:
	rhltable_destroy(&table->chains_ht);
err_chain_ht:
	kfree(table->name);
err_strdup:
	kfree(table);
err_kzalloc:
	return err;
}

static int nft_flush_table(struct nft_ctx *ctx)
{
	struct nft_flowtable *flowtable, *nft;
	struct nft_chain *chain, *nc;
	struct nft_object *obj, *ne;
	struct nft_set *set, *ns;
	int err;

	list_for_each_entry(chain, &ctx->table->chains, list) {
		if (!nft_is_active_next(ctx->net, chain))
			continue;

		ctx->chain = chain;

		err = nft_delrule_by_chain(ctx);
		if (err < 0)
			goto out;
	}

	list_for_each_entry_safe(set, ns, &ctx->table->sets, list) {
		if (!nft_is_active_next(ctx->net, set))
			continue;

		if (nft_set_is_anonymous(set) &&
		    !list_empty(&set->bindings))
			continue;

		err = nft_delset(ctx, set);
		if (err < 0)
			goto out;
	}

	list_for_each_entry_safe(flowtable, nft, &ctx->table->flowtables, list) {
		err = nft_delflowtable(ctx, flowtable);
		if (err < 0)
			goto out;
	}

	list_for_each_entry_safe(obj, ne, &ctx->table->objects, list) {
		err = nft_delobj(ctx, obj);
		if (err < 0)
			goto out;
	}

	list_for_each_entry_safe(chain, nc, &ctx->table->chains, list) {
		if (!nft_is_active_next(ctx->net, chain))
			continue;

		ctx->chain = chain;

		err = nft_delchain(ctx);
		if (err < 0)
			goto out;
	}

	err = nft_deltable(ctx);
out:
	return err;
}

static int nft_flush(struct nft_ctx *ctx, int family)
{
	struct nft_table *table, *nt;
	const struct nlattr * const *nla = ctx->nla;
	int err = 0;

	list_for_each_entry_safe(table, nt, &ctx->net->nft.tables, list) {
		if (family != AF_UNSPEC && table->family != family)
			continue;

		ctx->family = table->family;

		if (!nft_is_active_next(ctx->net, table))
			continue;

		if (nla[NFTA_TABLE_NAME] &&
		    nla_strcmp(nla[NFTA_TABLE_NAME], table->name) != 0)
			continue;

		ctx->table = table;

		err = nft_flush_table(ctx);
		if (err < 0)
			goto out;
	}
out:
	return err;
}

static int nf_tables_deltable(struct net *net, struct sock *nlsk,
			      struct sk_buff *skb, const struct nlmsghdr *nlh,
			      const struct nlattr * const nla[],
			      struct netlink_ext_ack *extack)
{
	const struct nfgenmsg *nfmsg = nlmsg_data(nlh);
	u8 genmask = nft_genmask_next(net);
	int family = nfmsg->nfgen_family;
	const struct nlattr *attr;
	struct nft_table *table;
	struct nft_ctx ctx;

	nft_ctx_init(&ctx, net, skb, nlh, 0, NULL, NULL, nla);
	if (family == AF_UNSPEC ||
	    (!nla[NFTA_TABLE_NAME] && !nla[NFTA_TABLE_HANDLE]))
		return nft_flush(&ctx, family);

	if (nla[NFTA_TABLE_HANDLE]) {
		attr = nla[NFTA_TABLE_HANDLE];
		table = nft_table_lookup_byhandle(net, attr, genmask);
	} else {
		attr = nla[NFTA_TABLE_NAME];
		table = nft_table_lookup(net, attr, family, genmask);
	}

	if (IS_ERR(table)) {
		NL_SET_BAD_ATTR(extack, attr);
		return PTR_ERR(table);
	}

	if (nlh->nlmsg_flags & NLM_F_NONREC &&
	    table->use > 0)
		return -EBUSY;

	ctx.family = family;
	ctx.table = table;

	return nft_flush_table(&ctx);
}

static void nf_tables_table_destroy(struct nft_ctx *ctx)
{
	if (WARN_ON(ctx->table->use > 0))
		return;

	rhltable_destroy(&ctx->table->chains_ht);
	kfree(ctx->table->name);
	kfree(ctx->table);
}

void nft_register_chain_type(const struct nft_chain_type *ctype)
{
	if (WARN_ON(ctype->family >= NFPROTO_NUMPROTO))
		return;

	nfnl_lock(NFNL_SUBSYS_NFTABLES);
	if (WARN_ON(chain_type[ctype->family][ctype->type] != NULL)) {
		nfnl_unlock(NFNL_SUBSYS_NFTABLES);
		return;
	}
	chain_type[ctype->family][ctype->type] = ctype;
	nfnl_unlock(NFNL_SUBSYS_NFTABLES);
}
EXPORT_SYMBOL_GPL(nft_register_chain_type);

void nft_unregister_chain_type(const struct nft_chain_type *ctype)
{
	nfnl_lock(NFNL_SUBSYS_NFTABLES);
	chain_type[ctype->family][ctype->type] = NULL;
	nfnl_unlock(NFNL_SUBSYS_NFTABLES);
}
EXPORT_SYMBOL_GPL(nft_unregister_chain_type);

/*
 * Chains
 */

static struct nft_chain *
nft_chain_lookup_byhandle(const struct nft_table *table, u64 handle, u8 genmask)
{
	struct nft_chain *chain;

	list_for_each_entry(chain, &table->chains, list) {
		if (chain->handle == handle &&
		    nft_active_genmask(chain, genmask))
			return chain;
	}

	return ERR_PTR(-ENOENT);
}

static bool lockdep_commit_lock_is_held(const struct net *net)
{
#ifdef CONFIG_PROVE_LOCKING
	return lockdep_is_held(&net->nft.commit_mutex);
#else
	return true;
#endif
}

static struct nft_chain *nft_chain_lookup(struct net *net,
					  struct nft_table *table,
					  const struct nlattr *nla, u8 genmask)
{
	char search[NFT_CHAIN_MAXNAMELEN + 1];
	struct rhlist_head *tmp, *list;
	struct nft_chain *chain;

	if (nla == NULL)
		return ERR_PTR(-EINVAL);

	nla_strlcpy(search, nla, sizeof(search));

	WARN_ON(!rcu_read_lock_held() &&
		!lockdep_commit_lock_is_held(net));

	chain = ERR_PTR(-ENOENT);
	rcu_read_lock();
	list = rhltable_lookup(&table->chains_ht, search, nft_chain_ht_params);
	if (!list)
		goto out_unlock;

	rhl_for_each_entry_rcu(chain, tmp, list, rhlhead) {
		if (nft_active_genmask(chain, genmask))
			goto out_unlock;
	}
	chain = ERR_PTR(-ENOENT);
out_unlock:
	rcu_read_unlock();
	return chain;
}

static const struct nla_policy nft_chain_policy[NFTA_CHAIN_MAX + 1] = {
	[NFTA_CHAIN_TABLE]	= { .type = NLA_STRING,
				    .len = NFT_TABLE_MAXNAMELEN - 1 },
	[NFTA_CHAIN_HANDLE]	= { .type = NLA_U64 },
	[NFTA_CHAIN_NAME]	= { .type = NLA_STRING,
				    .len = NFT_CHAIN_MAXNAMELEN - 1 },
	[NFTA_CHAIN_HOOK]	= { .type = NLA_NESTED },
	[NFTA_CHAIN_POLICY]	= { .type = NLA_U32 },
	[NFTA_CHAIN_TYPE]	= { .type = NLA_STRING },
	[NFTA_CHAIN_COUNTERS]	= { .type = NLA_NESTED },
};

static const struct nla_policy nft_hook_policy[NFTA_HOOK_MAX + 1] = {
	[NFTA_HOOK_HOOKNUM]	= { .type = NLA_U32 },
	[NFTA_HOOK_PRIORITY]	= { .type = NLA_U32 },
	[NFTA_HOOK_DEV]		= { .type = NLA_STRING,
				    .len = IFNAMSIZ - 1 },
};

static int nft_dump_stats(struct sk_buff *skb, struct nft_stats __percpu *stats)
{
	struct nft_stats *cpu_stats, total;
	struct nlattr *nest;
	unsigned int seq;
	u64 pkts, bytes;
	int cpu;

	if (!stats)
		return 0;

	memset(&total, 0, sizeof(total));
	for_each_possible_cpu(cpu) {
		cpu_stats = per_cpu_ptr(stats, cpu);
		do {
			seq = u64_stats_fetch_begin_irq(&cpu_stats->syncp);
			pkts = cpu_stats->pkts;
			bytes = cpu_stats->bytes;
		} while (u64_stats_fetch_retry_irq(&cpu_stats->syncp, seq));
		total.pkts += pkts;
		total.bytes += bytes;
	}
	nest = nla_nest_start_noflag(skb, NFTA_CHAIN_COUNTERS);
	if (nest == NULL)
		goto nla_put_failure;

	if (nla_put_be64(skb, NFTA_COUNTER_PACKETS, cpu_to_be64(total.pkts),
			 NFTA_COUNTER_PAD) ||
	    nla_put_be64(skb, NFTA_COUNTER_BYTES, cpu_to_be64(total.bytes),
			 NFTA_COUNTER_PAD))
		goto nla_put_failure;

	nla_nest_end(skb, nest);
	return 0;

nla_put_failure:
	return -ENOSPC;
}

static int nf_tables_fill_chain_info(struct sk_buff *skb, struct net *net,
				     u32 portid, u32 seq, int event, u32 flags,
				     int family, const struct nft_table *table,
				     const struct nft_chain *chain)
{
	struct nlmsghdr *nlh;
	struct nfgenmsg *nfmsg;

	event = nfnl_msg_type(NFNL_SUBSYS_NFTABLES, event);
	nlh = nlmsg_put(skb, portid, seq, event, sizeof(struct nfgenmsg), flags);
	if (nlh == NULL)
		goto nla_put_failure;

	nfmsg = nlmsg_data(nlh);
	nfmsg->nfgen_family	= family;
	nfmsg->version		= NFNETLINK_V0;
	nfmsg->res_id		= htons(net->nft.base_seq & 0xffff);

	if (nla_put_string(skb, NFTA_CHAIN_TABLE, table->name))
		goto nla_put_failure;
	if (nla_put_be64(skb, NFTA_CHAIN_HANDLE, cpu_to_be64(chain->handle),
			 NFTA_CHAIN_PAD))
		goto nla_put_failure;
	if (nla_put_string(skb, NFTA_CHAIN_NAME, chain->name))
		goto nla_put_failure;

	if (nft_is_base_chain(chain)) {
		const struct nft_base_chain *basechain = nft_base_chain(chain);
		const struct nf_hook_ops *ops = &basechain->ops;
		struct nft_stats __percpu *stats;
		struct nlattr *nest;

		nest = nla_nest_start_noflag(skb, NFTA_CHAIN_HOOK);
		if (nest == NULL)
			goto nla_put_failure;
		if (nla_put_be32(skb, NFTA_HOOK_HOOKNUM, htonl(ops->hooknum)))
			goto nla_put_failure;
		if (nla_put_be32(skb, NFTA_HOOK_PRIORITY, htonl(ops->priority)))
			goto nla_put_failure;
		if (basechain->dev_name[0] &&
		    nla_put_string(skb, NFTA_HOOK_DEV, basechain->dev_name))
			goto nla_put_failure;
		nla_nest_end(skb, nest);

		if (nla_put_be32(skb, NFTA_CHAIN_POLICY,
				 htonl(basechain->policy)))
			goto nla_put_failure;

		if (nla_put_string(skb, NFTA_CHAIN_TYPE, basechain->type->name))
			goto nla_put_failure;

		stats = rcu_dereference_check(basechain->stats,
					      lockdep_commit_lock_is_held(net));
		if (nft_dump_stats(skb, stats))
			goto nla_put_failure;
	}

	if (nla_put_be32(skb, NFTA_CHAIN_USE, htonl(chain->use)))
		goto nla_put_failure;

	nlmsg_end(skb, nlh);
	return 0;

nla_put_failure:
	nlmsg_trim(skb, nlh);
	return -1;
}

static void nf_tables_chain_notify(const struct nft_ctx *ctx, int event)
{
	struct sk_buff *skb;
	int err;

	if (!ctx->report &&
	    !nfnetlink_has_listeners(ctx->net, NFNLGRP_NFTABLES))
		return;

	skb = nlmsg_new(NLMSG_GOODSIZE, GFP_KERNEL);
	if (skb == NULL)
		goto err;

	err = nf_tables_fill_chain_info(skb, ctx->net, ctx->portid, ctx->seq,
					event, 0, ctx->family, ctx->table,
					ctx->chain);
	if (err < 0) {
		kfree_skb(skb);
		goto err;
	}

	nfnetlink_send(skb, ctx->net, ctx->portid, NFNLGRP_NFTABLES,
		       ctx->report, GFP_KERNEL);
	return;
err:
	nfnetlink_set_err(ctx->net, ctx->portid, NFNLGRP_NFTABLES, -ENOBUFS);
}

static int nf_tables_dump_chains(struct sk_buff *skb,
				 struct netlink_callback *cb)
{
	const struct nfgenmsg *nfmsg = nlmsg_data(cb->nlh);
	const struct nft_table *table;
	const struct nft_chain *chain;
	unsigned int idx = 0, s_idx = cb->args[0];
	struct net *net = sock_net(skb->sk);
	int family = nfmsg->nfgen_family;

	rcu_read_lock();
	cb->seq = net->nft.base_seq;

	list_for_each_entry_rcu(table, &net->nft.tables, list) {
		if (family != NFPROTO_UNSPEC && family != table->family)
			continue;

		list_for_each_entry_rcu(chain, &table->chains, list) {
			if (idx < s_idx)
				goto cont;
			if (idx > s_idx)
				memset(&cb->args[1], 0,
				       sizeof(cb->args) - sizeof(cb->args[0]));
			if (!nft_is_active(net, chain))
				continue;
			if (nf_tables_fill_chain_info(skb, net,
						      NETLINK_CB(cb->skb).portid,
						      cb->nlh->nlmsg_seq,
						      NFT_MSG_NEWCHAIN,
						      NLM_F_MULTI,
						      table->family, table,
						      chain) < 0)
				goto done;

			nl_dump_check_consistent(cb, nlmsg_hdr(skb));
cont:
			idx++;
		}
	}
done:
	rcu_read_unlock();
	cb->args[0] = idx;
	return skb->len;
}

/* called with rcu_read_lock held */
static int nf_tables_getchain(struct net *net, struct sock *nlsk,
			      struct sk_buff *skb, const struct nlmsghdr *nlh,
			      const struct nlattr * const nla[],
			      struct netlink_ext_ack *extack)
{
	const struct nfgenmsg *nfmsg = nlmsg_data(nlh);
	u8 genmask = nft_genmask_cur(net);
	const struct nft_chain *chain;
	struct nft_table *table;
	struct sk_buff *skb2;
	int family = nfmsg->nfgen_family;
	int err;

	if (nlh->nlmsg_flags & NLM_F_DUMP) {
		struct netlink_dump_control c = {
			.dump = nf_tables_dump_chains,
			.module = THIS_MODULE,
		};

		return nft_netlink_dump_start_rcu(nlsk, skb, nlh, &c);
	}

	table = nft_table_lookup(net, nla[NFTA_CHAIN_TABLE], family, genmask);
	if (IS_ERR(table)) {
		NL_SET_BAD_ATTR(extack, nla[NFTA_CHAIN_TABLE]);
		return PTR_ERR(table);
	}

	chain = nft_chain_lookup(net, table, nla[NFTA_CHAIN_NAME], genmask);
	if (IS_ERR(chain)) {
		NL_SET_BAD_ATTR(extack, nla[NFTA_CHAIN_NAME]);
		return PTR_ERR(chain);
	}

	skb2 = alloc_skb(NLMSG_GOODSIZE, GFP_ATOMIC);
	if (!skb2)
		return -ENOMEM;

	err = nf_tables_fill_chain_info(skb2, net, NETLINK_CB(skb).portid,
					nlh->nlmsg_seq, NFT_MSG_NEWCHAIN, 0,
					family, table, chain);
	if (err < 0)
		goto err;

	return nlmsg_unicast(nlsk, skb2, NETLINK_CB(skb).portid);

err:
	kfree_skb(skb2);
	return err;
}

static const struct nla_policy nft_counter_policy[NFTA_COUNTER_MAX + 1] = {
	[NFTA_COUNTER_PACKETS]	= { .type = NLA_U64 },
	[NFTA_COUNTER_BYTES]	= { .type = NLA_U64 },
};

static struct nft_stats __percpu *nft_stats_alloc(const struct nlattr *attr)
{
	struct nlattr *tb[NFTA_COUNTER_MAX+1];
	struct nft_stats __percpu *newstats;
	struct nft_stats *stats;
	int err;

	err = nla_parse_nested_deprecated(tb, NFTA_COUNTER_MAX, attr,
					  nft_counter_policy, NULL);
	if (err < 0)
		return ERR_PTR(err);

	if (!tb[NFTA_COUNTER_BYTES] || !tb[NFTA_COUNTER_PACKETS])
		return ERR_PTR(-EINVAL);

	newstats = netdev_alloc_pcpu_stats(struct nft_stats);
	if (newstats == NULL)
		return ERR_PTR(-ENOMEM);

	/* Restore old counters on this cpu, no problem. Per-cpu statistics
	 * are not exposed to userspace.
	 */
	preempt_disable();
	stats = this_cpu_ptr(newstats);
	stats->bytes = be64_to_cpu(nla_get_be64(tb[NFTA_COUNTER_BYTES]));
	stats->pkts = be64_to_cpu(nla_get_be64(tb[NFTA_COUNTER_PACKETS]));
	preempt_enable();

	return newstats;
}

static void nft_chain_stats_replace(struct net *net,
				    struct nft_base_chain *chain,
				    struct nft_stats __percpu *newstats)
{
	struct nft_stats __percpu *oldstats;

	if (newstats == NULL)
		return;

	if (rcu_access_pointer(chain->stats)) {
		oldstats = rcu_dereference_protected(chain->stats,
					lockdep_commit_lock_is_held(net));
		rcu_assign_pointer(chain->stats, newstats);
		synchronize_rcu();
		free_percpu(oldstats);
	} else {
		rcu_assign_pointer(chain->stats, newstats);
		static_branch_inc(&nft_counters_enabled);
	}
}

static void nf_tables_chain_free_chain_rules(struct nft_chain *chain)
{
	struct nft_rule **g0 = rcu_dereference_raw(chain->rules_gen_0);
	struct nft_rule **g1 = rcu_dereference_raw(chain->rules_gen_1);

	if (g0 != g1)
		kvfree(g1);
	kvfree(g0);

	/* should be NULL either via abort or via successful commit */
	WARN_ON_ONCE(chain->rules_next);
	kvfree(chain->rules_next);
}

static void nf_tables_chain_destroy(struct nft_ctx *ctx)
{
	struct nft_chain *chain = ctx->chain;

	if (WARN_ON(chain->use > 0))
		return;

	/* no concurrent access possible anymore */
	nf_tables_chain_free_chain_rules(chain);

	if (nft_is_base_chain(chain)) {
		struct nft_base_chain *basechain = nft_base_chain(chain);

		module_put(basechain->type->owner);
		if (rcu_access_pointer(basechain->stats)) {
			static_branch_dec(&nft_counters_enabled);
			free_percpu(rcu_dereference_raw(basechain->stats));
		}
		kfree(chain->name);
		kfree(basechain);
	} else {
		kfree(chain->name);
		kfree(chain);
	}
}

struct nft_chain_hook {
	u32				num;
	s32				priority;
	const struct nft_chain_type	*type;
	struct net_device		*dev;
};

static int nft_chain_parse_hook(struct net *net,
				const struct nlattr * const nla[],
				struct nft_chain_hook *hook, u8 family,
				bool autoload)
{
	struct nlattr *ha[NFTA_HOOK_MAX + 1];
	const struct nft_chain_type *type;
	struct net_device *dev;
	int err;

	lockdep_assert_held(&net->nft.commit_mutex);
	lockdep_nfnl_nft_mutex_not_held();

	err = nla_parse_nested_deprecated(ha, NFTA_HOOK_MAX,
					  nla[NFTA_CHAIN_HOOK],
					  nft_hook_policy, NULL);
	if (err < 0)
		return err;

	if (ha[NFTA_HOOK_HOOKNUM] == NULL ||
	    ha[NFTA_HOOK_PRIORITY] == NULL)
		return -EINVAL;

	hook->num = ntohl(nla_get_be32(ha[NFTA_HOOK_HOOKNUM]));
	hook->priority = ntohl(nla_get_be32(ha[NFTA_HOOK_PRIORITY]));

	type = chain_type[family][NFT_CHAIN_T_DEFAULT];
	if (nla[NFTA_CHAIN_TYPE]) {
		type = nf_tables_chain_type_lookup(net, nla[NFTA_CHAIN_TYPE],
						   family, autoload);
		if (IS_ERR(type))
			return PTR_ERR(type);
	}
	if (hook->num > NF_MAX_HOOKS || !(type->hook_mask & (1 << hook->num)))
		return -EOPNOTSUPP;

	if (type->type == NFT_CHAIN_T_NAT &&
	    hook->priority <= NF_IP_PRI_CONNTRACK)
		return -EOPNOTSUPP;

	if (!try_module_get(type->owner))
		return -ENOENT;

	hook->type = type;

	hook->dev = NULL;
	if (family == NFPROTO_NETDEV) {
		char ifname[IFNAMSIZ];

		if (!ha[NFTA_HOOK_DEV]) {
			module_put(type->owner);
			return -EOPNOTSUPP;
		}

		nla_strlcpy(ifname, ha[NFTA_HOOK_DEV], IFNAMSIZ);
		dev = __dev_get_by_name(net, ifname);
		if (!dev) {
			module_put(type->owner);
			return -ENOENT;
		}
		hook->dev = dev;
	} else if (ha[NFTA_HOOK_DEV]) {
		module_put(type->owner);
		return -EOPNOTSUPP;
	}

	return 0;
}

static void nft_chain_release_hook(struct nft_chain_hook *hook)
{
	module_put(hook->type->owner);
}

struct nft_rules_old {
	struct rcu_head h;
	struct nft_rule **start;
};

static struct nft_rule **nf_tables_chain_alloc_rules(const struct nft_chain *chain,
						     unsigned int alloc)
{
	if (alloc > INT_MAX)
		return NULL;

	alloc += 1;	/* NULL, ends rules */
	if (sizeof(struct nft_rule *) > INT_MAX / alloc)
		return NULL;

	alloc *= sizeof(struct nft_rule *);
	alloc += sizeof(struct nft_rules_old);

	return kvmalloc(alloc, GFP_KERNEL);
}

static int nf_tables_addchain(struct nft_ctx *ctx, u8 family, u8 genmask,
			      u8 policy)
{
	const struct nlattr * const *nla = ctx->nla;
	struct nft_table *table = ctx->table;
	struct nft_base_chain *basechain;
	struct nft_stats __percpu *stats;
	struct net *net = ctx->net;
	struct nft_trans *trans;
	struct nft_chain *chain;
	struct nft_rule **rules;
	int err;

	if (table->use == UINT_MAX)
		return -EOVERFLOW;

	if (nla[NFTA_CHAIN_HOOK]) {
		struct nft_chain_hook hook;
		struct nf_hook_ops *ops;

		err = nft_chain_parse_hook(net, nla, &hook, family, true);
		if (err < 0)
			return err;

		basechain = kzalloc(sizeof(*basechain), GFP_KERNEL);
		if (basechain == NULL) {
			nft_chain_release_hook(&hook);
			return -ENOMEM;
		}

		if (hook.dev != NULL)
			strncpy(basechain->dev_name, hook.dev->name, IFNAMSIZ);

		if (nla[NFTA_CHAIN_COUNTERS]) {
			stats = nft_stats_alloc(nla[NFTA_CHAIN_COUNTERS]);
			if (IS_ERR(stats)) {
				nft_chain_release_hook(&hook);
				kfree(basechain);
				return PTR_ERR(stats);
			}
			rcu_assign_pointer(basechain->stats, stats);
			static_branch_inc(&nft_counters_enabled);
		}

		basechain->type = hook.type;
		chain = &basechain->chain;

		ops		= &basechain->ops;
		ops->pf		= family;
		ops->hooknum	= hook.num;
		ops->priority	= hook.priority;
		ops->priv	= chain;
		ops->hook	= hook.type->hooks[ops->hooknum];
		ops->dev	= hook.dev;

		chain->flags |= NFT_BASE_CHAIN;
		basechain->policy = NF_ACCEPT;
	} else {
		chain = kzalloc(sizeof(*chain), GFP_KERNEL);
		if (chain == NULL)
			return -ENOMEM;
	}
	ctx->chain = chain;

	INIT_LIST_HEAD(&chain->rules);
	chain->handle = nf_tables_alloc_handle(table);
	chain->table = table;
	chain->name = nla_strdup(nla[NFTA_CHAIN_NAME], GFP_KERNEL);
	if (!chain->name) {
		err = -ENOMEM;
		goto err1;
	}

	rules = nf_tables_chain_alloc_rules(chain, 0);
	if (!rules) {
		err = -ENOMEM;
		goto err1;
	}

	*rules = NULL;
	rcu_assign_pointer(chain->rules_gen_0, rules);
	rcu_assign_pointer(chain->rules_gen_1, rules);

	err = nf_tables_register_hook(net, table, chain);
	if (err < 0)
		goto err1;

	err = rhltable_insert_key(&table->chains_ht, chain->name,
				  &chain->rhlhead, nft_chain_ht_params);
	if (err)
		goto err2;

	trans = nft_trans_chain_add(ctx, NFT_MSG_NEWCHAIN);
	if (IS_ERR(trans)) {
		err = PTR_ERR(trans);
		rhltable_remove(&table->chains_ht, &chain->rhlhead,
				nft_chain_ht_params);
		goto err2;
	}

	nft_trans_chain_policy(trans) = -1;
	if (nft_is_base_chain(chain))
		nft_trans_chain_policy(trans) = policy;

	table->use++;
	list_add_tail_rcu(&chain->list, &table->chains);

	return 0;
err2:
	nf_tables_unregister_hook(net, table, chain);
err1:
	nf_tables_chain_destroy(ctx);

	return err;
}

static int nf_tables_updchain(struct nft_ctx *ctx, u8 genmask, u8 policy)
{
	const struct nlattr * const *nla = ctx->nla;
	struct nft_table *table = ctx->table;
	struct nft_chain *chain = ctx->chain;
	struct nft_base_chain *basechain;
	struct nft_stats *stats = NULL;
	struct nft_chain_hook hook;
	struct nf_hook_ops *ops;
	struct nft_trans *trans;
	int err;

	if (nla[NFTA_CHAIN_HOOK]) {
		if (!nft_is_base_chain(chain))
			return -EBUSY;

		err = nft_chain_parse_hook(ctx->net, nla, &hook, ctx->family,
					   false);
		if (err < 0)
			return err;

		basechain = nft_base_chain(chain);
		if (basechain->type != hook.type) {
			nft_chain_release_hook(&hook);
			return -EBUSY;
		}

		ops = &basechain->ops;
		if (ops->hooknum != hook.num ||
		    ops->priority != hook.priority ||
		    ops->dev != hook.dev) {
			nft_chain_release_hook(&hook);
			return -EBUSY;
		}
		nft_chain_release_hook(&hook);
	}

	if (nla[NFTA_CHAIN_HANDLE] &&
	    nla[NFTA_CHAIN_NAME]) {
		struct nft_chain *chain2;

		chain2 = nft_chain_lookup(ctx->net, table,
					  nla[NFTA_CHAIN_NAME], genmask);
		if (!IS_ERR(chain2))
			return -EEXIST;
	}

	if (nla[NFTA_CHAIN_COUNTERS]) {
		if (!nft_is_base_chain(chain))
			return -EOPNOTSUPP;

		stats = nft_stats_alloc(nla[NFTA_CHAIN_COUNTERS]);
		if (IS_ERR(stats))
			return PTR_ERR(stats);
	}

	err = -ENOMEM;
	trans = nft_trans_alloc(ctx, NFT_MSG_NEWCHAIN,
				sizeof(struct nft_trans_chain));
	if (trans == NULL)
		goto err;

	nft_trans_chain_stats(trans) = stats;
	nft_trans_chain_update(trans) = true;

	if (nla[NFTA_CHAIN_POLICY])
		nft_trans_chain_policy(trans) = policy;
	else
		nft_trans_chain_policy(trans) = -1;

	if (nla[NFTA_CHAIN_HANDLE] &&
	    nla[NFTA_CHAIN_NAME]) {
		struct nft_trans *tmp;
		char *name;

		err = -ENOMEM;
		name = nla_strdup(nla[NFTA_CHAIN_NAME], GFP_KERNEL);
		if (!name)
			goto err;

		err = -EEXIST;
		list_for_each_entry(tmp, &ctx->net->nft.commit_list, list) {
			if (tmp->msg_type == NFT_MSG_NEWCHAIN &&
			    tmp->ctx.table == table &&
			    nft_trans_chain_update(tmp) &&
			    nft_trans_chain_name(tmp) &&
			    strcmp(name, nft_trans_chain_name(tmp)) == 0) {
				kfree(name);
				goto err;
			}
		}

		nft_trans_chain_name(trans) = name;
	}
	list_add_tail(&trans->list, &ctx->net->nft.commit_list);

	return 0;
err:
	free_percpu(stats);
	kfree(trans);
	return err;
}

static int nf_tables_newchain(struct net *net, struct sock *nlsk,
			      struct sk_buff *skb, const struct nlmsghdr *nlh,
			      const struct nlattr * const nla[],
			      struct netlink_ext_ack *extack)
{
	const struct nfgenmsg *nfmsg = nlmsg_data(nlh);
	u8 genmask = nft_genmask_next(net);
	int family = nfmsg->nfgen_family;
	const struct nlattr *attr;
	struct nft_table *table;
	struct nft_chain *chain;
	u8 policy = NF_ACCEPT;
	struct nft_ctx ctx;
	u64 handle = 0;

	lockdep_assert_held(&net->nft.commit_mutex);

	table = nft_table_lookup(net, nla[NFTA_CHAIN_TABLE], family, genmask);
	if (IS_ERR(table)) {
		NL_SET_BAD_ATTR(extack, nla[NFTA_CHAIN_TABLE]);
		return PTR_ERR(table);
	}

	chain = NULL;
	attr = nla[NFTA_CHAIN_NAME];

	if (nla[NFTA_CHAIN_HANDLE]) {
		handle = be64_to_cpu(nla_get_be64(nla[NFTA_CHAIN_HANDLE]));
		chain = nft_chain_lookup_byhandle(table, handle, genmask);
		if (IS_ERR(chain)) {
			NL_SET_BAD_ATTR(extack, nla[NFTA_CHAIN_HANDLE]);
			return PTR_ERR(chain);
		}
		attr = nla[NFTA_CHAIN_HANDLE];
	} else {
		chain = nft_chain_lookup(net, table, attr, genmask);
		if (IS_ERR(chain)) {
			if (PTR_ERR(chain) != -ENOENT) {
				NL_SET_BAD_ATTR(extack, attr);
				return PTR_ERR(chain);
			}
			chain = NULL;
		}
	}

	if (nla[NFTA_CHAIN_POLICY]) {
		if (chain != NULL &&
		    !nft_is_base_chain(chain)) {
			NL_SET_BAD_ATTR(extack, nla[NFTA_CHAIN_POLICY]);
			return -EOPNOTSUPP;
		}

		if (chain == NULL &&
		    nla[NFTA_CHAIN_HOOK] == NULL) {
			NL_SET_BAD_ATTR(extack, nla[NFTA_CHAIN_POLICY]);
			return -EOPNOTSUPP;
		}

		policy = ntohl(nla_get_be32(nla[NFTA_CHAIN_POLICY]));
		switch (policy) {
		case NF_DROP:
		case NF_ACCEPT:
			break;
		default:
			return -EINVAL;
		}
	}

	nft_ctx_init(&ctx, net, skb, nlh, family, table, chain, nla);

	if (chain != NULL) {
		if (nlh->nlmsg_flags & NLM_F_EXCL) {
			NL_SET_BAD_ATTR(extack, attr);
			return -EEXIST;
		}
		if (nlh->nlmsg_flags & NLM_F_REPLACE)
			return -EOPNOTSUPP;

		return nf_tables_updchain(&ctx, genmask, policy);
	}

	return nf_tables_addchain(&ctx, family, genmask, policy);
}

static int nf_tables_delchain(struct net *net, struct sock *nlsk,
			      struct sk_buff *skb, const struct nlmsghdr *nlh,
			      const struct nlattr * const nla[],
			      struct netlink_ext_ack *extack)
{
	const struct nfgenmsg *nfmsg = nlmsg_data(nlh);
	u8 genmask = nft_genmask_next(net);
	int family = nfmsg->nfgen_family;
	const struct nlattr *attr;
	struct nft_table *table;
	struct nft_chain *chain;
	struct nft_rule *rule;
	struct nft_ctx ctx;
	u64 handle;
	u32 use;
	int err;

	table = nft_table_lookup(net, nla[NFTA_CHAIN_TABLE], family, genmask);
	if (IS_ERR(table)) {
		NL_SET_BAD_ATTR(extack, nla[NFTA_CHAIN_TABLE]);
		return PTR_ERR(table);
	}

	if (nla[NFTA_CHAIN_HANDLE]) {
		attr = nla[NFTA_CHAIN_HANDLE];
		handle = be64_to_cpu(nla_get_be64(attr));
		chain = nft_chain_lookup_byhandle(table, handle, genmask);
	} else {
		attr = nla[NFTA_CHAIN_NAME];
		chain = nft_chain_lookup(net, table, attr, genmask);
	}
	if (IS_ERR(chain)) {
		NL_SET_BAD_ATTR(extack, attr);
		return PTR_ERR(chain);
	}

	if (nlh->nlmsg_flags & NLM_F_NONREC &&
	    chain->use > 0)
		return -EBUSY;

	nft_ctx_init(&ctx, net, skb, nlh, family, table, chain, nla);

	use = chain->use;
	list_for_each_entry(rule, &chain->rules, list) {
		if (!nft_is_active_next(net, rule))
			continue;
		use--;

		err = nft_delrule(&ctx, rule);
		if (err < 0)
			return err;
	}

	/* There are rules and elements that are still holding references to us,
	 * we cannot do a recursive removal in this case.
	 */
	if (use > 0) {
		NL_SET_BAD_ATTR(extack, attr);
		return -EBUSY;
	}

	return nft_delchain(&ctx);
}

/*
 * Expressions
 */

/**
 *	nft_register_expr - register nf_tables expr type
 *	@ops: expr type
 *
 *	Registers the expr type for use with nf_tables. Returns zero on
 *	success or a negative errno code otherwise.
 */
int nft_register_expr(struct nft_expr_type *type)
{
	nfnl_lock(NFNL_SUBSYS_NFTABLES);
	if (type->family == NFPROTO_UNSPEC)
		list_add_tail_rcu(&type->list, &nf_tables_expressions);
	else
		list_add_rcu(&type->list, &nf_tables_expressions);
	nfnl_unlock(NFNL_SUBSYS_NFTABLES);
	return 0;
}
EXPORT_SYMBOL_GPL(nft_register_expr);

/**
 *	nft_unregister_expr - unregister nf_tables expr type
 *	@ops: expr type
 *
 * 	Unregisters the expr typefor use with nf_tables.
 */
void nft_unregister_expr(struct nft_expr_type *type)
{
	nfnl_lock(NFNL_SUBSYS_NFTABLES);
	list_del_rcu(&type->list);
	nfnl_unlock(NFNL_SUBSYS_NFTABLES);
}
EXPORT_SYMBOL_GPL(nft_unregister_expr);

static const struct nft_expr_type *__nft_expr_type_get(u8 family,
						       struct nlattr *nla)
{
	const struct nft_expr_type *type;

	list_for_each_entry(type, &nf_tables_expressions, list) {
		if (!nla_strcmp(nla, type->name) &&
		    (!type->family || type->family == family))
			return type;
	}
	return NULL;
}

static const struct nft_expr_type *nft_expr_type_get(struct net *net,
						     u8 family,
						     struct nlattr *nla)
{
	const struct nft_expr_type *type;

	if (nla == NULL)
		return ERR_PTR(-EINVAL);

	type = __nft_expr_type_get(family, nla);
	if (type != NULL && try_module_get(type->owner))
		return type;

	lockdep_nfnl_nft_mutex_not_held();
#ifdef CONFIG_MODULES
	if (type == NULL) {
		nft_request_module(net, "nft-expr-%u-%.*s", family,
				   nla_len(nla), (char *)nla_data(nla));
		if (__nft_expr_type_get(family, nla))
			return ERR_PTR(-EAGAIN);

		nft_request_module(net, "nft-expr-%.*s",
				   nla_len(nla), (char *)nla_data(nla));
		if (__nft_expr_type_get(family, nla))
			return ERR_PTR(-EAGAIN);
	}
#endif
	return ERR_PTR(-ENOENT);
}

static const struct nla_policy nft_expr_policy[NFTA_EXPR_MAX + 1] = {
	[NFTA_EXPR_NAME]	= { .type = NLA_STRING },
	[NFTA_EXPR_DATA]	= { .type = NLA_NESTED },
};

static int nf_tables_fill_expr_info(struct sk_buff *skb,
				    const struct nft_expr *expr)
{
	if (nla_put_string(skb, NFTA_EXPR_NAME, expr->ops->type->name))
		goto nla_put_failure;

	if (expr->ops->dump) {
		struct nlattr *data = nla_nest_start_noflag(skb,
							    NFTA_EXPR_DATA);
		if (data == NULL)
			goto nla_put_failure;
		if (expr->ops->dump(skb, expr) < 0)
			goto nla_put_failure;
		nla_nest_end(skb, data);
	}

	return skb->len;

nla_put_failure:
	return -1;
};

int nft_expr_dump(struct sk_buff *skb, unsigned int attr,
		  const struct nft_expr *expr)
{
	struct nlattr *nest;

	nest = nla_nest_start_noflag(skb, attr);
	if (!nest)
		goto nla_put_failure;
	if (nf_tables_fill_expr_info(skb, expr) < 0)
		goto nla_put_failure;
	nla_nest_end(skb, nest);
	return 0;

nla_put_failure:
	return -1;
}

struct nft_expr_info {
	const struct nft_expr_ops	*ops;
	struct nlattr			*tb[NFT_EXPR_MAXATTR + 1];
};

static int nf_tables_expr_parse(const struct nft_ctx *ctx,
				const struct nlattr *nla,
				struct nft_expr_info *info)
{
	const struct nft_expr_type *type;
	const struct nft_expr_ops *ops;
	struct nlattr *tb[NFTA_EXPR_MAX + 1];
	int err;

	err = nla_parse_nested_deprecated(tb, NFTA_EXPR_MAX, nla,
					  nft_expr_policy, NULL);
	if (err < 0)
		return err;

	type = nft_expr_type_get(ctx->net, ctx->family, tb[NFTA_EXPR_NAME]);
	if (IS_ERR(type))
		return PTR_ERR(type);

	if (tb[NFTA_EXPR_DATA]) {
		err = nla_parse_nested_deprecated(info->tb, type->maxattr,
						  tb[NFTA_EXPR_DATA],
						  type->policy, NULL);
		if (err < 0)
			goto err1;
	} else
		memset(info->tb, 0, sizeof(info->tb[0]) * (type->maxattr + 1));

	if (type->select_ops != NULL) {
		ops = type->select_ops(ctx,
				       (const struct nlattr * const *)info->tb);
		if (IS_ERR(ops)) {
			err = PTR_ERR(ops);
			goto err1;
		}
	} else
		ops = type->ops;

	info->ops = ops;
	return 0;

err1:
	module_put(type->owner);
	return err;
}

static int nf_tables_newexpr(const struct nft_ctx *ctx,
			     const struct nft_expr_info *info,
			     struct nft_expr *expr)
{
	const struct nft_expr_ops *ops = info->ops;
	int err;

	expr->ops = ops;
	if (ops->init) {
		err = ops->init(ctx, expr, (const struct nlattr **)info->tb);
		if (err < 0)
			goto err1;
	}

	return 0;
err1:
	expr->ops = NULL;
	return err;
}

static void nf_tables_expr_destroy(const struct nft_ctx *ctx,
				   struct nft_expr *expr)
{
	const struct nft_expr_type *type = expr->ops->type;

	if (expr->ops->destroy)
		expr->ops->destroy(ctx, expr);
	module_put(type->owner);
}

struct nft_expr *nft_expr_init(const struct nft_ctx *ctx,
			       const struct nlattr *nla)
{
	struct nft_expr_info info;
	struct nft_expr *expr;
	struct module *owner;
	int err;

	err = nf_tables_expr_parse(ctx, nla, &info);
	if (err < 0)
		goto err1;

	err = -ENOMEM;
	expr = kzalloc(info.ops->size, GFP_KERNEL);
	if (expr == NULL)
		goto err2;

	err = nf_tables_newexpr(ctx, &info, expr);
	if (err < 0)
		goto err3;

	return expr;
err3:
	kfree(expr);
err2:
	owner = info.ops->type->owner;
	if (info.ops->type->release_ops)
		info.ops->type->release_ops(info.ops);

	module_put(owner);
err1:
	return ERR_PTR(err);
}

void nft_expr_destroy(const struct nft_ctx *ctx, struct nft_expr *expr)
{
	nf_tables_expr_destroy(ctx, expr);
	kfree(expr);
}

/*
 * Rules
 */

static struct nft_rule *__nft_rule_lookup(const struct nft_chain *chain,
					  u64 handle)
{
	struct nft_rule *rule;

	// FIXME: this sucks
	list_for_each_entry_rcu(rule, &chain->rules, list) {
		if (handle == rule->handle)
			return rule;
	}

	return ERR_PTR(-ENOENT);
}

static struct nft_rule *nft_rule_lookup(const struct nft_chain *chain,
					const struct nlattr *nla)
{
	if (nla == NULL)
		return ERR_PTR(-EINVAL);

	return __nft_rule_lookup(chain, be64_to_cpu(nla_get_be64(nla)));
}

static const struct nla_policy nft_rule_policy[NFTA_RULE_MAX + 1] = {
	[NFTA_RULE_TABLE]	= { .type = NLA_STRING,
				    .len = NFT_TABLE_MAXNAMELEN - 1 },
	[NFTA_RULE_CHAIN]	= { .type = NLA_STRING,
				    .len = NFT_CHAIN_MAXNAMELEN - 1 },
	[NFTA_RULE_HANDLE]	= { .type = NLA_U64 },
	[NFTA_RULE_EXPRESSIONS]	= { .type = NLA_NESTED },
	[NFTA_RULE_COMPAT]	= { .type = NLA_NESTED },
	[NFTA_RULE_POSITION]	= { .type = NLA_U64 },
	[NFTA_RULE_USERDATA]	= { .type = NLA_BINARY,
				    .len = NFT_USERDATA_MAXLEN },
	[NFTA_RULE_ID]		= { .type = NLA_U32 },
	[NFTA_RULE_POSITION_ID]	= { .type = NLA_U32 },
};

static int nf_tables_fill_rule_info(struct sk_buff *skb, struct net *net,
				    u32 portid, u32 seq, int event,
				    u32 flags, int family,
				    const struct nft_table *table,
				    const struct nft_chain *chain,
				    const struct nft_rule *rule,
				    const struct nft_rule *prule)
{
	struct nlmsghdr *nlh;
	struct nfgenmsg *nfmsg;
	const struct nft_expr *expr, *next;
	struct nlattr *list;
	u16 type = nfnl_msg_type(NFNL_SUBSYS_NFTABLES, event);

	nlh = nlmsg_put(skb, portid, seq, type, sizeof(struct nfgenmsg), flags);
	if (nlh == NULL)
		goto nla_put_failure;

	nfmsg = nlmsg_data(nlh);
	nfmsg->nfgen_family	= family;
	nfmsg->version		= NFNETLINK_V0;
	nfmsg->res_id		= htons(net->nft.base_seq & 0xffff);

	if (nla_put_string(skb, NFTA_RULE_TABLE, table->name))
		goto nla_put_failure;
	if (nla_put_string(skb, NFTA_RULE_CHAIN, chain->name))
		goto nla_put_failure;
	if (nla_put_be64(skb, NFTA_RULE_HANDLE, cpu_to_be64(rule->handle),
			 NFTA_RULE_PAD))
		goto nla_put_failure;

	if (event != NFT_MSG_DELRULE && prule) {
		if (nla_put_be64(skb, NFTA_RULE_POSITION,
				 cpu_to_be64(prule->handle),
				 NFTA_RULE_PAD))
			goto nla_put_failure;
	}

	list = nla_nest_start_noflag(skb, NFTA_RULE_EXPRESSIONS);
	if (list == NULL)
		goto nla_put_failure;
	nft_rule_for_each_expr(expr, next, rule) {
		if (nft_expr_dump(skb, NFTA_LIST_ELEM, expr) < 0)
			goto nla_put_failure;
	}
	nla_nest_end(skb, list);

	if (rule->udata) {
		struct nft_userdata *udata = nft_userdata(rule);
		if (nla_put(skb, NFTA_RULE_USERDATA, udata->len + 1,
			    udata->data) < 0)
			goto nla_put_failure;
	}

	nlmsg_end(skb, nlh);
	return 0;

nla_put_failure:
	nlmsg_trim(skb, nlh);
	return -1;
}

static void nf_tables_rule_notify(const struct nft_ctx *ctx,
				  const struct nft_rule *rule, int event)
{
	struct sk_buff *skb;
	int err;

	if (!ctx->report &&
	    !nfnetlink_has_listeners(ctx->net, NFNLGRP_NFTABLES))
		return;

	skb = nlmsg_new(NLMSG_GOODSIZE, GFP_KERNEL);
	if (skb == NULL)
		goto err;

	err = nf_tables_fill_rule_info(skb, ctx->net, ctx->portid, ctx->seq,
				       event, 0, ctx->family, ctx->table,
				       ctx->chain, rule, NULL);
	if (err < 0) {
		kfree_skb(skb);
		goto err;
	}

	nfnetlink_send(skb, ctx->net, ctx->portid, NFNLGRP_NFTABLES,
		       ctx->report, GFP_KERNEL);
	return;
err:
	nfnetlink_set_err(ctx->net, ctx->portid, NFNLGRP_NFTABLES, -ENOBUFS);
}

struct nft_rule_dump_ctx {
	char *table;
	char *chain;
};

static int __nf_tables_dump_rules(struct sk_buff *skb,
				  unsigned int *idx,
				  struct netlink_callback *cb,
				  const struct nft_table *table,
				  const struct nft_chain *chain)
{
	struct net *net = sock_net(skb->sk);
<<<<<<< HEAD
	unsigned int s_idx = cb->args[0];
	const struct nft_rule *rule;

	list_for_each_entry_rcu(rule, &chain->rules, list) {
		if (!nft_is_active(net, rule))
			goto cont;
=======
	const struct nft_rule *rule, *prule;
	unsigned int s_idx = cb->args[0];

	prule = NULL;
	list_for_each_entry_rcu(rule, &chain->rules, list) {
		if (!nft_is_active(net, rule))
			goto cont_skip;
>>>>>>> 0ecfebd2
		if (*idx < s_idx)
			goto cont;
		if (*idx > s_idx) {
			memset(&cb->args[1], 0,
					sizeof(cb->args) - sizeof(cb->args[0]));
		}
		if (nf_tables_fill_rule_info(skb, net, NETLINK_CB(cb->skb).portid,
					cb->nlh->nlmsg_seq,
					NFT_MSG_NEWRULE,
					NLM_F_MULTI | NLM_F_APPEND,
					table->family,
<<<<<<< HEAD
					table, chain, rule) < 0)
=======
					table, chain, rule, prule) < 0)
>>>>>>> 0ecfebd2
			return 1;

		nl_dump_check_consistent(cb, nlmsg_hdr(skb));
cont:
<<<<<<< HEAD
=======
		prule = rule;
cont_skip:
>>>>>>> 0ecfebd2
		(*idx)++;
	}
	return 0;
}

static int nf_tables_dump_rules(struct sk_buff *skb,
				struct netlink_callback *cb)
{
	const struct nfgenmsg *nfmsg = nlmsg_data(cb->nlh);
	const struct nft_rule_dump_ctx *ctx = cb->data;
	struct nft_table *table;
	const struct nft_chain *chain;
	unsigned int idx = 0;
	struct net *net = sock_net(skb->sk);
	int family = nfmsg->nfgen_family;

	rcu_read_lock();
	cb->seq = net->nft.base_seq;

	list_for_each_entry_rcu(table, &net->nft.tables, list) {
		if (family != NFPROTO_UNSPEC && family != table->family)
			continue;

		if (ctx && ctx->table && strcmp(ctx->table, table->name) != 0)
			continue;

		if (ctx && ctx->table && ctx->chain) {
			struct rhlist_head *list, *tmp;

			list = rhltable_lookup(&table->chains_ht, ctx->chain,
					       nft_chain_ht_params);
			if (!list)
				goto done;

			rhl_for_each_entry_rcu(chain, tmp, list, rhlhead) {
				if (!nft_is_active(net, chain))
					continue;
				__nf_tables_dump_rules(skb, &idx,
						       cb, table, chain);
				break;
			}
			goto done;
<<<<<<< HEAD
		}

		list_for_each_entry_rcu(chain, &table->chains, list) {
			if (__nf_tables_dump_rules(skb, &idx, cb, table, chain))
				goto done;
		}

=======
		}

		list_for_each_entry_rcu(chain, &table->chains, list) {
			if (__nf_tables_dump_rules(skb, &idx, cb, table, chain))
				goto done;
		}

>>>>>>> 0ecfebd2
		if (ctx && ctx->table)
			break;
	}
done:
	rcu_read_unlock();

	cb->args[0] = idx;
	return skb->len;
}

static int nf_tables_dump_rules_start(struct netlink_callback *cb)
{
	const struct nlattr * const *nla = cb->data;
	struct nft_rule_dump_ctx *ctx = NULL;

	if (nla[NFTA_RULE_TABLE] || nla[NFTA_RULE_CHAIN]) {
		ctx = kzalloc(sizeof(*ctx), GFP_ATOMIC);
		if (!ctx)
			return -ENOMEM;

		if (nla[NFTA_RULE_TABLE]) {
			ctx->table = nla_strdup(nla[NFTA_RULE_TABLE],
							GFP_ATOMIC);
			if (!ctx->table) {
				kfree(ctx);
				return -ENOMEM;
			}
		}
		if (nla[NFTA_RULE_CHAIN]) {
			ctx->chain = nla_strdup(nla[NFTA_RULE_CHAIN],
						GFP_ATOMIC);
			if (!ctx->chain) {
				kfree(ctx->table);
				kfree(ctx);
				return -ENOMEM;
			}
		}
	}

	cb->data = ctx;
	return 0;
}

static int nf_tables_dump_rules_done(struct netlink_callback *cb)
{
	struct nft_rule_dump_ctx *ctx = cb->data;

	if (ctx) {
		kfree(ctx->table);
		kfree(ctx->chain);
		kfree(ctx);
	}
	return 0;
}

/* called with rcu_read_lock held */
static int nf_tables_getrule(struct net *net, struct sock *nlsk,
			     struct sk_buff *skb, const struct nlmsghdr *nlh,
			     const struct nlattr * const nla[],
			     struct netlink_ext_ack *extack)
{
	const struct nfgenmsg *nfmsg = nlmsg_data(nlh);
	u8 genmask = nft_genmask_cur(net);
	const struct nft_chain *chain;
	const struct nft_rule *rule;
	struct nft_table *table;
	struct sk_buff *skb2;
	int family = nfmsg->nfgen_family;
	int err;

	if (nlh->nlmsg_flags & NLM_F_DUMP) {
		struct netlink_dump_control c = {
			.start= nf_tables_dump_rules_start,
			.dump = nf_tables_dump_rules,
			.done = nf_tables_dump_rules_done,
			.module = THIS_MODULE,
			.data = (void *)nla,
		};

		return nft_netlink_dump_start_rcu(nlsk, skb, nlh, &c);
	}

	table = nft_table_lookup(net, nla[NFTA_RULE_TABLE], family, genmask);
	if (IS_ERR(table)) {
		NL_SET_BAD_ATTR(extack, nla[NFTA_RULE_TABLE]);
		return PTR_ERR(table);
	}

	chain = nft_chain_lookup(net, table, nla[NFTA_RULE_CHAIN], genmask);
	if (IS_ERR(chain)) {
		NL_SET_BAD_ATTR(extack, nla[NFTA_RULE_CHAIN]);
		return PTR_ERR(chain);
	}

	rule = nft_rule_lookup(chain, nla[NFTA_RULE_HANDLE]);
	if (IS_ERR(rule)) {
		NL_SET_BAD_ATTR(extack, nla[NFTA_RULE_HANDLE]);
		return PTR_ERR(rule);
	}

	skb2 = alloc_skb(NLMSG_GOODSIZE, GFP_ATOMIC);
	if (!skb2)
		return -ENOMEM;

	err = nf_tables_fill_rule_info(skb2, net, NETLINK_CB(skb).portid,
				       nlh->nlmsg_seq, NFT_MSG_NEWRULE, 0,
				       family, table, chain, rule, NULL);
	if (err < 0)
		goto err;

	return nlmsg_unicast(nlsk, skb2, NETLINK_CB(skb).portid);

err:
	kfree_skb(skb2);
	return err;
}

static void nf_tables_rule_destroy(const struct nft_ctx *ctx,
				   struct nft_rule *rule)
{
	struct nft_expr *expr, *next;

	/*
	 * Careful: some expressions might not be initialized in case this
	 * is called on error from nf_tables_newrule().
	 */
	expr = nft_expr_first(rule);
	while (expr != nft_expr_last(rule) && expr->ops) {
		next = nft_expr_next(expr);
		nf_tables_expr_destroy(ctx, expr);
		expr = next;
	}
	kfree(rule);
}

static void nf_tables_rule_release(const struct nft_ctx *ctx,
				   struct nft_rule *rule)
{
	nft_rule_expr_deactivate(ctx, rule, NFT_TRANS_RELEASE);
	nf_tables_rule_destroy(ctx, rule);
}

int nft_chain_validate(const struct nft_ctx *ctx, const struct nft_chain *chain)
{
	struct nft_expr *expr, *last;
	const struct nft_data *data;
	struct nft_rule *rule;
	int err;

	if (ctx->level == NFT_JUMP_STACK_SIZE)
		return -EMLINK;

	list_for_each_entry(rule, &chain->rules, list) {
		if (!nft_is_active_next(ctx->net, rule))
			continue;

		nft_rule_for_each_expr(expr, last, rule) {
			if (!expr->ops->validate)
				continue;

			err = expr->ops->validate(ctx, expr, &data);
			if (err < 0)
				return err;
		}
	}

	return 0;
}
EXPORT_SYMBOL_GPL(nft_chain_validate);

static int nft_table_validate(struct net *net, const struct nft_table *table)
{
	struct nft_chain *chain;
	struct nft_ctx ctx = {
		.net	= net,
		.family	= table->family,
	};
	int err;

	list_for_each_entry(chain, &table->chains, list) {
		if (!nft_is_base_chain(chain))
			continue;

		ctx.chain = chain;
		err = nft_chain_validate(&ctx, chain);
		if (err < 0)
			return err;
	}

	return 0;
}

static struct nft_rule *nft_rule_lookup_byid(const struct net *net,
					     const struct nlattr *nla);

#define NFT_RULE_MAXEXPRS	128

static int nf_tables_newrule(struct net *net, struct sock *nlsk,
			     struct sk_buff *skb, const struct nlmsghdr *nlh,
			     const struct nlattr * const nla[],
			     struct netlink_ext_ack *extack)
{
	const struct nfgenmsg *nfmsg = nlmsg_data(nlh);
	u8 genmask = nft_genmask_next(net);
	struct nft_expr_info *info = NULL;
	int family = nfmsg->nfgen_family;
	struct nft_table *table;
	struct nft_chain *chain;
	struct nft_rule *rule, *old_rule = NULL;
	struct nft_userdata *udata;
	struct nft_trans *trans = NULL;
	struct nft_expr *expr;
	struct nft_ctx ctx;
	struct nlattr *tmp;
	unsigned int size, i, n, ulen = 0, usize = 0;
	int err, rem;
	u64 handle, pos_handle;

	lockdep_assert_held(&net->nft.commit_mutex);

	table = nft_table_lookup(net, nla[NFTA_RULE_TABLE], family, genmask);
	if (IS_ERR(table)) {
		NL_SET_BAD_ATTR(extack, nla[NFTA_RULE_TABLE]);
		return PTR_ERR(table);
	}

	chain = nft_chain_lookup(net, table, nla[NFTA_RULE_CHAIN], genmask);
	if (IS_ERR(chain)) {
		NL_SET_BAD_ATTR(extack, nla[NFTA_RULE_CHAIN]);
		return PTR_ERR(chain);
	}

	if (nla[NFTA_RULE_HANDLE]) {
		handle = be64_to_cpu(nla_get_be64(nla[NFTA_RULE_HANDLE]));
		rule = __nft_rule_lookup(chain, handle);
		if (IS_ERR(rule)) {
			NL_SET_BAD_ATTR(extack, nla[NFTA_RULE_HANDLE]);
			return PTR_ERR(rule);
		}

		if (nlh->nlmsg_flags & NLM_F_EXCL) {
			NL_SET_BAD_ATTR(extack, nla[NFTA_RULE_HANDLE]);
			return -EEXIST;
		}
		if (nlh->nlmsg_flags & NLM_F_REPLACE)
			old_rule = rule;
		else
			return -EOPNOTSUPP;
	} else {
		if (!(nlh->nlmsg_flags & NLM_F_CREATE) ||
		    nlh->nlmsg_flags & NLM_F_REPLACE)
			return -EINVAL;
		handle = nf_tables_alloc_handle(table);

		if (chain->use == UINT_MAX)
			return -EOVERFLOW;

		if (nla[NFTA_RULE_POSITION]) {
			pos_handle = be64_to_cpu(nla_get_be64(nla[NFTA_RULE_POSITION]));
			old_rule = __nft_rule_lookup(chain, pos_handle);
			if (IS_ERR(old_rule)) {
				NL_SET_BAD_ATTR(extack, nla[NFTA_RULE_POSITION]);
				return PTR_ERR(old_rule);
			}
		} else if (nla[NFTA_RULE_POSITION_ID]) {
			old_rule = nft_rule_lookup_byid(net, nla[NFTA_RULE_POSITION_ID]);
			if (IS_ERR(old_rule)) {
				NL_SET_BAD_ATTR(extack, nla[NFTA_RULE_POSITION_ID]);
				return PTR_ERR(old_rule);
			}
		}
	}

	nft_ctx_init(&ctx, net, skb, nlh, family, table, chain, nla);

	n = 0;
	size = 0;
	if (nla[NFTA_RULE_EXPRESSIONS]) {
		info = kvmalloc_array(NFT_RULE_MAXEXPRS,
				      sizeof(struct nft_expr_info),
				      GFP_KERNEL);
		if (!info)
			return -ENOMEM;

		nla_for_each_nested(tmp, nla[NFTA_RULE_EXPRESSIONS], rem) {
			err = -EINVAL;
			if (nla_type(tmp) != NFTA_LIST_ELEM)
				goto err1;
			if (n == NFT_RULE_MAXEXPRS)
				goto err1;
			err = nf_tables_expr_parse(&ctx, tmp, &info[n]);
			if (err < 0)
				goto err1;
			size += info[n].ops->size;
			n++;
		}
	}
	/* Check for overflow of dlen field */
	err = -EFBIG;
	if (size >= 1 << 12)
		goto err1;

	if (nla[NFTA_RULE_USERDATA]) {
		ulen = nla_len(nla[NFTA_RULE_USERDATA]);
		if (ulen > 0)
			usize = sizeof(struct nft_userdata) + ulen;
	}

	err = -ENOMEM;
	rule = kzalloc(sizeof(*rule) + size + usize, GFP_KERNEL);
	if (rule == NULL)
		goto err1;

	nft_activate_next(net, rule);

	rule->handle = handle;
	rule->dlen   = size;
	rule->udata  = ulen ? 1 : 0;

	if (ulen) {
		udata = nft_userdata(rule);
		udata->len = ulen - 1;
		nla_memcpy(udata->data, nla[NFTA_RULE_USERDATA], ulen);
	}

	expr = nft_expr_first(rule);
	for (i = 0; i < n; i++) {
		err = nf_tables_newexpr(&ctx, &info[i], expr);
		if (err < 0)
			goto err2;

		if (info[i].ops->validate)
			nft_validate_state_update(net, NFT_VALIDATE_NEED);

		info[i].ops = NULL;
		expr = nft_expr_next(expr);
	}

	if (nlh->nlmsg_flags & NLM_F_REPLACE) {
		trans = nft_trans_rule_add(&ctx, NFT_MSG_NEWRULE, rule);
		if (trans == NULL) {
			err = -ENOMEM;
			goto err2;
		}
		err = nft_delrule(&ctx, old_rule);
		if (err < 0) {
			nft_trans_destroy(trans);
			goto err2;
		}

		list_add_tail_rcu(&rule->list, &old_rule->list);
	} else {
		if (nft_trans_rule_add(&ctx, NFT_MSG_NEWRULE, rule) == NULL) {
			err = -ENOMEM;
			goto err2;
		}

		if (nlh->nlmsg_flags & NLM_F_APPEND) {
			if (old_rule)
				list_add_rcu(&rule->list, &old_rule->list);
			else
				list_add_tail_rcu(&rule->list, &chain->rules);
		 } else {
			if (old_rule)
				list_add_tail_rcu(&rule->list, &old_rule->list);
			else
				list_add_rcu(&rule->list, &chain->rules);
		}
	}
	kvfree(info);
	chain->use++;

	if (net->nft.validate_state == NFT_VALIDATE_DO)
		return nft_table_validate(net, table);

	return 0;
err2:
	nf_tables_rule_release(&ctx, rule);
err1:
	for (i = 0; i < n; i++) {
		if (info[i].ops) {
			module_put(info[i].ops->type->owner);
			if (info[i].ops->type->release_ops)
				info[i].ops->type->release_ops(info[i].ops);
		}
	}
	kvfree(info);
	return err;
}

static struct nft_rule *nft_rule_lookup_byid(const struct net *net,
					     const struct nlattr *nla)
{
	u32 id = ntohl(nla_get_be32(nla));
	struct nft_trans *trans;

	list_for_each_entry(trans, &net->nft.commit_list, list) {
		struct nft_rule *rule = nft_trans_rule(trans);

		if (trans->msg_type == NFT_MSG_NEWRULE &&
		    id == nft_trans_rule_id(trans))
			return rule;
	}
	return ERR_PTR(-ENOENT);
}

static int nf_tables_delrule(struct net *net, struct sock *nlsk,
			     struct sk_buff *skb, const struct nlmsghdr *nlh,
			     const struct nlattr * const nla[],
			     struct netlink_ext_ack *extack)
{
	const struct nfgenmsg *nfmsg = nlmsg_data(nlh);
	u8 genmask = nft_genmask_next(net);
	struct nft_table *table;
	struct nft_chain *chain = NULL;
	struct nft_rule *rule;
	int family = nfmsg->nfgen_family, err = 0;
	struct nft_ctx ctx;

	table = nft_table_lookup(net, nla[NFTA_RULE_TABLE], family, genmask);
	if (IS_ERR(table)) {
		NL_SET_BAD_ATTR(extack, nla[NFTA_RULE_TABLE]);
		return PTR_ERR(table);
	}

	if (nla[NFTA_RULE_CHAIN]) {
		chain = nft_chain_lookup(net, table, nla[NFTA_RULE_CHAIN],
					 genmask);
		if (IS_ERR(chain)) {
			NL_SET_BAD_ATTR(extack, nla[NFTA_RULE_CHAIN]);
			return PTR_ERR(chain);
		}
	}

	nft_ctx_init(&ctx, net, skb, nlh, family, table, chain, nla);

	if (chain) {
		if (nla[NFTA_RULE_HANDLE]) {
			rule = nft_rule_lookup(chain, nla[NFTA_RULE_HANDLE]);
			if (IS_ERR(rule)) {
				NL_SET_BAD_ATTR(extack, nla[NFTA_RULE_HANDLE]);
				return PTR_ERR(rule);
			}

			err = nft_delrule(&ctx, rule);
		} else if (nla[NFTA_RULE_ID]) {
			rule = nft_rule_lookup_byid(net, nla[NFTA_RULE_ID]);
			if (IS_ERR(rule)) {
				NL_SET_BAD_ATTR(extack, nla[NFTA_RULE_ID]);
				return PTR_ERR(rule);
			}

			err = nft_delrule(&ctx, rule);
		} else {
			err = nft_delrule_by_chain(&ctx);
		}
	} else {
		list_for_each_entry(chain, &table->chains, list) {
			if (!nft_is_active_next(net, chain))
				continue;

			ctx.chain = chain;
			err = nft_delrule_by_chain(&ctx);
			if (err < 0)
				break;
		}
	}

	return err;
}

/*
 * Sets
 */

static LIST_HEAD(nf_tables_set_types);

int nft_register_set(struct nft_set_type *type)
{
	nfnl_lock(NFNL_SUBSYS_NFTABLES);
	list_add_tail_rcu(&type->list, &nf_tables_set_types);
	nfnl_unlock(NFNL_SUBSYS_NFTABLES);
	return 0;
}
EXPORT_SYMBOL_GPL(nft_register_set);

void nft_unregister_set(struct nft_set_type *type)
{
	nfnl_lock(NFNL_SUBSYS_NFTABLES);
	list_del_rcu(&type->list);
	nfnl_unlock(NFNL_SUBSYS_NFTABLES);
}
EXPORT_SYMBOL_GPL(nft_unregister_set);

#define NFT_SET_FEATURES	(NFT_SET_INTERVAL | NFT_SET_MAP | \
				 NFT_SET_TIMEOUT | NFT_SET_OBJECT | \
				 NFT_SET_EVAL)

static bool nft_set_ops_candidate(const struct nft_set_type *type, u32 flags)
{
	return (flags & type->features) == (flags & NFT_SET_FEATURES);
}

/*
 * Select a set implementation based on the data characteristics and the
 * given policy. The total memory use might not be known if no size is
 * given, in that case the amount of memory per element is used.
 */
static const struct nft_set_ops *
nft_select_set_ops(const struct nft_ctx *ctx,
		   const struct nlattr * const nla[],
		   const struct nft_set_desc *desc,
		   enum nft_set_policies policy)
{
	const struct nft_set_ops *ops, *bops;
	struct nft_set_estimate est, best;
	const struct nft_set_type *type;
	u32 flags = 0;

	lockdep_assert_held(&ctx->net->nft.commit_mutex);
	lockdep_nfnl_nft_mutex_not_held();
#ifdef CONFIG_MODULES
	if (list_empty(&nf_tables_set_types)) {
		nft_request_module(ctx->net, "nft-set");
		if (!list_empty(&nf_tables_set_types))
			return ERR_PTR(-EAGAIN);
	}
#endif
	if (nla[NFTA_SET_FLAGS] != NULL)
		flags = ntohl(nla_get_be32(nla[NFTA_SET_FLAGS]));

	bops	    = NULL;
	best.size   = ~0;
	best.lookup = ~0;
	best.space  = ~0;

	list_for_each_entry(type, &nf_tables_set_types, list) {
		ops = &type->ops;

		if (!nft_set_ops_candidate(type, flags))
			continue;
		if (!ops->estimate(desc, flags, &est))
			continue;

		switch (policy) {
		case NFT_SET_POL_PERFORMANCE:
			if (est.lookup < best.lookup)
				break;
			if (est.lookup == best.lookup &&
			    est.space < best.space)
				break;
			continue;
		case NFT_SET_POL_MEMORY:
			if (!desc->size) {
				if (est.space < best.space)
					break;
				if (est.space == best.space &&
				    est.lookup < best.lookup)
					break;
			} else if (est.size < best.size || !bops) {
				break;
			}
			continue;
		default:
			break;
		}

		if (!try_module_get(type->owner))
			continue;
		if (bops != NULL)
			module_put(to_set_type(bops)->owner);

		bops = ops;
		best = est;
	}

	if (bops != NULL)
		return bops;

	return ERR_PTR(-EOPNOTSUPP);
}

static const struct nla_policy nft_set_policy[NFTA_SET_MAX + 1] = {
	[NFTA_SET_TABLE]		= { .type = NLA_STRING,
					    .len = NFT_TABLE_MAXNAMELEN - 1 },
	[NFTA_SET_NAME]			= { .type = NLA_STRING,
					    .len = NFT_SET_MAXNAMELEN - 1 },
	[NFTA_SET_FLAGS]		= { .type = NLA_U32 },
	[NFTA_SET_KEY_TYPE]		= { .type = NLA_U32 },
	[NFTA_SET_KEY_LEN]		= { .type = NLA_U32 },
	[NFTA_SET_DATA_TYPE]		= { .type = NLA_U32 },
	[NFTA_SET_DATA_LEN]		= { .type = NLA_U32 },
	[NFTA_SET_POLICY]		= { .type = NLA_U32 },
	[NFTA_SET_DESC]			= { .type = NLA_NESTED },
	[NFTA_SET_ID]			= { .type = NLA_U32 },
	[NFTA_SET_TIMEOUT]		= { .type = NLA_U64 },
	[NFTA_SET_GC_INTERVAL]		= { .type = NLA_U32 },
	[NFTA_SET_USERDATA]		= { .type = NLA_BINARY,
					    .len  = NFT_USERDATA_MAXLEN },
	[NFTA_SET_OBJ_TYPE]		= { .type = NLA_U32 },
	[NFTA_SET_HANDLE]		= { .type = NLA_U64 },
};

static const struct nla_policy nft_set_desc_policy[NFTA_SET_DESC_MAX + 1] = {
	[NFTA_SET_DESC_SIZE]		= { .type = NLA_U32 },
};

static int nft_ctx_init_from_setattr(struct nft_ctx *ctx, struct net *net,
				     const struct sk_buff *skb,
				     const struct nlmsghdr *nlh,
				     const struct nlattr * const nla[],
				     struct netlink_ext_ack *extack,
				     u8 genmask)
{
	const struct nfgenmsg *nfmsg = nlmsg_data(nlh);
	int family = nfmsg->nfgen_family;
	struct nft_table *table = NULL;

	if (nla[NFTA_SET_TABLE] != NULL) {
		table = nft_table_lookup(net, nla[NFTA_SET_TABLE], family,
					 genmask);
		if (IS_ERR(table)) {
			NL_SET_BAD_ATTR(extack, nla[NFTA_SET_TABLE]);
			return PTR_ERR(table);
		}
	}

	nft_ctx_init(ctx, net, skb, nlh, family, table, NULL, nla);
	return 0;
}

static struct nft_set *nft_set_lookup(const struct nft_table *table,
				      const struct nlattr *nla, u8 genmask)
{
	struct nft_set *set;

	if (nla == NULL)
		return ERR_PTR(-EINVAL);

	list_for_each_entry_rcu(set, &table->sets, list) {
		if (!nla_strcmp(nla, set->name) &&
		    nft_active_genmask(set, genmask))
			return set;
	}
	return ERR_PTR(-ENOENT);
}

static struct nft_set *nft_set_lookup_byhandle(const struct nft_table *table,
					       const struct nlattr *nla,
					       u8 genmask)
{
	struct nft_set *set;

	list_for_each_entry(set, &table->sets, list) {
		if (be64_to_cpu(nla_get_be64(nla)) == set->handle &&
		    nft_active_genmask(set, genmask))
			return set;
	}
	return ERR_PTR(-ENOENT);
}

static struct nft_set *nft_set_lookup_byid(const struct net *net,
					   const struct nlattr *nla, u8 genmask)
{
	struct nft_trans *trans;
	u32 id = ntohl(nla_get_be32(nla));

	list_for_each_entry(trans, &net->nft.commit_list, list) {
		if (trans->msg_type == NFT_MSG_NEWSET) {
			struct nft_set *set = nft_trans_set(trans);

			if (id == nft_trans_set_id(trans) &&
			    nft_active_genmask(set, genmask))
				return set;
		}
	}
	return ERR_PTR(-ENOENT);
}

struct nft_set *nft_set_lookup_global(const struct net *net,
				      const struct nft_table *table,
				      const struct nlattr *nla_set_name,
				      const struct nlattr *nla_set_id,
				      u8 genmask)
{
	struct nft_set *set;

	set = nft_set_lookup(table, nla_set_name, genmask);
	if (IS_ERR(set)) {
		if (!nla_set_id)
			return set;

		set = nft_set_lookup_byid(net, nla_set_id, genmask);
	}
	return set;
}
EXPORT_SYMBOL_GPL(nft_set_lookup_global);

static int nf_tables_set_alloc_name(struct nft_ctx *ctx, struct nft_set *set,
				    const char *name)
{
	const struct nft_set *i;
	const char *p;
	unsigned long *inuse;
	unsigned int n = 0, min = 0;

	p = strchr(name, '%');
	if (p != NULL) {
		if (p[1] != 'd' || strchr(p + 2, '%'))
			return -EINVAL;

		inuse = (unsigned long *)get_zeroed_page(GFP_KERNEL);
		if (inuse == NULL)
			return -ENOMEM;
cont:
		list_for_each_entry(i, &ctx->table->sets, list) {
			int tmp;

			if (!nft_is_active_next(ctx->net, set))
				continue;
			if (!sscanf(i->name, name, &tmp))
				continue;
			if (tmp < min || tmp >= min + BITS_PER_BYTE * PAGE_SIZE)
				continue;

			set_bit(tmp - min, inuse);
		}

		n = find_first_zero_bit(inuse, BITS_PER_BYTE * PAGE_SIZE);
		if (n >= BITS_PER_BYTE * PAGE_SIZE) {
			min += BITS_PER_BYTE * PAGE_SIZE;
			memset(inuse, 0, PAGE_SIZE);
			goto cont;
		}
		free_page((unsigned long)inuse);
	}

	set->name = kasprintf(GFP_KERNEL, name, min + n);
	if (!set->name)
		return -ENOMEM;

	list_for_each_entry(i, &ctx->table->sets, list) {
		if (!nft_is_active_next(ctx->net, i))
			continue;
		if (!strcmp(set->name, i->name)) {
			kfree(set->name);
			return -ENFILE;
		}
	}
	return 0;
}

static int nf_msecs_to_jiffies64(const struct nlattr *nla, u64 *result)
{
	u64 ms = be64_to_cpu(nla_get_be64(nla));
	u64 max = (u64)(~((u64)0));

	max = div_u64(max, NSEC_PER_MSEC);
	if (ms >= max)
		return -ERANGE;

	ms *= NSEC_PER_MSEC;
	*result = nsecs_to_jiffies64(ms);
	return 0;
}

static __be64 nf_jiffies64_to_msecs(u64 input)
{
	return cpu_to_be64(jiffies64_to_msecs(input));
}

static int nf_tables_fill_set(struct sk_buff *skb, const struct nft_ctx *ctx,
			      const struct nft_set *set, u16 event, u16 flags)
{
	struct nfgenmsg *nfmsg;
	struct nlmsghdr *nlh;
	struct nlattr *desc;
	u32 portid = ctx->portid;
	u32 seq = ctx->seq;

	event = nfnl_msg_type(NFNL_SUBSYS_NFTABLES, event);
	nlh = nlmsg_put(skb, portid, seq, event, sizeof(struct nfgenmsg),
			flags);
	if (nlh == NULL)
		goto nla_put_failure;

	nfmsg = nlmsg_data(nlh);
	nfmsg->nfgen_family	= ctx->family;
	nfmsg->version		= NFNETLINK_V0;
	nfmsg->res_id		= htons(ctx->net->nft.base_seq & 0xffff);

	if (nla_put_string(skb, NFTA_SET_TABLE, ctx->table->name))
		goto nla_put_failure;
	if (nla_put_string(skb, NFTA_SET_NAME, set->name))
		goto nla_put_failure;
	if (nla_put_be64(skb, NFTA_SET_HANDLE, cpu_to_be64(set->handle),
			 NFTA_SET_PAD))
		goto nla_put_failure;
	if (set->flags != 0)
		if (nla_put_be32(skb, NFTA_SET_FLAGS, htonl(set->flags)))
			goto nla_put_failure;

	if (nla_put_be32(skb, NFTA_SET_KEY_TYPE, htonl(set->ktype)))
		goto nla_put_failure;
	if (nla_put_be32(skb, NFTA_SET_KEY_LEN, htonl(set->klen)))
		goto nla_put_failure;
	if (set->flags & NFT_SET_MAP) {
		if (nla_put_be32(skb, NFTA_SET_DATA_TYPE, htonl(set->dtype)))
			goto nla_put_failure;
		if (nla_put_be32(skb, NFTA_SET_DATA_LEN, htonl(set->dlen)))
			goto nla_put_failure;
	}
	if (set->flags & NFT_SET_OBJECT &&
	    nla_put_be32(skb, NFTA_SET_OBJ_TYPE, htonl(set->objtype)))
		goto nla_put_failure;

	if (set->timeout &&
	    nla_put_be64(skb, NFTA_SET_TIMEOUT,
			 nf_jiffies64_to_msecs(set->timeout),
			 NFTA_SET_PAD))
		goto nla_put_failure;
	if (set->gc_int &&
	    nla_put_be32(skb, NFTA_SET_GC_INTERVAL, htonl(set->gc_int)))
		goto nla_put_failure;

	if (set->policy != NFT_SET_POL_PERFORMANCE) {
		if (nla_put_be32(skb, NFTA_SET_POLICY, htonl(set->policy)))
			goto nla_put_failure;
	}

	if (nla_put(skb, NFTA_SET_USERDATA, set->udlen, set->udata))
		goto nla_put_failure;

	desc = nla_nest_start_noflag(skb, NFTA_SET_DESC);
	if (desc == NULL)
		goto nla_put_failure;
	if (set->size &&
	    nla_put_be32(skb, NFTA_SET_DESC_SIZE, htonl(set->size)))
		goto nla_put_failure;
	nla_nest_end(skb, desc);

	nlmsg_end(skb, nlh);
	return 0;

nla_put_failure:
	nlmsg_trim(skb, nlh);
	return -1;
}

static void nf_tables_set_notify(const struct nft_ctx *ctx,
				 const struct nft_set *set, int event,
			         gfp_t gfp_flags)
{
	struct sk_buff *skb;
	u32 portid = ctx->portid;
	int err;

	if (!ctx->report &&
	    !nfnetlink_has_listeners(ctx->net, NFNLGRP_NFTABLES))
		return;

	skb = nlmsg_new(NLMSG_GOODSIZE, gfp_flags);
	if (skb == NULL)
		goto err;

	err = nf_tables_fill_set(skb, ctx, set, event, 0);
	if (err < 0) {
		kfree_skb(skb);
		goto err;
	}

	nfnetlink_send(skb, ctx->net, portid, NFNLGRP_NFTABLES, ctx->report,
		       gfp_flags);
	return;
err:
	nfnetlink_set_err(ctx->net, portid, NFNLGRP_NFTABLES, -ENOBUFS);
}

static int nf_tables_dump_sets(struct sk_buff *skb, struct netlink_callback *cb)
{
	const struct nft_set *set;
	unsigned int idx, s_idx = cb->args[0];
	struct nft_table *table, *cur_table = (struct nft_table *)cb->args[2];
	struct net *net = sock_net(skb->sk);
	struct nft_ctx *ctx = cb->data, ctx_set;

	if (cb->args[1])
		return skb->len;

	rcu_read_lock();
	cb->seq = net->nft.base_seq;

	list_for_each_entry_rcu(table, &net->nft.tables, list) {
		if (ctx->family != NFPROTO_UNSPEC &&
		    ctx->family != table->family)
			continue;

		if (ctx->table && ctx->table != table)
			continue;

		if (cur_table) {
			if (cur_table != table)
				continue;

			cur_table = NULL;
		}
		idx = 0;
		list_for_each_entry_rcu(set, &table->sets, list) {
			if (idx < s_idx)
				goto cont;
			if (!nft_is_active(net, set))
				goto cont;

			ctx_set = *ctx;
			ctx_set.table = table;
			ctx_set.family = table->family;

			if (nf_tables_fill_set(skb, &ctx_set, set,
					       NFT_MSG_NEWSET,
					       NLM_F_MULTI) < 0) {
				cb->args[0] = idx;
				cb->args[2] = (unsigned long) table;
				goto done;
			}
			nl_dump_check_consistent(cb, nlmsg_hdr(skb));
cont:
			idx++;
		}
		if (s_idx)
			s_idx = 0;
	}
	cb->args[1] = 1;
done:
	rcu_read_unlock();
	return skb->len;
}

static int nf_tables_dump_sets_start(struct netlink_callback *cb)
{
	struct nft_ctx *ctx_dump = NULL;

	ctx_dump = kmemdup(cb->data, sizeof(*ctx_dump), GFP_ATOMIC);
	if (ctx_dump == NULL)
		return -ENOMEM;

	cb->data = ctx_dump;
	return 0;
}

static int nf_tables_dump_sets_done(struct netlink_callback *cb)
{
	kfree(cb->data);
	return 0;
}

/* called with rcu_read_lock held */
static int nf_tables_getset(struct net *net, struct sock *nlsk,
			    struct sk_buff *skb, const struct nlmsghdr *nlh,
			    const struct nlattr * const nla[],
			    struct netlink_ext_ack *extack)
{
	u8 genmask = nft_genmask_cur(net);
	const struct nft_set *set;
	struct nft_ctx ctx;
	struct sk_buff *skb2;
	const struct nfgenmsg *nfmsg = nlmsg_data(nlh);
	int err;

	/* Verify existence before starting dump */
	err = nft_ctx_init_from_setattr(&ctx, net, skb, nlh, nla, extack,
					genmask);
	if (err < 0)
		return err;

	if (nlh->nlmsg_flags & NLM_F_DUMP) {
		struct netlink_dump_control c = {
			.start = nf_tables_dump_sets_start,
			.dump = nf_tables_dump_sets,
			.done = nf_tables_dump_sets_done,
			.data = &ctx,
			.module = THIS_MODULE,
		};

		return nft_netlink_dump_start_rcu(nlsk, skb, nlh, &c);
	}

	/* Only accept unspec with dump */
	if (nfmsg->nfgen_family == NFPROTO_UNSPEC)
		return -EAFNOSUPPORT;
	if (!nla[NFTA_SET_TABLE])
		return -EINVAL;

	set = nft_set_lookup(ctx.table, nla[NFTA_SET_NAME], genmask);
	if (IS_ERR(set))
		return PTR_ERR(set);

	skb2 = alloc_skb(NLMSG_GOODSIZE, GFP_ATOMIC);
	if (skb2 == NULL)
		return -ENOMEM;

	err = nf_tables_fill_set(skb2, &ctx, set, NFT_MSG_NEWSET, 0);
	if (err < 0)
		goto err;

	return nlmsg_unicast(nlsk, skb2, NETLINK_CB(skb).portid);

err:
	kfree_skb(skb2);
	return err;
}

static int nf_tables_set_desc_parse(struct nft_set_desc *desc,
				    const struct nlattr *nla)
{
	struct nlattr *da[NFTA_SET_DESC_MAX + 1];
	int err;

	err = nla_parse_nested_deprecated(da, NFTA_SET_DESC_MAX, nla,
					  nft_set_desc_policy, NULL);
	if (err < 0)
		return err;

	if (da[NFTA_SET_DESC_SIZE] != NULL)
		desc->size = ntohl(nla_get_be32(da[NFTA_SET_DESC_SIZE]));

	return 0;
}

static int nf_tables_newset(struct net *net, struct sock *nlsk,
			    struct sk_buff *skb, const struct nlmsghdr *nlh,
			    const struct nlattr * const nla[],
			    struct netlink_ext_ack *extack)
{
	const struct nfgenmsg *nfmsg = nlmsg_data(nlh);
	u8 genmask = nft_genmask_next(net);
	int family = nfmsg->nfgen_family;
	const struct nft_set_ops *ops;
	struct nft_table *table;
	struct nft_set *set;
	struct nft_ctx ctx;
	char *name;
	u64 size;
	u64 timeout;
	u32 ktype, dtype, flags, policy, gc_int, objtype;
	struct nft_set_desc desc;
	unsigned char *udata;
	u16 udlen;
	int err;

	if (nla[NFTA_SET_TABLE] == NULL ||
	    nla[NFTA_SET_NAME] == NULL ||
	    nla[NFTA_SET_KEY_LEN] == NULL ||
	    nla[NFTA_SET_ID] == NULL)
		return -EINVAL;

	memset(&desc, 0, sizeof(desc));

	ktype = NFT_DATA_VALUE;
	if (nla[NFTA_SET_KEY_TYPE] != NULL) {
		ktype = ntohl(nla_get_be32(nla[NFTA_SET_KEY_TYPE]));
		if ((ktype & NFT_DATA_RESERVED_MASK) == NFT_DATA_RESERVED_MASK)
			return -EINVAL;
	}

	desc.klen = ntohl(nla_get_be32(nla[NFTA_SET_KEY_LEN]));
	if (desc.klen == 0 || desc.klen > NFT_DATA_VALUE_MAXLEN)
		return -EINVAL;

	flags = 0;
	if (nla[NFTA_SET_FLAGS] != NULL) {
		flags = ntohl(nla_get_be32(nla[NFTA_SET_FLAGS]));
		if (flags & ~(NFT_SET_ANONYMOUS | NFT_SET_CONSTANT |
			      NFT_SET_INTERVAL | NFT_SET_TIMEOUT |
			      NFT_SET_MAP | NFT_SET_EVAL |
			      NFT_SET_OBJECT))
			return -EINVAL;
		/* Only one of these operations is supported */
		if ((flags & (NFT_SET_MAP | NFT_SET_EVAL | NFT_SET_OBJECT)) ==
			     (NFT_SET_MAP | NFT_SET_EVAL | NFT_SET_OBJECT))
			return -EOPNOTSUPP;
	}

	dtype = 0;
	if (nla[NFTA_SET_DATA_TYPE] != NULL) {
		if (!(flags & NFT_SET_MAP))
			return -EINVAL;

		dtype = ntohl(nla_get_be32(nla[NFTA_SET_DATA_TYPE]));
		if ((dtype & NFT_DATA_RESERVED_MASK) == NFT_DATA_RESERVED_MASK &&
		    dtype != NFT_DATA_VERDICT)
			return -EINVAL;

		if (dtype != NFT_DATA_VERDICT) {
			if (nla[NFTA_SET_DATA_LEN] == NULL)
				return -EINVAL;
			desc.dlen = ntohl(nla_get_be32(nla[NFTA_SET_DATA_LEN]));
			if (desc.dlen == 0 || desc.dlen > NFT_DATA_VALUE_MAXLEN)
				return -EINVAL;
		} else
			desc.dlen = sizeof(struct nft_verdict);
	} else if (flags & NFT_SET_MAP)
		return -EINVAL;

	if (nla[NFTA_SET_OBJ_TYPE] != NULL) {
		if (!(flags & NFT_SET_OBJECT))
			return -EINVAL;

		objtype = ntohl(nla_get_be32(nla[NFTA_SET_OBJ_TYPE]));
		if (objtype == NFT_OBJECT_UNSPEC ||
		    objtype > NFT_OBJECT_MAX)
			return -EINVAL;
	} else if (flags & NFT_SET_OBJECT)
		return -EINVAL;
	else
		objtype = NFT_OBJECT_UNSPEC;

	timeout = 0;
	if (nla[NFTA_SET_TIMEOUT] != NULL) {
		if (!(flags & NFT_SET_TIMEOUT))
			return -EINVAL;

		err = nf_msecs_to_jiffies64(nla[NFTA_SET_TIMEOUT], &timeout);
		if (err)
			return err;
	}
	gc_int = 0;
	if (nla[NFTA_SET_GC_INTERVAL] != NULL) {
		if (!(flags & NFT_SET_TIMEOUT))
			return -EINVAL;
		gc_int = ntohl(nla_get_be32(nla[NFTA_SET_GC_INTERVAL]));
	}

	policy = NFT_SET_POL_PERFORMANCE;
	if (nla[NFTA_SET_POLICY] != NULL)
		policy = ntohl(nla_get_be32(nla[NFTA_SET_POLICY]));

	if (nla[NFTA_SET_DESC] != NULL) {
		err = nf_tables_set_desc_parse(&desc, nla[NFTA_SET_DESC]);
		if (err < 0)
			return err;
	}

	table = nft_table_lookup(net, nla[NFTA_SET_TABLE], family, genmask);
	if (IS_ERR(table)) {
		NL_SET_BAD_ATTR(extack, nla[NFTA_SET_TABLE]);
		return PTR_ERR(table);
	}

	nft_ctx_init(&ctx, net, skb, nlh, family, table, NULL, nla);

	set = nft_set_lookup(table, nla[NFTA_SET_NAME], genmask);
	if (IS_ERR(set)) {
		if (PTR_ERR(set) != -ENOENT) {
			NL_SET_BAD_ATTR(extack, nla[NFTA_SET_NAME]);
			return PTR_ERR(set);
		}
	} else {
		if (nlh->nlmsg_flags & NLM_F_EXCL) {
			NL_SET_BAD_ATTR(extack, nla[NFTA_SET_NAME]);
			return -EEXIST;
		}
		if (nlh->nlmsg_flags & NLM_F_REPLACE)
			return -EOPNOTSUPP;

		return 0;
	}

	if (!(nlh->nlmsg_flags & NLM_F_CREATE))
		return -ENOENT;

	ops = nft_select_set_ops(&ctx, nla, &desc, policy);
	if (IS_ERR(ops))
		return PTR_ERR(ops);

	udlen = 0;
	if (nla[NFTA_SET_USERDATA])
		udlen = nla_len(nla[NFTA_SET_USERDATA]);

	size = 0;
	if (ops->privsize != NULL)
		size = ops->privsize(nla, &desc);

	set = kvzalloc(sizeof(*set) + size + udlen, GFP_KERNEL);
	if (!set) {
		err = -ENOMEM;
		goto err1;
	}

	name = nla_strdup(nla[NFTA_SET_NAME], GFP_KERNEL);
	if (!name) {
		err = -ENOMEM;
		goto err2;
	}

	err = nf_tables_set_alloc_name(&ctx, set, name);
	kfree(name);
	if (err < 0)
		goto err2;

	udata = NULL;
	if (udlen) {
		udata = set->data + size;
		nla_memcpy(udata, nla[NFTA_SET_USERDATA], udlen);
	}

	INIT_LIST_HEAD(&set->bindings);
	set->table = table;
	write_pnet(&set->net, net);
	set->ops   = ops;
	set->ktype = ktype;
	set->klen  = desc.klen;
	set->dtype = dtype;
	set->objtype = objtype;
	set->dlen  = desc.dlen;
	set->flags = flags;
	set->size  = desc.size;
	set->policy = policy;
	set->udlen  = udlen;
	set->udata  = udata;
	set->timeout = timeout;
	set->gc_int = gc_int;
	set->handle = nf_tables_alloc_handle(table);

	err = ops->init(set, &desc, nla);
	if (err < 0)
		goto err3;

	err = nft_trans_set_add(&ctx, NFT_MSG_NEWSET, set);
	if (err < 0)
		goto err4;

	list_add_tail_rcu(&set->list, &table->sets);
	table->use++;
	return 0;

err4:
	ops->destroy(set);
err3:
	kfree(set->name);
err2:
	kvfree(set);
err1:
	module_put(to_set_type(ops)->owner);
	return err;
}

static void nft_set_destroy(struct nft_set *set)
{
	if (WARN_ON(set->use > 0))
		return;

	set->ops->destroy(set);
	module_put(to_set_type(set->ops)->owner);
	kfree(set->name);
	kvfree(set);
}

static int nf_tables_delset(struct net *net, struct sock *nlsk,
			    struct sk_buff *skb, const struct nlmsghdr *nlh,
			    const struct nlattr * const nla[],
			    struct netlink_ext_ack *extack)
{
	const struct nfgenmsg *nfmsg = nlmsg_data(nlh);
	u8 genmask = nft_genmask_next(net);
	const struct nlattr *attr;
	struct nft_set *set;
	struct nft_ctx ctx;
	int err;

	if (nfmsg->nfgen_family == NFPROTO_UNSPEC)
		return -EAFNOSUPPORT;
	if (nla[NFTA_SET_TABLE] == NULL)
		return -EINVAL;

	err = nft_ctx_init_from_setattr(&ctx, net, skb, nlh, nla, extack,
					genmask);
	if (err < 0)
		return err;

	if (nla[NFTA_SET_HANDLE]) {
		attr = nla[NFTA_SET_HANDLE];
		set = nft_set_lookup_byhandle(ctx.table, attr, genmask);
	} else {
		attr = nla[NFTA_SET_NAME];
		set = nft_set_lookup(ctx.table, attr, genmask);
	}

	if (IS_ERR(set)) {
		NL_SET_BAD_ATTR(extack, attr);
		return PTR_ERR(set);
	}
	if (set->use ||
	    (nlh->nlmsg_flags & NLM_F_NONREC && atomic_read(&set->nelems) > 0)) {
		NL_SET_BAD_ATTR(extack, attr);
		return -EBUSY;
	}

	return nft_delset(&ctx, set);
}

static int nf_tables_bind_check_setelem(const struct nft_ctx *ctx,
					struct nft_set *set,
					const struct nft_set_iter *iter,
					struct nft_set_elem *elem)
{
	const struct nft_set_ext *ext = nft_set_elem_ext(set, elem->priv);
	enum nft_registers dreg;

	dreg = nft_type_to_reg(set->dtype);
	return nft_validate_register_store(ctx, dreg, nft_set_ext_data(ext),
					   set->dtype == NFT_DATA_VERDICT ?
					   NFT_DATA_VERDICT : NFT_DATA_VALUE,
					   set->dlen);
}

int nf_tables_bind_set(const struct nft_ctx *ctx, struct nft_set *set,
		       struct nft_set_binding *binding)
{
	struct nft_set_binding *i;
	struct nft_set_iter iter;

	if (set->use == UINT_MAX)
		return -EOVERFLOW;

	if (!list_empty(&set->bindings) && nft_set_is_anonymous(set))
		return -EBUSY;

	if (binding->flags & NFT_SET_MAP) {
		/* If the set is already bound to the same chain all
		 * jumps are already validated for that chain.
		 */
		list_for_each_entry(i, &set->bindings, list) {
			if (i->flags & NFT_SET_MAP &&
			    i->chain == binding->chain)
				goto bind;
		}

		iter.genmask	= nft_genmask_next(ctx->net);
		iter.skip 	= 0;
		iter.count	= 0;
		iter.err	= 0;
		iter.fn		= nf_tables_bind_check_setelem;

		set->ops->walk(ctx, set, &iter);
		if (iter.err < 0)
			return iter.err;
	}
bind:
	binding->chain = ctx->chain;
	list_add_tail_rcu(&binding->list, &set->bindings);
	nft_set_trans_bind(ctx, set);
	set->use++;

	return 0;
}
EXPORT_SYMBOL_GPL(nf_tables_bind_set);

<<<<<<< HEAD
void nf_tables_unbind_set(const struct nft_ctx *ctx, struct nft_set *set,
			  struct nft_set_binding *binding, bool event)
{
	list_del_rcu(&binding->list);

	if (list_empty(&set->bindings) && nft_set_is_anonymous(set)) {
		list_del_rcu(&set->list);
		if (event)
			nf_tables_set_notify(ctx, set, NFT_MSG_DELSET,
					     GFP_KERNEL);
=======
static void nf_tables_unbind_set(const struct nft_ctx *ctx, struct nft_set *set,
				 struct nft_set_binding *binding, bool event)
{
	list_del_rcu(&binding->list);

	if (list_empty(&set->bindings) && nft_set_is_anonymous(set)) {
		list_del_rcu(&set->list);
		if (event)
			nf_tables_set_notify(ctx, set, NFT_MSG_DELSET,
					     GFP_KERNEL);
	}
}

void nf_tables_deactivate_set(const struct nft_ctx *ctx, struct nft_set *set,
			      struct nft_set_binding *binding,
			      enum nft_trans_phase phase)
{
	switch (phase) {
	case NFT_TRANS_PREPARE:
		set->use--;
		return;
	case NFT_TRANS_ABORT:
	case NFT_TRANS_RELEASE:
		set->use--;
		/* fall through */
	default:
		nf_tables_unbind_set(ctx, set, binding,
				     phase == NFT_TRANS_COMMIT);
>>>>>>> 0ecfebd2
	}
}
EXPORT_SYMBOL_GPL(nf_tables_deactivate_set);

void nf_tables_deactivate_set(const struct nft_ctx *ctx, struct nft_set *set,
			      struct nft_set_binding *binding,
			      enum nft_trans_phase phase)
{
	switch (phase) {
	case NFT_TRANS_PREPARE:
		set->use--;
		return;
	case NFT_TRANS_ABORT:
	case NFT_TRANS_RELEASE:
		set->use--;
		/* fall through */
	default:
		nf_tables_unbind_set(ctx, set, binding,
				     phase == NFT_TRANS_COMMIT);
	}
}
EXPORT_SYMBOL_GPL(nf_tables_deactivate_set);

void nf_tables_destroy_set(const struct nft_ctx *ctx, struct nft_set *set)
{
	if (list_empty(&set->bindings) && nft_set_is_anonymous(set))
		nft_set_destroy(set);
}
EXPORT_SYMBOL_GPL(nf_tables_destroy_set);

const struct nft_set_ext_type nft_set_ext_types[] = {
	[NFT_SET_EXT_KEY]		= {
		.align	= __alignof__(u32),
	},
	[NFT_SET_EXT_DATA]		= {
		.align	= __alignof__(u32),
	},
	[NFT_SET_EXT_EXPR]		= {
		.align	= __alignof__(struct nft_expr),
	},
	[NFT_SET_EXT_OBJREF]		= {
		.len	= sizeof(struct nft_object *),
		.align	= __alignof__(struct nft_object *),
	},
	[NFT_SET_EXT_FLAGS]		= {
		.len	= sizeof(u8),
		.align	= __alignof__(u8),
	},
	[NFT_SET_EXT_TIMEOUT]		= {
		.len	= sizeof(u64),
		.align	= __alignof__(u64),
	},
	[NFT_SET_EXT_EXPIRATION]	= {
		.len	= sizeof(u64),
		.align	= __alignof__(u64),
	},
	[NFT_SET_EXT_USERDATA]		= {
		.len	= sizeof(struct nft_userdata),
		.align	= __alignof__(struct nft_userdata),
	},
};
EXPORT_SYMBOL_GPL(nft_set_ext_types);

/*
 * Set elements
 */

static const struct nla_policy nft_set_elem_policy[NFTA_SET_ELEM_MAX + 1] = {
	[NFTA_SET_ELEM_KEY]		= { .type = NLA_NESTED },
	[NFTA_SET_ELEM_DATA]		= { .type = NLA_NESTED },
	[NFTA_SET_ELEM_FLAGS]		= { .type = NLA_U32 },
	[NFTA_SET_ELEM_TIMEOUT]		= { .type = NLA_U64 },
	[NFTA_SET_ELEM_USERDATA]	= { .type = NLA_BINARY,
					    .len = NFT_USERDATA_MAXLEN },
	[NFTA_SET_ELEM_EXPR]		= { .type = NLA_NESTED },
	[NFTA_SET_ELEM_OBJREF]		= { .type = NLA_STRING },
};

static const struct nla_policy nft_set_elem_list_policy[NFTA_SET_ELEM_LIST_MAX + 1] = {
	[NFTA_SET_ELEM_LIST_TABLE]	= { .type = NLA_STRING,
					    .len = NFT_TABLE_MAXNAMELEN - 1 },
	[NFTA_SET_ELEM_LIST_SET]	= { .type = NLA_STRING,
					    .len = NFT_SET_MAXNAMELEN - 1 },
	[NFTA_SET_ELEM_LIST_ELEMENTS]	= { .type = NLA_NESTED },
	[NFTA_SET_ELEM_LIST_SET_ID]	= { .type = NLA_U32 },
};

static int nft_ctx_init_from_elemattr(struct nft_ctx *ctx, struct net *net,
				      const struct sk_buff *skb,
				      const struct nlmsghdr *nlh,
				      const struct nlattr * const nla[],
				      struct netlink_ext_ack *extack,
				      u8 genmask)
{
	const struct nfgenmsg *nfmsg = nlmsg_data(nlh);
	int family = nfmsg->nfgen_family;
	struct nft_table *table;

	table = nft_table_lookup(net, nla[NFTA_SET_ELEM_LIST_TABLE], family,
				 genmask);
	if (IS_ERR(table)) {
		NL_SET_BAD_ATTR(extack, nla[NFTA_SET_ELEM_LIST_TABLE]);
		return PTR_ERR(table);
	}

	nft_ctx_init(ctx, net, skb, nlh, family, table, NULL, nla);
	return 0;
}

static int nf_tables_fill_setelem(struct sk_buff *skb,
				  const struct nft_set *set,
				  const struct nft_set_elem *elem)
{
	const struct nft_set_ext *ext = nft_set_elem_ext(set, elem->priv);
	unsigned char *b = skb_tail_pointer(skb);
	struct nlattr *nest;

	nest = nla_nest_start_noflag(skb, NFTA_LIST_ELEM);
	if (nest == NULL)
		goto nla_put_failure;

	if (nft_data_dump(skb, NFTA_SET_ELEM_KEY, nft_set_ext_key(ext),
			  NFT_DATA_VALUE, set->klen) < 0)
		goto nla_put_failure;

	if (nft_set_ext_exists(ext, NFT_SET_EXT_DATA) &&
	    nft_data_dump(skb, NFTA_SET_ELEM_DATA, nft_set_ext_data(ext),
			  set->dtype == NFT_DATA_VERDICT ? NFT_DATA_VERDICT : NFT_DATA_VALUE,
			  set->dlen) < 0)
		goto nla_put_failure;

	if (nft_set_ext_exists(ext, NFT_SET_EXT_EXPR) &&
	    nft_expr_dump(skb, NFTA_SET_ELEM_EXPR, nft_set_ext_expr(ext)) < 0)
		goto nla_put_failure;

	if (nft_set_ext_exists(ext, NFT_SET_EXT_OBJREF) &&
	    nla_put_string(skb, NFTA_SET_ELEM_OBJREF,
			   (*nft_set_ext_obj(ext))->key.name) < 0)
		goto nla_put_failure;

	if (nft_set_ext_exists(ext, NFT_SET_EXT_FLAGS) &&
	    nla_put_be32(skb, NFTA_SET_ELEM_FLAGS,
		         htonl(*nft_set_ext_flags(ext))))
		goto nla_put_failure;

	if (nft_set_ext_exists(ext, NFT_SET_EXT_TIMEOUT) &&
	    nla_put_be64(skb, NFTA_SET_ELEM_TIMEOUT,
			 nf_jiffies64_to_msecs(*nft_set_ext_timeout(ext)),
			 NFTA_SET_ELEM_PAD))
		goto nla_put_failure;

	if (nft_set_ext_exists(ext, NFT_SET_EXT_EXPIRATION)) {
		u64 expires, now = get_jiffies_64();

		expires = *nft_set_ext_expiration(ext);
		if (time_before64(now, expires))
			expires -= now;
		else
			expires = 0;

		if (nla_put_be64(skb, NFTA_SET_ELEM_EXPIRATION,
				 nf_jiffies64_to_msecs(expires),
				 NFTA_SET_ELEM_PAD))
			goto nla_put_failure;
	}

	if (nft_set_ext_exists(ext, NFT_SET_EXT_USERDATA)) {
		struct nft_userdata *udata;

		udata = nft_set_ext_userdata(ext);
		if (nla_put(skb, NFTA_SET_ELEM_USERDATA,
			    udata->len + 1, udata->data))
			goto nla_put_failure;
	}

	nla_nest_end(skb, nest);
	return 0;

nla_put_failure:
	nlmsg_trim(skb, b);
	return -EMSGSIZE;
}

struct nft_set_dump_args {
	const struct netlink_callback	*cb;
	struct nft_set_iter		iter;
	struct sk_buff			*skb;
};

static int nf_tables_dump_setelem(const struct nft_ctx *ctx,
				  struct nft_set *set,
				  const struct nft_set_iter *iter,
				  struct nft_set_elem *elem)
{
	struct nft_set_dump_args *args;

	args = container_of(iter, struct nft_set_dump_args, iter);
	return nf_tables_fill_setelem(args->skb, set, elem);
}

struct nft_set_dump_ctx {
	const struct nft_set	*set;
	struct nft_ctx		ctx;
};

static int nf_tables_dump_set(struct sk_buff *skb, struct netlink_callback *cb)
{
	struct nft_set_dump_ctx *dump_ctx = cb->data;
	struct net *net = sock_net(skb->sk);
	struct nft_table *table;
	struct nft_set *set;
	struct nft_set_dump_args args;
	bool set_found = false;
	struct nfgenmsg *nfmsg;
	struct nlmsghdr *nlh;
	struct nlattr *nest;
	u32 portid, seq;
	int event;

	rcu_read_lock();
	list_for_each_entry_rcu(table, &net->nft.tables, list) {
		if (dump_ctx->ctx.family != NFPROTO_UNSPEC &&
		    dump_ctx->ctx.family != table->family)
			continue;

		if (table != dump_ctx->ctx.table)
			continue;

		list_for_each_entry_rcu(set, &table->sets, list) {
			if (set == dump_ctx->set) {
				set_found = true;
				break;
			}
		}
		break;
	}

	if (!set_found) {
		rcu_read_unlock();
		return -ENOENT;
	}

	event  = nfnl_msg_type(NFNL_SUBSYS_NFTABLES, NFT_MSG_NEWSETELEM);
	portid = NETLINK_CB(cb->skb).portid;
	seq    = cb->nlh->nlmsg_seq;

	nlh = nlmsg_put(skb, portid, seq, event, sizeof(struct nfgenmsg),
			NLM_F_MULTI);
	if (nlh == NULL)
		goto nla_put_failure;

	nfmsg = nlmsg_data(nlh);
	nfmsg->nfgen_family = table->family;
	nfmsg->version      = NFNETLINK_V0;
	nfmsg->res_id	    = htons(net->nft.base_seq & 0xffff);

	if (nla_put_string(skb, NFTA_SET_ELEM_LIST_TABLE, table->name))
		goto nla_put_failure;
	if (nla_put_string(skb, NFTA_SET_ELEM_LIST_SET, set->name))
		goto nla_put_failure;

	nest = nla_nest_start_noflag(skb, NFTA_SET_ELEM_LIST_ELEMENTS);
	if (nest == NULL)
		goto nla_put_failure;

	args.cb			= cb;
	args.skb		= skb;
	args.iter.genmask	= nft_genmask_cur(net);
	args.iter.skip		= cb->args[0];
	args.iter.count		= 0;
	args.iter.err		= 0;
	args.iter.fn		= nf_tables_dump_setelem;
	set->ops->walk(&dump_ctx->ctx, set, &args.iter);
	rcu_read_unlock();

	nla_nest_end(skb, nest);
	nlmsg_end(skb, nlh);

	if (args.iter.err && args.iter.err != -EMSGSIZE)
		return args.iter.err;
	if (args.iter.count == cb->args[0])
		return 0;

	cb->args[0] = args.iter.count;
	return skb->len;

nla_put_failure:
	rcu_read_unlock();
	return -ENOSPC;
}

static int nf_tables_dump_set_start(struct netlink_callback *cb)
{
	struct nft_set_dump_ctx *dump_ctx = cb->data;

	cb->data = kmemdup(dump_ctx, sizeof(*dump_ctx), GFP_ATOMIC);

	return cb->data ? 0 : -ENOMEM;
}

static int nf_tables_dump_set_done(struct netlink_callback *cb)
{
	kfree(cb->data);
	return 0;
}

static int nf_tables_fill_setelem_info(struct sk_buff *skb,
				       const struct nft_ctx *ctx, u32 seq,
				       u32 portid, int event, u16 flags,
				       const struct nft_set *set,
				       const struct nft_set_elem *elem)
{
	struct nfgenmsg *nfmsg;
	struct nlmsghdr *nlh;
	struct nlattr *nest;
	int err;

	event = nfnl_msg_type(NFNL_SUBSYS_NFTABLES, event);
	nlh = nlmsg_put(skb, portid, seq, event, sizeof(struct nfgenmsg),
			flags);
	if (nlh == NULL)
		goto nla_put_failure;

	nfmsg = nlmsg_data(nlh);
	nfmsg->nfgen_family	= ctx->family;
	nfmsg->version		= NFNETLINK_V0;
	nfmsg->res_id		= htons(ctx->net->nft.base_seq & 0xffff);

	if (nla_put_string(skb, NFTA_SET_TABLE, ctx->table->name))
		goto nla_put_failure;
	if (nla_put_string(skb, NFTA_SET_NAME, set->name))
		goto nla_put_failure;

	nest = nla_nest_start_noflag(skb, NFTA_SET_ELEM_LIST_ELEMENTS);
	if (nest == NULL)
		goto nla_put_failure;

	err = nf_tables_fill_setelem(skb, set, elem);
	if (err < 0)
		goto nla_put_failure;

	nla_nest_end(skb, nest);

	nlmsg_end(skb, nlh);
	return 0;

nla_put_failure:
	nlmsg_trim(skb, nlh);
	return -1;
}

static int nft_setelem_parse_flags(const struct nft_set *set,
				   const struct nlattr *attr, u32 *flags)
{
	if (attr == NULL)
		return 0;

	*flags = ntohl(nla_get_be32(attr));
	if (*flags & ~NFT_SET_ELEM_INTERVAL_END)
		return -EINVAL;
	if (!(set->flags & NFT_SET_INTERVAL) &&
	    *flags & NFT_SET_ELEM_INTERVAL_END)
		return -EINVAL;

	return 0;
}

static int nft_get_set_elem(struct nft_ctx *ctx, struct nft_set *set,
			    const struct nlattr *attr)
{
	struct nlattr *nla[NFTA_SET_ELEM_MAX + 1];
	struct nft_data_desc desc;
	struct nft_set_elem elem;
	struct sk_buff *skb;
	uint32_t flags = 0;
	void *priv;
	int err;

	err = nla_parse_nested_deprecated(nla, NFTA_SET_ELEM_MAX, attr,
					  nft_set_elem_policy, NULL);
	if (err < 0)
		return err;

	if (!nla[NFTA_SET_ELEM_KEY])
		return -EINVAL;

	err = nft_setelem_parse_flags(set, nla[NFTA_SET_ELEM_FLAGS], &flags);
	if (err < 0)
		return err;

	err = nft_data_init(ctx, &elem.key.val, sizeof(elem.key), &desc,
			    nla[NFTA_SET_ELEM_KEY]);
	if (err < 0)
		return err;

	err = -EINVAL;
	if (desc.type != NFT_DATA_VALUE || desc.len != set->klen)
		return err;

	priv = set->ops->get(ctx->net, set, &elem, flags);
	if (IS_ERR(priv))
		return PTR_ERR(priv);

	elem.priv = priv;

	err = -ENOMEM;
	skb = nlmsg_new(NLMSG_GOODSIZE, GFP_ATOMIC);
	if (skb == NULL)
		goto err1;

	err = nf_tables_fill_setelem_info(skb, ctx, ctx->seq, ctx->portid,
					  NFT_MSG_NEWSETELEM, 0, set, &elem);
	if (err < 0)
		goto err2;

	err = nfnetlink_unicast(skb, ctx->net, ctx->portid, MSG_DONTWAIT);
	/* This avoids a loop in nfnetlink. */
	if (err < 0)
		goto err1;

	return 0;
err2:
	kfree_skb(skb);
err1:
	/* this avoids a loop in nfnetlink. */
	return err == -EAGAIN ? -ENOBUFS : err;
}

/* called with rcu_read_lock held */
static int nf_tables_getsetelem(struct net *net, struct sock *nlsk,
				struct sk_buff *skb, const struct nlmsghdr *nlh,
				const struct nlattr * const nla[],
				struct netlink_ext_ack *extack)
{
	u8 genmask = nft_genmask_cur(net);
	struct nft_set *set;
	struct nlattr *attr;
	struct nft_ctx ctx;
	int rem, err = 0;

	err = nft_ctx_init_from_elemattr(&ctx, net, skb, nlh, nla, extack,
					 genmask);
	if (err < 0)
		return err;

	set = nft_set_lookup(ctx.table, nla[NFTA_SET_ELEM_LIST_SET], genmask);
	if (IS_ERR(set))
		return PTR_ERR(set);

	if (nlh->nlmsg_flags & NLM_F_DUMP) {
		struct netlink_dump_control c = {
			.start = nf_tables_dump_set_start,
			.dump = nf_tables_dump_set,
			.done = nf_tables_dump_set_done,
			.module = THIS_MODULE,
		};
		struct nft_set_dump_ctx dump_ctx = {
			.set = set,
			.ctx = ctx,
		};

		c.data = &dump_ctx;
		return nft_netlink_dump_start_rcu(nlsk, skb, nlh, &c);
	}

	if (!nla[NFTA_SET_ELEM_LIST_ELEMENTS])
		return -EINVAL;

	nla_for_each_nested(attr, nla[NFTA_SET_ELEM_LIST_ELEMENTS], rem) {
		err = nft_get_set_elem(&ctx, set, attr);
		if (err < 0)
			break;
	}

	return err;
}

static void nf_tables_setelem_notify(const struct nft_ctx *ctx,
				     const struct nft_set *set,
				     const struct nft_set_elem *elem,
				     int event, u16 flags)
{
	struct net *net = ctx->net;
	u32 portid = ctx->portid;
	struct sk_buff *skb;
	int err;

	if (!ctx->report && !nfnetlink_has_listeners(net, NFNLGRP_NFTABLES))
		return;

	skb = nlmsg_new(NLMSG_GOODSIZE, GFP_KERNEL);
	if (skb == NULL)
		goto err;

	err = nf_tables_fill_setelem_info(skb, ctx, 0, portid, event, flags,
					  set, elem);
	if (err < 0) {
		kfree_skb(skb);
		goto err;
	}

	nfnetlink_send(skb, net, portid, NFNLGRP_NFTABLES, ctx->report,
		       GFP_KERNEL);
	return;
err:
	nfnetlink_set_err(net, portid, NFNLGRP_NFTABLES, -ENOBUFS);
}

static struct nft_trans *nft_trans_elem_alloc(struct nft_ctx *ctx,
					      int msg_type,
					      struct nft_set *set)
{
	struct nft_trans *trans;

	trans = nft_trans_alloc(ctx, msg_type, sizeof(struct nft_trans_elem));
	if (trans == NULL)
		return NULL;

	nft_trans_elem_set(trans) = set;
	return trans;
}

void *nft_set_elem_init(const struct nft_set *set,
			const struct nft_set_ext_tmpl *tmpl,
			const u32 *key, const u32 *data,
			u64 timeout, gfp_t gfp)
{
	struct nft_set_ext *ext;
	void *elem;

	elem = kzalloc(set->ops->elemsize + tmpl->len, gfp);
	if (elem == NULL)
		return NULL;

	ext = nft_set_elem_ext(set, elem);
	nft_set_ext_init(ext, tmpl);

	memcpy(nft_set_ext_key(ext), key, set->klen);
	if (nft_set_ext_exists(ext, NFT_SET_EXT_DATA))
		memcpy(nft_set_ext_data(ext), data, set->dlen);
	if (nft_set_ext_exists(ext, NFT_SET_EXT_EXPIRATION))
		*nft_set_ext_expiration(ext) =
			get_jiffies_64() + timeout;
	if (nft_set_ext_exists(ext, NFT_SET_EXT_TIMEOUT))
		*nft_set_ext_timeout(ext) = timeout;

	return elem;
}

void nft_set_elem_destroy(const struct nft_set *set, void *elem,
			  bool destroy_expr)
{
	struct nft_set_ext *ext = nft_set_elem_ext(set, elem);
	struct nft_ctx ctx = {
		.net	= read_pnet(&set->net),
		.family	= set->table->family,
	};

	nft_data_release(nft_set_ext_key(ext), NFT_DATA_VALUE);
	if (nft_set_ext_exists(ext, NFT_SET_EXT_DATA))
		nft_data_release(nft_set_ext_data(ext), set->dtype);
	if (destroy_expr && nft_set_ext_exists(ext, NFT_SET_EXT_EXPR)) {
		struct nft_expr *expr = nft_set_ext_expr(ext);

		if (expr->ops->destroy_clone) {
			expr->ops->destroy_clone(&ctx, expr);
			module_put(expr->ops->type->owner);
		} else {
			nf_tables_expr_destroy(&ctx, expr);
		}
	}
	if (nft_set_ext_exists(ext, NFT_SET_EXT_OBJREF))
		(*nft_set_ext_obj(ext))->use--;
	kfree(elem);
}
EXPORT_SYMBOL_GPL(nft_set_elem_destroy);

/* Only called from commit path, nft_set_elem_deactivate() already deals with
 * the refcounting from the preparation phase.
 */
static void nf_tables_set_elem_destroy(const struct nft_ctx *ctx,
				       const struct nft_set *set, void *elem)
{
	struct nft_set_ext *ext = nft_set_elem_ext(set, elem);

	if (nft_set_ext_exists(ext, NFT_SET_EXT_EXPR))
		nf_tables_expr_destroy(ctx, nft_set_ext_expr(ext));
	kfree(elem);
}

static int nft_add_set_elem(struct nft_ctx *ctx, struct nft_set *set,
			    const struct nlattr *attr, u32 nlmsg_flags)
{
	struct nlattr *nla[NFTA_SET_ELEM_MAX + 1];
	u8 genmask = nft_genmask_next(ctx->net);
	struct nft_data_desc d1, d2;
	struct nft_set_ext_tmpl tmpl;
	struct nft_set_ext *ext, *ext2;
	struct nft_set_elem elem;
	struct nft_set_binding *binding;
	struct nft_object *obj = NULL;
	struct nft_userdata *udata;
	struct nft_data data;
	enum nft_registers dreg;
	struct nft_trans *trans;
	u32 flags = 0;
	u64 timeout;
	u8 ulen;
	int err;

	err = nla_parse_nested_deprecated(nla, NFTA_SET_ELEM_MAX, attr,
					  nft_set_elem_policy, NULL);
	if (err < 0)
		return err;

	if (nla[NFTA_SET_ELEM_KEY] == NULL)
		return -EINVAL;

	nft_set_ext_prepare(&tmpl);

	err = nft_setelem_parse_flags(set, nla[NFTA_SET_ELEM_FLAGS], &flags);
	if (err < 0)
		return err;
	if (flags != 0)
		nft_set_ext_add(&tmpl, NFT_SET_EXT_FLAGS);

	if (set->flags & NFT_SET_MAP) {
		if (nla[NFTA_SET_ELEM_DATA] == NULL &&
		    !(flags & NFT_SET_ELEM_INTERVAL_END))
			return -EINVAL;
		if (nla[NFTA_SET_ELEM_DATA] != NULL &&
		    flags & NFT_SET_ELEM_INTERVAL_END)
			return -EINVAL;
	} else {
		if (nla[NFTA_SET_ELEM_DATA] != NULL)
			return -EINVAL;
	}

	timeout = 0;
	if (nla[NFTA_SET_ELEM_TIMEOUT] != NULL) {
		if (!(set->flags & NFT_SET_TIMEOUT))
			return -EINVAL;
		err = nf_msecs_to_jiffies64(nla[NFTA_SET_ELEM_TIMEOUT],
					    &timeout);
		if (err)
			return err;
	} else if (set->flags & NFT_SET_TIMEOUT) {
		timeout = set->timeout;
	}

	err = nft_data_init(ctx, &elem.key.val, sizeof(elem.key), &d1,
			    nla[NFTA_SET_ELEM_KEY]);
	if (err < 0)
		goto err1;
	err = -EINVAL;
	if (d1.type != NFT_DATA_VALUE || d1.len != set->klen)
		goto err2;

	nft_set_ext_add_length(&tmpl, NFT_SET_EXT_KEY, d1.len);
	if (timeout > 0) {
		nft_set_ext_add(&tmpl, NFT_SET_EXT_EXPIRATION);
		if (timeout != set->timeout)
			nft_set_ext_add(&tmpl, NFT_SET_EXT_TIMEOUT);
	}

	if (nla[NFTA_SET_ELEM_OBJREF] != NULL) {
		if (!(set->flags & NFT_SET_OBJECT)) {
			err = -EINVAL;
			goto err2;
		}
		obj = nft_obj_lookup(ctx->net, ctx->table,
				     nla[NFTA_SET_ELEM_OBJREF],
				     set->objtype, genmask);
		if (IS_ERR(obj)) {
			err = PTR_ERR(obj);
			goto err2;
		}
		nft_set_ext_add(&tmpl, NFT_SET_EXT_OBJREF);
	}

	if (nla[NFTA_SET_ELEM_DATA] != NULL) {
		err = nft_data_init(ctx, &data, sizeof(data), &d2,
				    nla[NFTA_SET_ELEM_DATA]);
		if (err < 0)
			goto err2;

		err = -EINVAL;
		if (set->dtype != NFT_DATA_VERDICT && d2.len != set->dlen)
			goto err3;

		dreg = nft_type_to_reg(set->dtype);
		list_for_each_entry(binding, &set->bindings, list) {
			struct nft_ctx bind_ctx = {
				.net	= ctx->net,
				.family	= ctx->family,
				.table	= ctx->table,
				.chain	= (struct nft_chain *)binding->chain,
			};

			if (!(binding->flags & NFT_SET_MAP))
				continue;

			err = nft_validate_register_store(&bind_ctx, dreg,
							  &data,
							  d2.type, d2.len);
			if (err < 0)
				goto err3;

			if (d2.type == NFT_DATA_VERDICT &&
			    (data.verdict.code == NFT_GOTO ||
			     data.verdict.code == NFT_JUMP))
				nft_validate_state_update(ctx->net,
							  NFT_VALIDATE_NEED);
		}

		nft_set_ext_add_length(&tmpl, NFT_SET_EXT_DATA, d2.len);
	}

	/* The full maximum length of userdata can exceed the maximum
	 * offset value (U8_MAX) for following extensions, therefor it
	 * must be the last extension added.
	 */
	ulen = 0;
	if (nla[NFTA_SET_ELEM_USERDATA] != NULL) {
		ulen = nla_len(nla[NFTA_SET_ELEM_USERDATA]);
		if (ulen > 0)
			nft_set_ext_add_length(&tmpl, NFT_SET_EXT_USERDATA,
					       ulen);
	}

	err = -ENOMEM;
	elem.priv = nft_set_elem_init(set, &tmpl, elem.key.val.data, data.data,
				      timeout, GFP_KERNEL);
	if (elem.priv == NULL)
		goto err3;

	ext = nft_set_elem_ext(set, elem.priv);
	if (flags)
		*nft_set_ext_flags(ext) = flags;
	if (ulen > 0) {
		udata = nft_set_ext_userdata(ext);
		udata->len = ulen - 1;
		nla_memcpy(&udata->data, nla[NFTA_SET_ELEM_USERDATA], ulen);
	}
	if (obj) {
		*nft_set_ext_obj(ext) = obj;
		obj->use++;
	}

	trans = nft_trans_elem_alloc(ctx, NFT_MSG_NEWSETELEM, set);
	if (trans == NULL)
		goto err4;

	ext->genmask = nft_genmask_cur(ctx->net) | NFT_SET_ELEM_BUSY_MASK;
	err = set->ops->insert(ctx->net, set, &elem, &ext2);
	if (err) {
		if (err == -EEXIST) {
			if (nft_set_ext_exists(ext, NFT_SET_EXT_DATA) ^
			    nft_set_ext_exists(ext2, NFT_SET_EXT_DATA) ||
			    nft_set_ext_exists(ext, NFT_SET_EXT_OBJREF) ^
			    nft_set_ext_exists(ext2, NFT_SET_EXT_OBJREF)) {
				err = -EBUSY;
				goto err5;
			}
			if ((nft_set_ext_exists(ext, NFT_SET_EXT_DATA) &&
			     nft_set_ext_exists(ext2, NFT_SET_EXT_DATA) &&
			     memcmp(nft_set_ext_data(ext),
				    nft_set_ext_data(ext2), set->dlen) != 0) ||
			    (nft_set_ext_exists(ext, NFT_SET_EXT_OBJREF) &&
			     nft_set_ext_exists(ext2, NFT_SET_EXT_OBJREF) &&
			     *nft_set_ext_obj(ext) != *nft_set_ext_obj(ext2)))
				err = -EBUSY;
			else if (!(nlmsg_flags & NLM_F_EXCL))
				err = 0;
		}
		goto err5;
	}

	if (set->size &&
	    !atomic_add_unless(&set->nelems, 1, set->size + set->ndeact)) {
		err = -ENFILE;
		goto err6;
	}

	nft_trans_elem(trans) = elem;
	list_add_tail(&trans->list, &ctx->net->nft.commit_list);
	return 0;

err6:
	set->ops->remove(ctx->net, set, &elem);
err5:
	kfree(trans);
err4:
	if (obj)
		obj->use--;
	kfree(elem.priv);
err3:
	if (nla[NFTA_SET_ELEM_DATA] != NULL)
		nft_data_release(&data, d2.type);
err2:
	nft_data_release(&elem.key.val, d1.type);
err1:
	return err;
}

static int nf_tables_newsetelem(struct net *net, struct sock *nlsk,
				struct sk_buff *skb, const struct nlmsghdr *nlh,
				const struct nlattr * const nla[],
				struct netlink_ext_ack *extack)
{
	u8 genmask = nft_genmask_next(net);
	const struct nlattr *attr;
	struct nft_set *set;
	struct nft_ctx ctx;
	int rem, err;

	if (nla[NFTA_SET_ELEM_LIST_ELEMENTS] == NULL)
		return -EINVAL;

	err = nft_ctx_init_from_elemattr(&ctx, net, skb, nlh, nla, extack,
					 genmask);
	if (err < 0)
		return err;

	set = nft_set_lookup_global(net, ctx.table, nla[NFTA_SET_ELEM_LIST_SET],
				    nla[NFTA_SET_ELEM_LIST_SET_ID], genmask);
	if (IS_ERR(set))
		return PTR_ERR(set);

	if (!list_empty(&set->bindings) && set->flags & NFT_SET_CONSTANT)
		return -EBUSY;

	nla_for_each_nested(attr, nla[NFTA_SET_ELEM_LIST_ELEMENTS], rem) {
		err = nft_add_set_elem(&ctx, set, attr, nlh->nlmsg_flags);
		if (err < 0)
			return err;
	}

	if (net->nft.validate_state == NFT_VALIDATE_DO)
		return nft_table_validate(net, ctx.table);

	return 0;
}

/**
 *	nft_data_hold - hold a nft_data item
 *
 *	@data: struct nft_data to release
 *	@type: type of data
 *
 *	Hold a nft_data item. NFT_DATA_VALUE types can be silently discarded,
 *	NFT_DATA_VERDICT bumps the reference to chains in case of NFT_JUMP and
 *	NFT_GOTO verdicts. This function must be called on active data objects
 *	from the second phase of the commit protocol.
 */
void nft_data_hold(const struct nft_data *data, enum nft_data_types type)
{
	if (type == NFT_DATA_VERDICT) {
		switch (data->verdict.code) {
		case NFT_JUMP:
		case NFT_GOTO:
			data->verdict.chain->use++;
			break;
		}
	}
}

static void nft_set_elem_activate(const struct net *net,
				  const struct nft_set *set,
				  struct nft_set_elem *elem)
{
	const struct nft_set_ext *ext = nft_set_elem_ext(set, elem->priv);

	if (nft_set_ext_exists(ext, NFT_SET_EXT_DATA))
		nft_data_hold(nft_set_ext_data(ext), set->dtype);
	if (nft_set_ext_exists(ext, NFT_SET_EXT_OBJREF))
		(*nft_set_ext_obj(ext))->use++;
}

static void nft_set_elem_deactivate(const struct net *net,
				    const struct nft_set *set,
				    struct nft_set_elem *elem)
{
	const struct nft_set_ext *ext = nft_set_elem_ext(set, elem->priv);

	if (nft_set_ext_exists(ext, NFT_SET_EXT_DATA))
		nft_data_release(nft_set_ext_data(ext), set->dtype);
	if (nft_set_ext_exists(ext, NFT_SET_EXT_OBJREF))
		(*nft_set_ext_obj(ext))->use--;
}

static int nft_del_setelem(struct nft_ctx *ctx, struct nft_set *set,
			   const struct nlattr *attr)
{
	struct nlattr *nla[NFTA_SET_ELEM_MAX + 1];
	struct nft_set_ext_tmpl tmpl;
	struct nft_data_desc desc;
	struct nft_set_elem elem;
	struct nft_set_ext *ext;
	struct nft_trans *trans;
	u32 flags = 0;
	void *priv;
	int err;

	err = nla_parse_nested_deprecated(nla, NFTA_SET_ELEM_MAX, attr,
					  nft_set_elem_policy, NULL);
	if (err < 0)
		goto err1;

	err = -EINVAL;
	if (nla[NFTA_SET_ELEM_KEY] == NULL)
		goto err1;

	nft_set_ext_prepare(&tmpl);

	err = nft_setelem_parse_flags(set, nla[NFTA_SET_ELEM_FLAGS], &flags);
	if (err < 0)
		return err;
	if (flags != 0)
		nft_set_ext_add(&tmpl, NFT_SET_EXT_FLAGS);

	err = nft_data_init(ctx, &elem.key.val, sizeof(elem.key), &desc,
			    nla[NFTA_SET_ELEM_KEY]);
	if (err < 0)
		goto err1;

	err = -EINVAL;
	if (desc.type != NFT_DATA_VALUE || desc.len != set->klen)
		goto err2;

	nft_set_ext_add_length(&tmpl, NFT_SET_EXT_KEY, desc.len);

	err = -ENOMEM;
	elem.priv = nft_set_elem_init(set, &tmpl, elem.key.val.data, NULL, 0,
				      GFP_KERNEL);
	if (elem.priv == NULL)
		goto err2;

	ext = nft_set_elem_ext(set, elem.priv);
	if (flags)
		*nft_set_ext_flags(ext) = flags;

	trans = nft_trans_elem_alloc(ctx, NFT_MSG_DELSETELEM, set);
	if (trans == NULL) {
		err = -ENOMEM;
		goto err3;
	}

	priv = set->ops->deactivate(ctx->net, set, &elem);
	if (priv == NULL) {
		err = -ENOENT;
		goto err4;
	}
	kfree(elem.priv);
	elem.priv = priv;

	nft_set_elem_deactivate(ctx->net, set, &elem);

	nft_trans_elem(trans) = elem;
	list_add_tail(&trans->list, &ctx->net->nft.commit_list);
	return 0;

err4:
	kfree(trans);
err3:
	kfree(elem.priv);
err2:
	nft_data_release(&elem.key.val, desc.type);
err1:
	return err;
}

static int nft_flush_set(const struct nft_ctx *ctx,
			 struct nft_set *set,
			 const struct nft_set_iter *iter,
			 struct nft_set_elem *elem)
{
	struct nft_trans *trans;
	int err;

	trans = nft_trans_alloc_gfp(ctx, NFT_MSG_DELSETELEM,
				    sizeof(struct nft_trans_elem), GFP_ATOMIC);
	if (!trans)
		return -ENOMEM;

	if (!set->ops->flush(ctx->net, set, elem->priv)) {
		err = -ENOENT;
		goto err1;
	}
	set->ndeact++;

	nft_set_elem_deactivate(ctx->net, set, elem);
	nft_trans_elem_set(trans) = set;
	nft_trans_elem(trans) = *elem;
	list_add_tail(&trans->list, &ctx->net->nft.commit_list);

	return 0;
err1:
	kfree(trans);
	return err;
}

static int nf_tables_delsetelem(struct net *net, struct sock *nlsk,
				struct sk_buff *skb, const struct nlmsghdr *nlh,
				const struct nlattr * const nla[],
				struct netlink_ext_ack *extack)
{
	u8 genmask = nft_genmask_next(net);
	const struct nlattr *attr;
	struct nft_set *set;
	struct nft_ctx ctx;
	int rem, err = 0;

	err = nft_ctx_init_from_elemattr(&ctx, net, skb, nlh, nla, extack,
					 genmask);
	if (err < 0)
		return err;

	set = nft_set_lookup(ctx.table, nla[NFTA_SET_ELEM_LIST_SET], genmask);
	if (IS_ERR(set))
		return PTR_ERR(set);
	if (!list_empty(&set->bindings) && set->flags & NFT_SET_CONSTANT)
		return -EBUSY;

	if (nla[NFTA_SET_ELEM_LIST_ELEMENTS] == NULL) {
		struct nft_set_iter iter = {
			.genmask	= genmask,
			.fn		= nft_flush_set,
		};
		set->ops->walk(&ctx, set, &iter);

		return iter.err;
	}

	nla_for_each_nested(attr, nla[NFTA_SET_ELEM_LIST_ELEMENTS], rem) {
		err = nft_del_setelem(&ctx, set, attr);
		if (err < 0)
			break;

		set->ndeact++;
	}
	return err;
}

void nft_set_gc_batch_release(struct rcu_head *rcu)
{
	struct nft_set_gc_batch *gcb;
	unsigned int i;

	gcb = container_of(rcu, struct nft_set_gc_batch, head.rcu);
	for (i = 0; i < gcb->head.cnt; i++)
		nft_set_elem_destroy(gcb->head.set, gcb->elems[i], true);
	kfree(gcb);
}
EXPORT_SYMBOL_GPL(nft_set_gc_batch_release);

struct nft_set_gc_batch *nft_set_gc_batch_alloc(const struct nft_set *set,
						gfp_t gfp)
{
	struct nft_set_gc_batch *gcb;

	gcb = kzalloc(sizeof(*gcb), gfp);
	if (gcb == NULL)
		return gcb;
	gcb->head.set = set;
	return gcb;
}
EXPORT_SYMBOL_GPL(nft_set_gc_batch_alloc);

/*
 * Stateful objects
 */

/**
 *	nft_register_obj- register nf_tables stateful object type
 *	@obj: object type
 *
 *	Registers the object type for use with nf_tables. Returns zero on
 *	success or a negative errno code otherwise.
 */
int nft_register_obj(struct nft_object_type *obj_type)
{
	if (obj_type->type == NFT_OBJECT_UNSPEC)
		return -EINVAL;

	nfnl_lock(NFNL_SUBSYS_NFTABLES);
	list_add_rcu(&obj_type->list, &nf_tables_objects);
	nfnl_unlock(NFNL_SUBSYS_NFTABLES);
	return 0;
}
EXPORT_SYMBOL_GPL(nft_register_obj);

/**
 *	nft_unregister_obj - unregister nf_tables object type
 *	@obj: object type
 *
 * 	Unregisters the object type for use with nf_tables.
 */
void nft_unregister_obj(struct nft_object_type *obj_type)
{
	nfnl_lock(NFNL_SUBSYS_NFTABLES);
	list_del_rcu(&obj_type->list);
	nfnl_unlock(NFNL_SUBSYS_NFTABLES);
}
EXPORT_SYMBOL_GPL(nft_unregister_obj);

struct nft_object *nft_obj_lookup(const struct net *net,
				  const struct nft_table *table,
				  const struct nlattr *nla, u32 objtype,
				  u8 genmask)
{
	struct nft_object_hash_key k = { .table = table };
	char search[NFT_OBJ_MAXNAMELEN];
	struct rhlist_head *tmp, *list;
	struct nft_object *obj;

	nla_strlcpy(search, nla, sizeof(search));
	k.name = search;

	WARN_ON_ONCE(!rcu_read_lock_held() &&
		     !lockdep_commit_lock_is_held(net));

	rcu_read_lock();
	list = rhltable_lookup(&nft_objname_ht, &k, nft_objname_ht_params);
	if (!list)
		goto out;

	rhl_for_each_entry_rcu(obj, tmp, list, rhlhead) {
		if (objtype == obj->ops->type->type &&
		    nft_active_genmask(obj, genmask)) {
			rcu_read_unlock();
			return obj;
		}
	}
out:
	rcu_read_unlock();
	return ERR_PTR(-ENOENT);
}
EXPORT_SYMBOL_GPL(nft_obj_lookup);

static struct nft_object *nft_obj_lookup_byhandle(const struct nft_table *table,
						  const struct nlattr *nla,
						  u32 objtype, u8 genmask)
{
	struct nft_object *obj;

	list_for_each_entry(obj, &table->objects, list) {
		if (be64_to_cpu(nla_get_be64(nla)) == obj->handle &&
		    objtype == obj->ops->type->type &&
		    nft_active_genmask(obj, genmask))
			return obj;
	}
	return ERR_PTR(-ENOENT);
}

static const struct nla_policy nft_obj_policy[NFTA_OBJ_MAX + 1] = {
	[NFTA_OBJ_TABLE]	= { .type = NLA_STRING,
				    .len = NFT_TABLE_MAXNAMELEN - 1 },
	[NFTA_OBJ_NAME]		= { .type = NLA_STRING,
				    .len = NFT_OBJ_MAXNAMELEN - 1 },
	[NFTA_OBJ_TYPE]		= { .type = NLA_U32 },
	[NFTA_OBJ_DATA]		= { .type = NLA_NESTED },
	[NFTA_OBJ_HANDLE]	= { .type = NLA_U64},
};

static struct nft_object *nft_obj_init(const struct nft_ctx *ctx,
				       const struct nft_object_type *type,
				       const struct nlattr *attr)
{
	struct nlattr **tb;
	const struct nft_object_ops *ops;
	struct nft_object *obj;
	int err = -ENOMEM;

	tb = kmalloc_array(type->maxattr + 1, sizeof(*tb), GFP_KERNEL);
	if (!tb)
		goto err1;

	if (attr) {
		err = nla_parse_nested_deprecated(tb, type->maxattr, attr,
						  type->policy, NULL);
		if (err < 0)
			goto err2;
	} else {
		memset(tb, 0, sizeof(tb[0]) * (type->maxattr + 1));
	}

	if (type->select_ops) {
		ops = type->select_ops(ctx, (const struct nlattr * const *)tb);
		if (IS_ERR(ops)) {
			err = PTR_ERR(ops);
			goto err2;
		}
	} else {
		ops = type->ops;
	}

	err = -ENOMEM;
	obj = kzalloc(sizeof(*obj) + ops->size, GFP_KERNEL);
	if (!obj)
		goto err2;

	err = ops->init(ctx, (const struct nlattr * const *)tb, obj);
	if (err < 0)
		goto err3;

	obj->ops = ops;

	kfree(tb);
	return obj;
err3:
	kfree(obj);
err2:
	kfree(tb);
err1:
	return ERR_PTR(err);
}

static int nft_object_dump(struct sk_buff *skb, unsigned int attr,
			   struct nft_object *obj, bool reset)
{
	struct nlattr *nest;

	nest = nla_nest_start_noflag(skb, attr);
	if (!nest)
		goto nla_put_failure;
	if (obj->ops->dump(skb, obj, reset) < 0)
		goto nla_put_failure;
	nla_nest_end(skb, nest);
	return 0;

nla_put_failure:
	return -1;
}

static const struct nft_object_type *__nft_obj_type_get(u32 objtype)
{
	const struct nft_object_type *type;

	list_for_each_entry(type, &nf_tables_objects, list) {
		if (objtype == type->type)
			return type;
	}
	return NULL;
}

static const struct nft_object_type *
nft_obj_type_get(struct net *net, u32 objtype)
{
	const struct nft_object_type *type;

	type = __nft_obj_type_get(objtype);
	if (type != NULL && try_module_get(type->owner))
		return type;

	lockdep_nfnl_nft_mutex_not_held();
#ifdef CONFIG_MODULES
	if (type == NULL) {
		nft_request_module(net, "nft-obj-%u", objtype);
		if (__nft_obj_type_get(objtype))
			return ERR_PTR(-EAGAIN);
	}
#endif
	return ERR_PTR(-ENOENT);
}

static int nf_tables_newobj(struct net *net, struct sock *nlsk,
			    struct sk_buff *skb, const struct nlmsghdr *nlh,
			    const struct nlattr * const nla[],
			    struct netlink_ext_ack *extack)
{
	const struct nfgenmsg *nfmsg = nlmsg_data(nlh);
	const struct nft_object_type *type;
	u8 genmask = nft_genmask_next(net);
	int family = nfmsg->nfgen_family;
	struct nft_table *table;
	struct nft_object *obj;
	struct nft_ctx ctx;
	u32 objtype;
	int err;

	if (!nla[NFTA_OBJ_TYPE] ||
	    !nla[NFTA_OBJ_NAME] ||
	    !nla[NFTA_OBJ_DATA])
		return -EINVAL;

	table = nft_table_lookup(net, nla[NFTA_OBJ_TABLE], family, genmask);
	if (IS_ERR(table)) {
		NL_SET_BAD_ATTR(extack, nla[NFTA_OBJ_TABLE]);
		return PTR_ERR(table);
	}

	objtype = ntohl(nla_get_be32(nla[NFTA_OBJ_TYPE]));
	obj = nft_obj_lookup(net, table, nla[NFTA_OBJ_NAME], objtype, genmask);
	if (IS_ERR(obj)) {
		err = PTR_ERR(obj);
		if (err != -ENOENT) {
			NL_SET_BAD_ATTR(extack, nla[NFTA_OBJ_NAME]);
			return err;
		}
	} else {
		if (nlh->nlmsg_flags & NLM_F_EXCL) {
			NL_SET_BAD_ATTR(extack, nla[NFTA_OBJ_NAME]);
			return -EEXIST;
		}
		return 0;
	}

	nft_ctx_init(&ctx, net, skb, nlh, family, table, NULL, nla);

	type = nft_obj_type_get(net, objtype);
	if (IS_ERR(type))
		return PTR_ERR(type);

	obj = nft_obj_init(&ctx, type, nla[NFTA_OBJ_DATA]);
	if (IS_ERR(obj)) {
		err = PTR_ERR(obj);
		goto err1;
	}
	obj->key.table = table;
	obj->handle = nf_tables_alloc_handle(table);

	obj->key.name = nla_strdup(nla[NFTA_OBJ_NAME], GFP_KERNEL);
	if (!obj->key.name) {
		err = -ENOMEM;
		goto err2;
	}

	err = nft_trans_obj_add(&ctx, NFT_MSG_NEWOBJ, obj);
	if (err < 0)
		goto err3;

	err = rhltable_insert(&nft_objname_ht, &obj->rhlhead,
			      nft_objname_ht_params);
	if (err < 0)
		goto err4;

	list_add_tail_rcu(&obj->list, &table->objects);
	table->use++;
	return 0;
err4:
	/* queued in transaction log */
	INIT_LIST_HEAD(&obj->list);
	return err;
err3:
	kfree(obj->key.name);
err2:
	if (obj->ops->destroy)
		obj->ops->destroy(&ctx, obj);
	kfree(obj);
err1:
	module_put(type->owner);
	return err;
}

static int nf_tables_fill_obj_info(struct sk_buff *skb, struct net *net,
				   u32 portid, u32 seq, int event, u32 flags,
				   int family, const struct nft_table *table,
				   struct nft_object *obj, bool reset)
{
	struct nfgenmsg *nfmsg;
	struct nlmsghdr *nlh;

	event = nfnl_msg_type(NFNL_SUBSYS_NFTABLES, event);
	nlh = nlmsg_put(skb, portid, seq, event, sizeof(struct nfgenmsg), flags);
	if (nlh == NULL)
		goto nla_put_failure;

	nfmsg = nlmsg_data(nlh);
	nfmsg->nfgen_family	= family;
	nfmsg->version		= NFNETLINK_V0;
	nfmsg->res_id		= htons(net->nft.base_seq & 0xffff);

	if (nla_put_string(skb, NFTA_OBJ_TABLE, table->name) ||
	    nla_put_string(skb, NFTA_OBJ_NAME, obj->key.name) ||
	    nla_put_be32(skb, NFTA_OBJ_TYPE, htonl(obj->ops->type->type)) ||
	    nla_put_be32(skb, NFTA_OBJ_USE, htonl(obj->use)) ||
	    nft_object_dump(skb, NFTA_OBJ_DATA, obj, reset) ||
	    nla_put_be64(skb, NFTA_OBJ_HANDLE, cpu_to_be64(obj->handle),
			 NFTA_OBJ_PAD))
		goto nla_put_failure;

	nlmsg_end(skb, nlh);
	return 0;

nla_put_failure:
	nlmsg_trim(skb, nlh);
	return -1;
}

struct nft_obj_filter {
	char		*table;
	u32		type;
};

static int nf_tables_dump_obj(struct sk_buff *skb, struct netlink_callback *cb)
{
	const struct nfgenmsg *nfmsg = nlmsg_data(cb->nlh);
	const struct nft_table *table;
	unsigned int idx = 0, s_idx = cb->args[0];
	struct nft_obj_filter *filter = cb->data;
	struct net *net = sock_net(skb->sk);
	int family = nfmsg->nfgen_family;
	struct nft_object *obj;
	bool reset = false;

	if (NFNL_MSG_TYPE(cb->nlh->nlmsg_type) == NFT_MSG_GETOBJ_RESET)
		reset = true;

	rcu_read_lock();
	cb->seq = net->nft.base_seq;

	list_for_each_entry_rcu(table, &net->nft.tables, list) {
		if (family != NFPROTO_UNSPEC && family != table->family)
			continue;

		list_for_each_entry_rcu(obj, &table->objects, list) {
			if (!nft_is_active(net, obj))
				goto cont;
			if (idx < s_idx)
				goto cont;
			if (idx > s_idx)
				memset(&cb->args[1], 0,
				       sizeof(cb->args) - sizeof(cb->args[0]));
			if (filter && filter->table &&
			    strcmp(filter->table, table->name))
				goto cont;
			if (filter &&
			    filter->type != NFT_OBJECT_UNSPEC &&
			    obj->ops->type->type != filter->type)
				goto cont;

			if (nf_tables_fill_obj_info(skb, net, NETLINK_CB(cb->skb).portid,
						    cb->nlh->nlmsg_seq,
						    NFT_MSG_NEWOBJ,
						    NLM_F_MULTI | NLM_F_APPEND,
						    table->family, table,
						    obj, reset) < 0)
				goto done;

			nl_dump_check_consistent(cb, nlmsg_hdr(skb));
cont:
			idx++;
		}
	}
done:
	rcu_read_unlock();

	cb->args[0] = idx;
	return skb->len;
}

static int nf_tables_dump_obj_start(struct netlink_callback *cb)
{
	const struct nlattr * const *nla = cb->data;
	struct nft_obj_filter *filter = NULL;

	if (nla[NFTA_OBJ_TABLE] || nla[NFTA_OBJ_TYPE]) {
		filter = kzalloc(sizeof(*filter), GFP_ATOMIC);
		if (!filter)
			return -ENOMEM;

		if (nla[NFTA_OBJ_TABLE]) {
			filter->table = nla_strdup(nla[NFTA_OBJ_TABLE], GFP_ATOMIC);
			if (!filter->table) {
				kfree(filter);
				return -ENOMEM;
			}
		}

		if (nla[NFTA_OBJ_TYPE])
			filter->type = ntohl(nla_get_be32(nla[NFTA_OBJ_TYPE]));
	}

	cb->data = filter;
	return 0;
}

static int nf_tables_dump_obj_done(struct netlink_callback *cb)
{
	struct nft_obj_filter *filter = cb->data;

	if (filter) {
		kfree(filter->table);
		kfree(filter);
	}

	return 0;
}

/* called with rcu_read_lock held */
static int nf_tables_getobj(struct net *net, struct sock *nlsk,
			    struct sk_buff *skb, const struct nlmsghdr *nlh,
			    const struct nlattr * const nla[],
			    struct netlink_ext_ack *extack)
{
	const struct nfgenmsg *nfmsg = nlmsg_data(nlh);
	u8 genmask = nft_genmask_cur(net);
	int family = nfmsg->nfgen_family;
	const struct nft_table *table;
	struct nft_object *obj;
	struct sk_buff *skb2;
	bool reset = false;
	u32 objtype;
	int err;

	if (nlh->nlmsg_flags & NLM_F_DUMP) {
		struct netlink_dump_control c = {
			.start = nf_tables_dump_obj_start,
			.dump = nf_tables_dump_obj,
			.done = nf_tables_dump_obj_done,
			.module = THIS_MODULE,
			.data = (void *)nla,
		};

		return nft_netlink_dump_start_rcu(nlsk, skb, nlh, &c);
	}

	if (!nla[NFTA_OBJ_NAME] ||
	    !nla[NFTA_OBJ_TYPE])
		return -EINVAL;

	table = nft_table_lookup(net, nla[NFTA_OBJ_TABLE], family, genmask);
	if (IS_ERR(table)) {
		NL_SET_BAD_ATTR(extack, nla[NFTA_OBJ_TABLE]);
		return PTR_ERR(table);
	}

	objtype = ntohl(nla_get_be32(nla[NFTA_OBJ_TYPE]));
	obj = nft_obj_lookup(net, table, nla[NFTA_OBJ_NAME], objtype, genmask);
	if (IS_ERR(obj)) {
		NL_SET_BAD_ATTR(extack, nla[NFTA_OBJ_NAME]);
		return PTR_ERR(obj);
	}

	skb2 = alloc_skb(NLMSG_GOODSIZE, GFP_ATOMIC);
	if (!skb2)
		return -ENOMEM;

	if (NFNL_MSG_TYPE(nlh->nlmsg_type) == NFT_MSG_GETOBJ_RESET)
		reset = true;

	err = nf_tables_fill_obj_info(skb2, net, NETLINK_CB(skb).portid,
				      nlh->nlmsg_seq, NFT_MSG_NEWOBJ, 0,
				      family, table, obj, reset);
	if (err < 0)
		goto err;

	return nlmsg_unicast(nlsk, skb2, NETLINK_CB(skb).portid);
err:
	kfree_skb(skb2);
	return err;
}

static void nft_obj_destroy(const struct nft_ctx *ctx, struct nft_object *obj)
{
	if (obj->ops->destroy)
		obj->ops->destroy(ctx, obj);

	module_put(obj->ops->type->owner);
	kfree(obj->key.name);
	kfree(obj);
}

static int nf_tables_delobj(struct net *net, struct sock *nlsk,
			    struct sk_buff *skb, const struct nlmsghdr *nlh,
			    const struct nlattr * const nla[],
			    struct netlink_ext_ack *extack)
{
	const struct nfgenmsg *nfmsg = nlmsg_data(nlh);
	u8 genmask = nft_genmask_next(net);
	int family = nfmsg->nfgen_family;
	const struct nlattr *attr;
	struct nft_table *table;
	struct nft_object *obj;
	struct nft_ctx ctx;
	u32 objtype;

	if (!nla[NFTA_OBJ_TYPE] ||
	    (!nla[NFTA_OBJ_NAME] && !nla[NFTA_OBJ_HANDLE]))
		return -EINVAL;

	table = nft_table_lookup(net, nla[NFTA_OBJ_TABLE], family, genmask);
	if (IS_ERR(table)) {
		NL_SET_BAD_ATTR(extack, nla[NFTA_OBJ_TABLE]);
		return PTR_ERR(table);
	}

	objtype = ntohl(nla_get_be32(nla[NFTA_OBJ_TYPE]));
	if (nla[NFTA_OBJ_HANDLE]) {
		attr = nla[NFTA_OBJ_HANDLE];
		obj = nft_obj_lookup_byhandle(table, attr, objtype, genmask);
	} else {
		attr = nla[NFTA_OBJ_NAME];
		obj = nft_obj_lookup(net, table, attr, objtype, genmask);
	}

	if (IS_ERR(obj)) {
		NL_SET_BAD_ATTR(extack, attr);
		return PTR_ERR(obj);
	}
	if (obj->use > 0) {
		NL_SET_BAD_ATTR(extack, attr);
		return -EBUSY;
	}

	nft_ctx_init(&ctx, net, skb, nlh, family, table, NULL, nla);

	return nft_delobj(&ctx, obj);
}

void nft_obj_notify(struct net *net, const struct nft_table *table,
		    struct nft_object *obj, u32 portid, u32 seq, int event,
		    int family, int report, gfp_t gfp)
{
	struct sk_buff *skb;
	int err;

	if (!report &&
	    !nfnetlink_has_listeners(net, NFNLGRP_NFTABLES))
		return;

	skb = nlmsg_new(NLMSG_GOODSIZE, gfp);
	if (skb == NULL)
		goto err;

	err = nf_tables_fill_obj_info(skb, net, portid, seq, event, 0, family,
				      table, obj, false);
	if (err < 0) {
		kfree_skb(skb);
		goto err;
	}

	nfnetlink_send(skb, net, portid, NFNLGRP_NFTABLES, report, gfp);
	return;
err:
	nfnetlink_set_err(net, portid, NFNLGRP_NFTABLES, -ENOBUFS);
}
EXPORT_SYMBOL_GPL(nft_obj_notify);

static void nf_tables_obj_notify(const struct nft_ctx *ctx,
				 struct nft_object *obj, int event)
{
	nft_obj_notify(ctx->net, ctx->table, obj, ctx->portid, ctx->seq, event,
		       ctx->family, ctx->report, GFP_KERNEL);
}

/*
 * Flow tables
 */
void nft_register_flowtable_type(struct nf_flowtable_type *type)
{
	nfnl_lock(NFNL_SUBSYS_NFTABLES);
	list_add_tail_rcu(&type->list, &nf_tables_flowtables);
	nfnl_unlock(NFNL_SUBSYS_NFTABLES);
}
EXPORT_SYMBOL_GPL(nft_register_flowtable_type);

void nft_unregister_flowtable_type(struct nf_flowtable_type *type)
{
	nfnl_lock(NFNL_SUBSYS_NFTABLES);
	list_del_rcu(&type->list);
	nfnl_unlock(NFNL_SUBSYS_NFTABLES);
}
EXPORT_SYMBOL_GPL(nft_unregister_flowtable_type);

static const struct nla_policy nft_flowtable_policy[NFTA_FLOWTABLE_MAX + 1] = {
	[NFTA_FLOWTABLE_TABLE]		= { .type = NLA_STRING,
					    .len = NFT_NAME_MAXLEN - 1 },
	[NFTA_FLOWTABLE_NAME]		= { .type = NLA_STRING,
					    .len = NFT_NAME_MAXLEN - 1 },
	[NFTA_FLOWTABLE_HOOK]		= { .type = NLA_NESTED },
	[NFTA_FLOWTABLE_HANDLE]		= { .type = NLA_U64 },
};

struct nft_flowtable *nft_flowtable_lookup(const struct nft_table *table,
					   const struct nlattr *nla, u8 genmask)
{
	struct nft_flowtable *flowtable;

	list_for_each_entry_rcu(flowtable, &table->flowtables, list) {
		if (!nla_strcmp(nla, flowtable->name) &&
		    nft_active_genmask(flowtable, genmask))
			return flowtable;
	}
	return ERR_PTR(-ENOENT);
}
EXPORT_SYMBOL_GPL(nft_flowtable_lookup);

static struct nft_flowtable *
nft_flowtable_lookup_byhandle(const struct nft_table *table,
			      const struct nlattr *nla, u8 genmask)
{
       struct nft_flowtable *flowtable;

       list_for_each_entry(flowtable, &table->flowtables, list) {
               if (be64_to_cpu(nla_get_be64(nla)) == flowtable->handle &&
                   nft_active_genmask(flowtable, genmask))
                       return flowtable;
       }
       return ERR_PTR(-ENOENT);
}

static int nf_tables_parse_devices(const struct nft_ctx *ctx,
				   const struct nlattr *attr,
				   struct net_device *dev_array[], int *len)
{
	const struct nlattr *tmp;
	struct net_device *dev;
	char ifname[IFNAMSIZ];
	int rem, n = 0, err;

	nla_for_each_nested(tmp, attr, rem) {
		if (nla_type(tmp) != NFTA_DEVICE_NAME) {
			err = -EINVAL;
			goto err1;
		}

		nla_strlcpy(ifname, tmp, IFNAMSIZ);
		dev = __dev_get_by_name(ctx->net, ifname);
		if (!dev) {
			err = -ENOENT;
			goto err1;
		}

		dev_array[n++] = dev;
		if (n == NFT_FLOWTABLE_DEVICE_MAX) {
			err = -EFBIG;
			goto err1;
		}
	}
	if (!len)
		return -EINVAL;

	err = 0;
err1:
	*len = n;
	return err;
}

static const struct nla_policy nft_flowtable_hook_policy[NFTA_FLOWTABLE_HOOK_MAX + 1] = {
	[NFTA_FLOWTABLE_HOOK_NUM]	= { .type = NLA_U32 },
	[NFTA_FLOWTABLE_HOOK_PRIORITY]	= { .type = NLA_U32 },
	[NFTA_FLOWTABLE_HOOK_DEVS]	= { .type = NLA_NESTED },
};

static int nf_tables_flowtable_parse_hook(const struct nft_ctx *ctx,
					  const struct nlattr *attr,
					  struct nft_flowtable *flowtable)
{
	struct net_device *dev_array[NFT_FLOWTABLE_DEVICE_MAX];
	struct nlattr *tb[NFTA_FLOWTABLE_HOOK_MAX + 1];
	struct nf_hook_ops *ops;
	int hooknum, priority;
	int err, n = 0, i;

	err = nla_parse_nested_deprecated(tb, NFTA_FLOWTABLE_HOOK_MAX, attr,
					  nft_flowtable_hook_policy, NULL);
	if (err < 0)
		return err;

	if (!tb[NFTA_FLOWTABLE_HOOK_NUM] ||
	    !tb[NFTA_FLOWTABLE_HOOK_PRIORITY] ||
	    !tb[NFTA_FLOWTABLE_HOOK_DEVS])
		return -EINVAL;

	hooknum = ntohl(nla_get_be32(tb[NFTA_FLOWTABLE_HOOK_NUM]));
	if (hooknum != NF_NETDEV_INGRESS)
		return -EINVAL;

	priority = ntohl(nla_get_be32(tb[NFTA_FLOWTABLE_HOOK_PRIORITY]));

	err = nf_tables_parse_devices(ctx, tb[NFTA_FLOWTABLE_HOOK_DEVS],
				      dev_array, &n);
	if (err < 0)
		return err;

	ops = kcalloc(n, sizeof(struct nf_hook_ops), GFP_KERNEL);
	if (!ops)
		return -ENOMEM;

	flowtable->hooknum	= hooknum;
	flowtable->priority	= priority;
	flowtable->ops		= ops;
	flowtable->ops_len	= n;

	for (i = 0; i < n; i++) {
		flowtable->ops[i].pf		= NFPROTO_NETDEV;
		flowtable->ops[i].hooknum	= hooknum;
		flowtable->ops[i].priority	= priority;
		flowtable->ops[i].priv		= &flowtable->data;
		flowtable->ops[i].hook		= flowtable->data.type->hook;
		flowtable->ops[i].dev		= dev_array[i];
	}

	return err;
}

static const struct nf_flowtable_type *__nft_flowtable_type_get(u8 family)
{
	const struct nf_flowtable_type *type;

	list_for_each_entry(type, &nf_tables_flowtables, list) {
		if (family == type->family)
			return type;
	}
	return NULL;
}

static const struct nf_flowtable_type *
nft_flowtable_type_get(struct net *net, u8 family)
{
	const struct nf_flowtable_type *type;

	type = __nft_flowtable_type_get(family);
	if (type != NULL && try_module_get(type->owner))
		return type;

	lockdep_nfnl_nft_mutex_not_held();
#ifdef CONFIG_MODULES
	if (type == NULL) {
		nft_request_module(net, "nf-flowtable-%u", family);
		if (__nft_flowtable_type_get(family))
			return ERR_PTR(-EAGAIN);
	}
#endif
	return ERR_PTR(-ENOENT);
}

static void nft_unregister_flowtable_net_hooks(struct net *net,
					       struct nft_flowtable *flowtable)
{
	int i;

	for (i = 0; i < flowtable->ops_len; i++) {
		if (!flowtable->ops[i].dev)
			continue;

		nf_unregister_net_hook(net, &flowtable->ops[i]);
	}
}

static int nf_tables_newflowtable(struct net *net, struct sock *nlsk,
				  struct sk_buff *skb,
				  const struct nlmsghdr *nlh,
				  const struct nlattr * const nla[],
				  struct netlink_ext_ack *extack)
{
	const struct nfgenmsg *nfmsg = nlmsg_data(nlh);
	const struct nf_flowtable_type *type;
	struct nft_flowtable *flowtable, *ft;
	u8 genmask = nft_genmask_next(net);
	int family = nfmsg->nfgen_family;
	struct nft_table *table;
	struct nft_ctx ctx;
	int err, i, k;

	if (!nla[NFTA_FLOWTABLE_TABLE] ||
	    !nla[NFTA_FLOWTABLE_NAME] ||
	    !nla[NFTA_FLOWTABLE_HOOK])
		return -EINVAL;

	table = nft_table_lookup(net, nla[NFTA_FLOWTABLE_TABLE], family,
				 genmask);
	if (IS_ERR(table)) {
		NL_SET_BAD_ATTR(extack, nla[NFTA_FLOWTABLE_TABLE]);
		return PTR_ERR(table);
	}

	flowtable = nft_flowtable_lookup(table, nla[NFTA_FLOWTABLE_NAME],
					 genmask);
	if (IS_ERR(flowtable)) {
		err = PTR_ERR(flowtable);
		if (err != -ENOENT) {
			NL_SET_BAD_ATTR(extack, nla[NFTA_FLOWTABLE_NAME]);
			return err;
		}
	} else {
		if (nlh->nlmsg_flags & NLM_F_EXCL) {
			NL_SET_BAD_ATTR(extack, nla[NFTA_FLOWTABLE_NAME]);
			return -EEXIST;
		}

		return 0;
	}

	nft_ctx_init(&ctx, net, skb, nlh, family, table, NULL, nla);

	flowtable = kzalloc(sizeof(*flowtable), GFP_KERNEL);
	if (!flowtable)
		return -ENOMEM;

	flowtable->table = table;
	flowtable->handle = nf_tables_alloc_handle(table);

	flowtable->name = nla_strdup(nla[NFTA_FLOWTABLE_NAME], GFP_KERNEL);
	if (!flowtable->name) {
		err = -ENOMEM;
		goto err1;
	}

	type = nft_flowtable_type_get(net, family);
	if (IS_ERR(type)) {
		err = PTR_ERR(type);
		goto err2;
	}

	flowtable->data.type = type;
	err = type->init(&flowtable->data);
	if (err < 0)
		goto err3;

	err = nf_tables_flowtable_parse_hook(&ctx, nla[NFTA_FLOWTABLE_HOOK],
					     flowtable);
	if (err < 0)
		goto err4;

	for (i = 0; i < flowtable->ops_len; i++) {
		if (!flowtable->ops[i].dev)
			continue;

		list_for_each_entry(ft, &table->flowtables, list) {
			for (k = 0; k < ft->ops_len; k++) {
				if (!ft->ops[k].dev)
					continue;

				if (flowtable->ops[i].dev == ft->ops[k].dev &&
				    flowtable->ops[i].pf == ft->ops[k].pf) {
					err = -EBUSY;
					goto err5;
				}
			}
		}

		err = nf_register_net_hook(net, &flowtable->ops[i]);
		if (err < 0)
			goto err5;
	}

	err = nft_trans_flowtable_add(&ctx, NFT_MSG_NEWFLOWTABLE, flowtable);
	if (err < 0)
		goto err6;

	list_add_tail_rcu(&flowtable->list, &table->flowtables);
	table->use++;

	return 0;
err6:
	i = flowtable->ops_len;
err5:
	for (k = i - 1; k >= 0; k--)
		nf_unregister_net_hook(net, &flowtable->ops[k]);

	kfree(flowtable->ops);
err4:
	flowtable->data.type->free(&flowtable->data);
err3:
	module_put(type->owner);
err2:
	kfree(flowtable->name);
err1:
	kfree(flowtable);
	return err;
}

static int nf_tables_delflowtable(struct net *net, struct sock *nlsk,
				  struct sk_buff *skb,
				  const struct nlmsghdr *nlh,
				  const struct nlattr * const nla[],
				  struct netlink_ext_ack *extack)
{
	const struct nfgenmsg *nfmsg = nlmsg_data(nlh);
	u8 genmask = nft_genmask_next(net);
	int family = nfmsg->nfgen_family;
	struct nft_flowtable *flowtable;
	const struct nlattr *attr;
	struct nft_table *table;
	struct nft_ctx ctx;

	if (!nla[NFTA_FLOWTABLE_TABLE] ||
	    (!nla[NFTA_FLOWTABLE_NAME] &&
	     !nla[NFTA_FLOWTABLE_HANDLE]))
		return -EINVAL;

	table = nft_table_lookup(net, nla[NFTA_FLOWTABLE_TABLE], family,
				 genmask);
	if (IS_ERR(table)) {
		NL_SET_BAD_ATTR(extack, nla[NFTA_FLOWTABLE_TABLE]);
		return PTR_ERR(table);
	}

	if (nla[NFTA_FLOWTABLE_HANDLE]) {
		attr = nla[NFTA_FLOWTABLE_HANDLE];
		flowtable = nft_flowtable_lookup_byhandle(table, attr, genmask);
	} else {
		attr = nla[NFTA_FLOWTABLE_NAME];
		flowtable = nft_flowtable_lookup(table, attr, genmask);
	}

	if (IS_ERR(flowtable)) {
		NL_SET_BAD_ATTR(extack, attr);
		return PTR_ERR(flowtable);
	}
	if (flowtable->use > 0) {
		NL_SET_BAD_ATTR(extack, attr);
		return -EBUSY;
	}

	nft_ctx_init(&ctx, net, skb, nlh, family, table, NULL, nla);

	return nft_delflowtable(&ctx, flowtable);
}

static int nf_tables_fill_flowtable_info(struct sk_buff *skb, struct net *net,
					 u32 portid, u32 seq, int event,
					 u32 flags, int family,
					 struct nft_flowtable *flowtable)
{
	struct nlattr *nest, *nest_devs;
	struct nfgenmsg *nfmsg;
	struct nlmsghdr *nlh;
	int i;

	event = nfnl_msg_type(NFNL_SUBSYS_NFTABLES, event);
	nlh = nlmsg_put(skb, portid, seq, event, sizeof(struct nfgenmsg), flags);
	if (nlh == NULL)
		goto nla_put_failure;

	nfmsg = nlmsg_data(nlh);
	nfmsg->nfgen_family	= family;
	nfmsg->version		= NFNETLINK_V0;
	nfmsg->res_id		= htons(net->nft.base_seq & 0xffff);

	if (nla_put_string(skb, NFTA_FLOWTABLE_TABLE, flowtable->table->name) ||
	    nla_put_string(skb, NFTA_FLOWTABLE_NAME, flowtable->name) ||
	    nla_put_be32(skb, NFTA_FLOWTABLE_USE, htonl(flowtable->use)) ||
	    nla_put_be64(skb, NFTA_FLOWTABLE_HANDLE, cpu_to_be64(flowtable->handle),
			 NFTA_FLOWTABLE_PAD))
		goto nla_put_failure;

<<<<<<< HEAD
	nest = nla_nest_start(skb, NFTA_FLOWTABLE_HOOK);
=======
	nest = nla_nest_start_noflag(skb, NFTA_FLOWTABLE_HOOK);
>>>>>>> 0ecfebd2
	if (!nest)
		goto nla_put_failure;
	if (nla_put_be32(skb, NFTA_FLOWTABLE_HOOK_NUM, htonl(flowtable->hooknum)) ||
	    nla_put_be32(skb, NFTA_FLOWTABLE_HOOK_PRIORITY, htonl(flowtable->priority)))
		goto nla_put_failure;

	nest_devs = nla_nest_start_noflag(skb, NFTA_FLOWTABLE_HOOK_DEVS);
	if (!nest_devs)
		goto nla_put_failure;

	for (i = 0; i < flowtable->ops_len; i++) {
		const struct net_device *dev = READ_ONCE(flowtable->ops[i].dev);

		if (dev &&
		    nla_put_string(skb, NFTA_DEVICE_NAME, dev->name))
			goto nla_put_failure;
	}
	nla_nest_end(skb, nest_devs);
	nla_nest_end(skb, nest);

	nlmsg_end(skb, nlh);
	return 0;

nla_put_failure:
	nlmsg_trim(skb, nlh);
	return -1;
}

struct nft_flowtable_filter {
	char		*table;
};

static int nf_tables_dump_flowtable(struct sk_buff *skb,
				    struct netlink_callback *cb)
{
	const struct nfgenmsg *nfmsg = nlmsg_data(cb->nlh);
	struct nft_flowtable_filter *filter = cb->data;
	unsigned int idx = 0, s_idx = cb->args[0];
	struct net *net = sock_net(skb->sk);
	int family = nfmsg->nfgen_family;
	struct nft_flowtable *flowtable;
	const struct nft_table *table;

	rcu_read_lock();
	cb->seq = net->nft.base_seq;

	list_for_each_entry_rcu(table, &net->nft.tables, list) {
		if (family != NFPROTO_UNSPEC && family != table->family)
			continue;

		list_for_each_entry_rcu(flowtable, &table->flowtables, list) {
			if (!nft_is_active(net, flowtable))
				goto cont;
			if (idx < s_idx)
				goto cont;
			if (idx > s_idx)
				memset(&cb->args[1], 0,
				       sizeof(cb->args) - sizeof(cb->args[0]));
			if (filter && filter->table &&
			    strcmp(filter->table, table->name))
				goto cont;

			if (nf_tables_fill_flowtable_info(skb, net, NETLINK_CB(cb->skb).portid,
							  cb->nlh->nlmsg_seq,
							  NFT_MSG_NEWFLOWTABLE,
							  NLM_F_MULTI | NLM_F_APPEND,
							  table->family, flowtable) < 0)
				goto done;

			nl_dump_check_consistent(cb, nlmsg_hdr(skb));
cont:
			idx++;
		}
	}
done:
	rcu_read_unlock();

	cb->args[0] = idx;
	return skb->len;
}

static int nf_tables_dump_flowtable_start(struct netlink_callback *cb)
{
	const struct nlattr * const *nla = cb->data;
	struct nft_flowtable_filter *filter = NULL;

	if (nla[NFTA_FLOWTABLE_TABLE]) {
		filter = kzalloc(sizeof(*filter), GFP_ATOMIC);
		if (!filter)
			return -ENOMEM;

		filter->table = nla_strdup(nla[NFTA_FLOWTABLE_TABLE],
					   GFP_ATOMIC);
		if (!filter->table) {
			kfree(filter);
			return -ENOMEM;
		}
	}

	cb->data = filter;
	return 0;
}

static int nf_tables_dump_flowtable_done(struct netlink_callback *cb)
{
	struct nft_flowtable_filter *filter = cb->data;

	if (!filter)
		return 0;

	kfree(filter->table);
	kfree(filter);

	return 0;
}

/* called with rcu_read_lock held */
static int nf_tables_getflowtable(struct net *net, struct sock *nlsk,
				  struct sk_buff *skb,
				  const struct nlmsghdr *nlh,
				  const struct nlattr * const nla[],
				  struct netlink_ext_ack *extack)
{
	const struct nfgenmsg *nfmsg = nlmsg_data(nlh);
	u8 genmask = nft_genmask_cur(net);
	int family = nfmsg->nfgen_family;
	struct nft_flowtable *flowtable;
	const struct nft_table *table;
	struct sk_buff *skb2;
	int err;

	if (nlh->nlmsg_flags & NLM_F_DUMP) {
		struct netlink_dump_control c = {
			.start = nf_tables_dump_flowtable_start,
			.dump = nf_tables_dump_flowtable,
			.done = nf_tables_dump_flowtable_done,
			.module = THIS_MODULE,
			.data = (void *)nla,
		};

		return nft_netlink_dump_start_rcu(nlsk, skb, nlh, &c);
	}

	if (!nla[NFTA_FLOWTABLE_NAME])
		return -EINVAL;

	table = nft_table_lookup(net, nla[NFTA_FLOWTABLE_TABLE], family,
				 genmask);
	if (IS_ERR(table))
		return PTR_ERR(table);

	flowtable = nft_flowtable_lookup(table, nla[NFTA_FLOWTABLE_NAME],
					 genmask);
	if (IS_ERR(flowtable))
		return PTR_ERR(flowtable);

	skb2 = alloc_skb(NLMSG_GOODSIZE, GFP_ATOMIC);
	if (!skb2)
		return -ENOMEM;

	err = nf_tables_fill_flowtable_info(skb2, net, NETLINK_CB(skb).portid,
					    nlh->nlmsg_seq,
					    NFT_MSG_NEWFLOWTABLE, 0, family,
					    flowtable);
	if (err < 0)
		goto err;

	return nlmsg_unicast(nlsk, skb2, NETLINK_CB(skb).portid);
err:
	kfree_skb(skb2);
	return err;
}

static void nf_tables_flowtable_notify(struct nft_ctx *ctx,
				       struct nft_flowtable *flowtable,
				       int event)
{
	struct sk_buff *skb;
	int err;

	if (ctx->report &&
	    !nfnetlink_has_listeners(ctx->net, NFNLGRP_NFTABLES))
		return;

	skb = nlmsg_new(NLMSG_GOODSIZE, GFP_KERNEL);
	if (skb == NULL)
		goto err;

	err = nf_tables_fill_flowtable_info(skb, ctx->net, ctx->portid,
					    ctx->seq, event, 0,
					    ctx->family, flowtable);
	if (err < 0) {
		kfree_skb(skb);
		goto err;
	}

	nfnetlink_send(skb, ctx->net, ctx->portid, NFNLGRP_NFTABLES,
		       ctx->report, GFP_KERNEL);
	return;
err:
	nfnetlink_set_err(ctx->net, ctx->portid, NFNLGRP_NFTABLES, -ENOBUFS);
}

static void nf_tables_flowtable_destroy(struct nft_flowtable *flowtable)
{
	kfree(flowtable->ops);
	kfree(flowtable->name);
	flowtable->data.type->free(&flowtable->data);
	module_put(flowtable->data.type->owner);
	kfree(flowtable);
}

static int nf_tables_fill_gen_info(struct sk_buff *skb, struct net *net,
				   u32 portid, u32 seq)
{
	struct nlmsghdr *nlh;
	struct nfgenmsg *nfmsg;
	char buf[TASK_COMM_LEN];
	int event = nfnl_msg_type(NFNL_SUBSYS_NFTABLES, NFT_MSG_NEWGEN);

	nlh = nlmsg_put(skb, portid, seq, event, sizeof(struct nfgenmsg), 0);
	if (nlh == NULL)
		goto nla_put_failure;

	nfmsg = nlmsg_data(nlh);
	nfmsg->nfgen_family	= AF_UNSPEC;
	nfmsg->version		= NFNETLINK_V0;
	nfmsg->res_id		= htons(net->nft.base_seq & 0xffff);

	if (nla_put_be32(skb, NFTA_GEN_ID, htonl(net->nft.base_seq)) ||
	    nla_put_be32(skb, NFTA_GEN_PROC_PID, htonl(task_pid_nr(current))) ||
	    nla_put_string(skb, NFTA_GEN_PROC_NAME, get_task_comm(buf, current)))
		goto nla_put_failure;

	nlmsg_end(skb, nlh);
	return 0;

nla_put_failure:
	nlmsg_trim(skb, nlh);
	return -EMSGSIZE;
}

static void nft_flowtable_event(unsigned long event, struct net_device *dev,
				struct nft_flowtable *flowtable)
{
	int i;

	for (i = 0; i < flowtable->ops_len; i++) {
		if (flowtable->ops[i].dev != dev)
			continue;

		nf_unregister_net_hook(dev_net(dev), &flowtable->ops[i]);
		flowtable->ops[i].dev = NULL;
		break;
	}
}

static int nf_tables_flowtable_event(struct notifier_block *this,
				     unsigned long event, void *ptr)
{
	struct net_device *dev = netdev_notifier_info_to_dev(ptr);
	struct nft_flowtable *flowtable;
	struct nft_table *table;
	struct net *net;

	if (event != NETDEV_UNREGISTER)
		return 0;

	net = dev_net(dev);
	mutex_lock(&net->nft.commit_mutex);
	list_for_each_entry(table, &net->nft.tables, list) {
		list_for_each_entry(flowtable, &table->flowtables, list) {
			nft_flowtable_event(event, dev, flowtable);
		}
	}
	mutex_unlock(&net->nft.commit_mutex);

	return NOTIFY_DONE;
}

static struct notifier_block nf_tables_flowtable_notifier = {
	.notifier_call	= nf_tables_flowtable_event,
};

static void nf_tables_gen_notify(struct net *net, struct sk_buff *skb,
				 int event)
{
	struct nlmsghdr *nlh = nlmsg_hdr(skb);
	struct sk_buff *skb2;
	int err;

	if (nlmsg_report(nlh) &&
	    !nfnetlink_has_listeners(net, NFNLGRP_NFTABLES))
		return;

	skb2 = nlmsg_new(NLMSG_GOODSIZE, GFP_KERNEL);
	if (skb2 == NULL)
		goto err;

	err = nf_tables_fill_gen_info(skb2, net, NETLINK_CB(skb).portid,
				      nlh->nlmsg_seq);
	if (err < 0) {
		kfree_skb(skb2);
		goto err;
	}

	nfnetlink_send(skb2, net, NETLINK_CB(skb).portid, NFNLGRP_NFTABLES,
		       nlmsg_report(nlh), GFP_KERNEL);
	return;
err:
	nfnetlink_set_err(net, NETLINK_CB(skb).portid, NFNLGRP_NFTABLES,
			  -ENOBUFS);
}

static int nf_tables_getgen(struct net *net, struct sock *nlsk,
			    struct sk_buff *skb, const struct nlmsghdr *nlh,
			    const struct nlattr * const nla[],
			    struct netlink_ext_ack *extack)
{
	struct sk_buff *skb2;
	int err;

	skb2 = alloc_skb(NLMSG_GOODSIZE, GFP_ATOMIC);
	if (skb2 == NULL)
		return -ENOMEM;

	err = nf_tables_fill_gen_info(skb2, net, NETLINK_CB(skb).portid,
				      nlh->nlmsg_seq);
	if (err < 0)
		goto err;

	return nlmsg_unicast(nlsk, skb2, NETLINK_CB(skb).portid);
err:
	kfree_skb(skb2);
	return err;
}

static const struct nfnl_callback nf_tables_cb[NFT_MSG_MAX] = {
	[NFT_MSG_NEWTABLE] = {
		.call_batch	= nf_tables_newtable,
		.attr_count	= NFTA_TABLE_MAX,
		.policy		= nft_table_policy,
	},
	[NFT_MSG_GETTABLE] = {
		.call_rcu	= nf_tables_gettable,
		.attr_count	= NFTA_TABLE_MAX,
		.policy		= nft_table_policy,
	},
	[NFT_MSG_DELTABLE] = {
		.call_batch	= nf_tables_deltable,
		.attr_count	= NFTA_TABLE_MAX,
		.policy		= nft_table_policy,
	},
	[NFT_MSG_NEWCHAIN] = {
		.call_batch	= nf_tables_newchain,
		.attr_count	= NFTA_CHAIN_MAX,
		.policy		= nft_chain_policy,
	},
	[NFT_MSG_GETCHAIN] = {
		.call_rcu	= nf_tables_getchain,
		.attr_count	= NFTA_CHAIN_MAX,
		.policy		= nft_chain_policy,
	},
	[NFT_MSG_DELCHAIN] = {
		.call_batch	= nf_tables_delchain,
		.attr_count	= NFTA_CHAIN_MAX,
		.policy		= nft_chain_policy,
	},
	[NFT_MSG_NEWRULE] = {
		.call_batch	= nf_tables_newrule,
		.attr_count	= NFTA_RULE_MAX,
		.policy		= nft_rule_policy,
	},
	[NFT_MSG_GETRULE] = {
		.call_rcu	= nf_tables_getrule,
		.attr_count	= NFTA_RULE_MAX,
		.policy		= nft_rule_policy,
	},
	[NFT_MSG_DELRULE] = {
		.call_batch	= nf_tables_delrule,
		.attr_count	= NFTA_RULE_MAX,
		.policy		= nft_rule_policy,
	},
	[NFT_MSG_NEWSET] = {
		.call_batch	= nf_tables_newset,
		.attr_count	= NFTA_SET_MAX,
		.policy		= nft_set_policy,
	},
	[NFT_MSG_GETSET] = {
		.call_rcu	= nf_tables_getset,
		.attr_count	= NFTA_SET_MAX,
		.policy		= nft_set_policy,
	},
	[NFT_MSG_DELSET] = {
		.call_batch	= nf_tables_delset,
		.attr_count	= NFTA_SET_MAX,
		.policy		= nft_set_policy,
	},
	[NFT_MSG_NEWSETELEM] = {
		.call_batch	= nf_tables_newsetelem,
		.attr_count	= NFTA_SET_ELEM_LIST_MAX,
		.policy		= nft_set_elem_list_policy,
	},
	[NFT_MSG_GETSETELEM] = {
		.call_rcu	= nf_tables_getsetelem,
		.attr_count	= NFTA_SET_ELEM_LIST_MAX,
		.policy		= nft_set_elem_list_policy,
	},
	[NFT_MSG_DELSETELEM] = {
		.call_batch	= nf_tables_delsetelem,
		.attr_count	= NFTA_SET_ELEM_LIST_MAX,
		.policy		= nft_set_elem_list_policy,
	},
	[NFT_MSG_GETGEN] = {
		.call_rcu	= nf_tables_getgen,
	},
	[NFT_MSG_NEWOBJ] = {
		.call_batch	= nf_tables_newobj,
		.attr_count	= NFTA_OBJ_MAX,
		.policy		= nft_obj_policy,
	},
	[NFT_MSG_GETOBJ] = {
		.call_rcu	= nf_tables_getobj,
		.attr_count	= NFTA_OBJ_MAX,
		.policy		= nft_obj_policy,
	},
	[NFT_MSG_DELOBJ] = {
		.call_batch	= nf_tables_delobj,
		.attr_count	= NFTA_OBJ_MAX,
		.policy		= nft_obj_policy,
	},
	[NFT_MSG_GETOBJ_RESET] = {
		.call_rcu	= nf_tables_getobj,
		.attr_count	= NFTA_OBJ_MAX,
		.policy		= nft_obj_policy,
	},
	[NFT_MSG_NEWFLOWTABLE] = {
		.call_batch	= nf_tables_newflowtable,
		.attr_count	= NFTA_FLOWTABLE_MAX,
		.policy		= nft_flowtable_policy,
	},
	[NFT_MSG_GETFLOWTABLE] = {
		.call_rcu	= nf_tables_getflowtable,
		.attr_count	= NFTA_FLOWTABLE_MAX,
		.policy		= nft_flowtable_policy,
	},
	[NFT_MSG_DELFLOWTABLE] = {
		.call_batch	= nf_tables_delflowtable,
		.attr_count	= NFTA_FLOWTABLE_MAX,
		.policy		= nft_flowtable_policy,
	},
};

static int nf_tables_validate(struct net *net)
{
	struct nft_table *table;

	switch (net->nft.validate_state) {
	case NFT_VALIDATE_SKIP:
		break;
	case NFT_VALIDATE_NEED:
		nft_validate_state_update(net, NFT_VALIDATE_DO);
		/* fall through */
	case NFT_VALIDATE_DO:
		list_for_each_entry(table, &net->nft.tables, list) {
			if (nft_table_validate(net, table) < 0)
				return -EAGAIN;
		}
		break;
	}

	return 0;
}

/* a drop policy has to be deferred until all rules have been activated,
 * otherwise a large ruleset that contains a drop-policy base chain will
 * cause all packets to get dropped until the full transaction has been
 * processed.
 *
 * We defer the drop policy until the transaction has been finalized.
 */
static void nft_chain_commit_drop_policy(struct nft_trans *trans)
{
	struct nft_base_chain *basechain;

	if (nft_trans_chain_policy(trans) != NF_DROP)
		return;

	if (!nft_is_base_chain(trans->ctx.chain))
		return;

	basechain = nft_base_chain(trans->ctx.chain);
	basechain->policy = NF_DROP;
}

static void nft_chain_commit_update(struct nft_trans *trans)
{
	struct nft_base_chain *basechain;

	if (nft_trans_chain_name(trans)) {
		rhltable_remove(&trans->ctx.table->chains_ht,
				&trans->ctx.chain->rhlhead,
				nft_chain_ht_params);
		swap(trans->ctx.chain->name, nft_trans_chain_name(trans));
		rhltable_insert_key(&trans->ctx.table->chains_ht,
				    trans->ctx.chain->name,
				    &trans->ctx.chain->rhlhead,
				    nft_chain_ht_params);
	}

	if (!nft_is_base_chain(trans->ctx.chain))
		return;

	basechain = nft_base_chain(trans->ctx.chain);
	nft_chain_stats_replace(trans->ctx.net, basechain,
				nft_trans_chain_stats(trans));

	switch (nft_trans_chain_policy(trans)) {
	case NF_DROP:
	case NF_ACCEPT:
		basechain->policy = nft_trans_chain_policy(trans);
		break;
	}
}

static void nft_commit_release(struct nft_trans *trans)
{
	switch (trans->msg_type) {
	case NFT_MSG_DELTABLE:
		nf_tables_table_destroy(&trans->ctx);
		break;
	case NFT_MSG_NEWCHAIN:
		kfree(nft_trans_chain_name(trans));
		break;
	case NFT_MSG_DELCHAIN:
		nf_tables_chain_destroy(&trans->ctx);
		break;
	case NFT_MSG_DELRULE:
		nf_tables_rule_destroy(&trans->ctx, nft_trans_rule(trans));
		break;
	case NFT_MSG_DELSET:
		nft_set_destroy(nft_trans_set(trans));
		break;
	case NFT_MSG_DELSETELEM:
		nf_tables_set_elem_destroy(&trans->ctx,
					   nft_trans_elem_set(trans),
					   nft_trans_elem(trans).priv);
		break;
	case NFT_MSG_DELOBJ:
		nft_obj_destroy(&trans->ctx, nft_trans_obj(trans));
		break;
	case NFT_MSG_DELFLOWTABLE:
		nf_tables_flowtable_destroy(nft_trans_flowtable(trans));
		break;
	}

	if (trans->put_net)
		put_net(trans->ctx.net);

	kfree(trans);
}

static void nf_tables_trans_destroy_work(struct work_struct *w)
{
	struct nft_trans *trans, *next;
	LIST_HEAD(head);

	spin_lock(&nf_tables_destroy_list_lock);
	list_splice_init(&nf_tables_destroy_list, &head);
	spin_unlock(&nf_tables_destroy_list_lock);

	if (list_empty(&head))
		return;

	synchronize_rcu();

	list_for_each_entry_safe(trans, next, &head, list) {
		list_del(&trans->list);
		nft_commit_release(trans);
	}
}

static int nf_tables_commit_chain_prepare(struct net *net, struct nft_chain *chain)
{
	struct nft_rule *rule;
	unsigned int alloc = 0;
	int i;

	/* already handled or inactive chain? */
	if (chain->rules_next || !nft_is_active_next(net, chain))
		return 0;

	rule = list_entry(&chain->rules, struct nft_rule, list);
	i = 0;

	list_for_each_entry_continue(rule, &chain->rules, list) {
		if (nft_is_active_next(net, rule))
			alloc++;
	}

	chain->rules_next = nf_tables_chain_alloc_rules(chain, alloc);
	if (!chain->rules_next)
		return -ENOMEM;

	list_for_each_entry_continue(rule, &chain->rules, list) {
		if (nft_is_active_next(net, rule))
			chain->rules_next[i++] = rule;
	}

	chain->rules_next[i] = NULL;
	return 0;
}

static void nf_tables_commit_chain_prepare_cancel(struct net *net)
{
	struct nft_trans *trans, *next;

	list_for_each_entry_safe(trans, next, &net->nft.commit_list, list) {
		struct nft_chain *chain = trans->ctx.chain;

		if (trans->msg_type == NFT_MSG_NEWRULE ||
		    trans->msg_type == NFT_MSG_DELRULE) {
			kvfree(chain->rules_next);
			chain->rules_next = NULL;
		}
	}
}

static void __nf_tables_commit_chain_free_rules_old(struct rcu_head *h)
{
	struct nft_rules_old *o = container_of(h, struct nft_rules_old, h);

	kvfree(o->start);
}

static void nf_tables_commit_chain_free_rules_old(struct nft_rule **rules)
{
	struct nft_rule **r = rules;
	struct nft_rules_old *old;

	while (*r)
		r++;

	r++;	/* rcu_head is after end marker */
	old = (void *) r;
	old->start = rules;

	call_rcu(&old->h, __nf_tables_commit_chain_free_rules_old);
}

static void nf_tables_commit_chain(struct net *net, struct nft_chain *chain)
{
	struct nft_rule **g0, **g1;
	bool next_genbit;

	next_genbit = nft_gencursor_next(net);

	g0 = rcu_dereference_protected(chain->rules_gen_0,
				       lockdep_commit_lock_is_held(net));
	g1 = rcu_dereference_protected(chain->rules_gen_1,
				       lockdep_commit_lock_is_held(net));

	/* No changes to this chain? */
	if (chain->rules_next == NULL) {
		/* chain had no change in last or next generation */
		if (g0 == g1)
			return;
		/*
		 * chain had no change in this generation; make sure next
		 * one uses same rules as current generation.
		 */
		if (next_genbit) {
			rcu_assign_pointer(chain->rules_gen_1, g0);
			nf_tables_commit_chain_free_rules_old(g1);
		} else {
			rcu_assign_pointer(chain->rules_gen_0, g1);
			nf_tables_commit_chain_free_rules_old(g0);
		}

		return;
	}

	if (next_genbit)
		rcu_assign_pointer(chain->rules_gen_1, chain->rules_next);
	else
		rcu_assign_pointer(chain->rules_gen_0, chain->rules_next);

	chain->rules_next = NULL;

	if (g0 == g1)
		return;

	if (next_genbit)
		nf_tables_commit_chain_free_rules_old(g1);
	else
		nf_tables_commit_chain_free_rules_old(g0);
}

static void nft_obj_del(struct nft_object *obj)
{
	rhltable_remove(&nft_objname_ht, &obj->rhlhead, nft_objname_ht_params);
	list_del_rcu(&obj->list);
}

static void nft_chain_del(struct nft_chain *chain)
{
	struct nft_table *table = chain->table;

	WARN_ON_ONCE(rhltable_remove(&table->chains_ht, &chain->rhlhead,
				     nft_chain_ht_params));
	list_del_rcu(&chain->list);
}

static void nf_tables_commit_release(struct net *net)
{
	struct nft_trans *trans;

	/* all side effects have to be made visible.
	 * For example, if a chain named 'foo' has been deleted, a
	 * new transaction must not find it anymore.
	 *
	 * Memory reclaim happens asynchronously from work queue
	 * to prevent expensive synchronize_rcu() in commit phase.
	 */
	if (list_empty(&net->nft.commit_list)) {
		mutex_unlock(&net->nft.commit_mutex);
		return;
	}

	trans = list_last_entry(&net->nft.commit_list,
				struct nft_trans, list);
	get_net(trans->ctx.net);
	WARN_ON_ONCE(trans->put_net);

	trans->put_net = true;
	spin_lock(&nf_tables_destroy_list_lock);
	list_splice_tail_init(&net->nft.commit_list, &nf_tables_destroy_list);
	spin_unlock(&nf_tables_destroy_list_lock);

	mutex_unlock(&net->nft.commit_mutex);

	schedule_work(&trans_destroy_work);
}

static int nf_tables_commit(struct net *net, struct sk_buff *skb)
{
	struct nft_trans *trans, *next;
	struct nft_trans_elem *te;
	struct nft_chain *chain;
	struct nft_table *table;

	if (list_empty(&net->nft.commit_list)) {
		mutex_unlock(&net->nft.commit_mutex);
		return 0;
	}

	/* 0. Validate ruleset, otherwise roll back for error reporting. */
	if (nf_tables_validate(net) < 0)
		return -EAGAIN;

	/* 1.  Allocate space for next generation rules_gen_X[] */
	list_for_each_entry_safe(trans, next, &net->nft.commit_list, list) {
		int ret;

		if (trans->msg_type == NFT_MSG_NEWRULE ||
		    trans->msg_type == NFT_MSG_DELRULE) {
			chain = trans->ctx.chain;

			ret = nf_tables_commit_chain_prepare(net, chain);
			if (ret < 0) {
				nf_tables_commit_chain_prepare_cancel(net);
				return ret;
			}
		}
	}

	/* step 2.  Make rules_gen_X visible to packet path */
	list_for_each_entry(table, &net->nft.tables, list) {
		list_for_each_entry(chain, &table->chains, list)
			nf_tables_commit_chain(net, chain);
	}

	/*
	 * Bump generation counter, invalidate any dump in progress.
	 * Cannot fail after this point.
	 */
	while (++net->nft.base_seq == 0);

	/* step 3. Start new generation, rules_gen_X now in use. */
	net->nft.gencursor = nft_gencursor_next(net);

	list_for_each_entry_safe(trans, next, &net->nft.commit_list, list) {
		switch (trans->msg_type) {
		case NFT_MSG_NEWTABLE:
			if (nft_trans_table_update(trans)) {
				if (!nft_trans_table_enable(trans)) {
					nf_tables_table_disable(net,
								trans->ctx.table);
					trans->ctx.table->flags |= NFT_TABLE_F_DORMANT;
				}
			} else {
				nft_clear(net, trans->ctx.table);
			}
			nf_tables_table_notify(&trans->ctx, NFT_MSG_NEWTABLE);
			nft_trans_destroy(trans);
			break;
		case NFT_MSG_DELTABLE:
			list_del_rcu(&trans->ctx.table->list);
			nf_tables_table_notify(&trans->ctx, NFT_MSG_DELTABLE);
			break;
		case NFT_MSG_NEWCHAIN:
			if (nft_trans_chain_update(trans)) {
				nft_chain_commit_update(trans);
				nf_tables_chain_notify(&trans->ctx, NFT_MSG_NEWCHAIN);
				/* trans destroyed after rcu grace period */
			} else {
				nft_chain_commit_drop_policy(trans);
				nft_clear(net, trans->ctx.chain);
				nf_tables_chain_notify(&trans->ctx, NFT_MSG_NEWCHAIN);
				nft_trans_destroy(trans);
			}
			break;
		case NFT_MSG_DELCHAIN:
			nft_chain_del(trans->ctx.chain);
			nf_tables_chain_notify(&trans->ctx, NFT_MSG_DELCHAIN);
			nf_tables_unregister_hook(trans->ctx.net,
						  trans->ctx.table,
						  trans->ctx.chain);
			break;
		case NFT_MSG_NEWRULE:
			nft_clear(trans->ctx.net, nft_trans_rule(trans));
			nf_tables_rule_notify(&trans->ctx,
					      nft_trans_rule(trans),
					      NFT_MSG_NEWRULE);
			nft_trans_destroy(trans);
			break;
		case NFT_MSG_DELRULE:
			list_del_rcu(&nft_trans_rule(trans)->list);
			nf_tables_rule_notify(&trans->ctx,
					      nft_trans_rule(trans),
					      NFT_MSG_DELRULE);
			nft_rule_expr_deactivate(&trans->ctx,
						 nft_trans_rule(trans),
						 NFT_TRANS_COMMIT);
			break;
		case NFT_MSG_NEWSET:
			nft_clear(net, nft_trans_set(trans));
			/* This avoids hitting -EBUSY when deleting the table
			 * from the transaction.
			 */
			if (nft_set_is_anonymous(nft_trans_set(trans)) &&
			    !list_empty(&nft_trans_set(trans)->bindings))
				trans->ctx.table->use--;

			nf_tables_set_notify(&trans->ctx, nft_trans_set(trans),
					     NFT_MSG_NEWSET, GFP_KERNEL);
			nft_trans_destroy(trans);
			break;
		case NFT_MSG_DELSET:
			list_del_rcu(&nft_trans_set(trans)->list);
			nf_tables_set_notify(&trans->ctx, nft_trans_set(trans),
					     NFT_MSG_DELSET, GFP_KERNEL);
			break;
		case NFT_MSG_NEWSETELEM:
			te = (struct nft_trans_elem *)trans->data;

			te->set->ops->activate(net, te->set, &te->elem);
			nf_tables_setelem_notify(&trans->ctx, te->set,
						 &te->elem,
						 NFT_MSG_NEWSETELEM, 0);
			nft_trans_destroy(trans);
			break;
		case NFT_MSG_DELSETELEM:
			te = (struct nft_trans_elem *)trans->data;

			nf_tables_setelem_notify(&trans->ctx, te->set,
						 &te->elem,
						 NFT_MSG_DELSETELEM, 0);
			te->set->ops->remove(net, te->set, &te->elem);
			atomic_dec(&te->set->nelems);
			te->set->ndeact--;
			break;
		case NFT_MSG_NEWOBJ:
			nft_clear(net, nft_trans_obj(trans));
			nf_tables_obj_notify(&trans->ctx, nft_trans_obj(trans),
					     NFT_MSG_NEWOBJ);
			nft_trans_destroy(trans);
			break;
		case NFT_MSG_DELOBJ:
			nft_obj_del(nft_trans_obj(trans));
			nf_tables_obj_notify(&trans->ctx, nft_trans_obj(trans),
					     NFT_MSG_DELOBJ);
			break;
		case NFT_MSG_NEWFLOWTABLE:
			nft_clear(net, nft_trans_flowtable(trans));
			nf_tables_flowtable_notify(&trans->ctx,
						   nft_trans_flowtable(trans),
						   NFT_MSG_NEWFLOWTABLE);
			nft_trans_destroy(trans);
			break;
		case NFT_MSG_DELFLOWTABLE:
			list_del_rcu(&nft_trans_flowtable(trans)->list);
			nf_tables_flowtable_notify(&trans->ctx,
						   nft_trans_flowtable(trans),
						   NFT_MSG_DELFLOWTABLE);
			nft_unregister_flowtable_net_hooks(net,
					nft_trans_flowtable(trans));
			break;
		}
	}

	nf_tables_gen_notify(net, skb, NFT_MSG_NEWGEN);
	nf_tables_commit_release(net);

	return 0;
}

static void nf_tables_abort_release(struct nft_trans *trans)
{
	switch (trans->msg_type) {
	case NFT_MSG_NEWTABLE:
		nf_tables_table_destroy(&trans->ctx);
		break;
	case NFT_MSG_NEWCHAIN:
		nf_tables_chain_destroy(&trans->ctx);
		break;
	case NFT_MSG_NEWRULE:
		nf_tables_rule_destroy(&trans->ctx, nft_trans_rule(trans));
		break;
	case NFT_MSG_NEWSET:
		nft_set_destroy(nft_trans_set(trans));
		break;
	case NFT_MSG_NEWSETELEM:
		nft_set_elem_destroy(nft_trans_elem_set(trans),
				     nft_trans_elem(trans).priv, true);
		break;
	case NFT_MSG_NEWOBJ:
		nft_obj_destroy(&trans->ctx, nft_trans_obj(trans));
		break;
	case NFT_MSG_NEWFLOWTABLE:
		nf_tables_flowtable_destroy(nft_trans_flowtable(trans));
		break;
	}
	kfree(trans);
}

static int __nf_tables_abort(struct net *net)
{
	struct nft_trans *trans, *next;
	struct nft_trans_elem *te;

	list_for_each_entry_safe_reverse(trans, next, &net->nft.commit_list,
					 list) {
		switch (trans->msg_type) {
		case NFT_MSG_NEWTABLE:
			if (nft_trans_table_update(trans)) {
				if (nft_trans_table_enable(trans)) {
					nf_tables_table_disable(net,
								trans->ctx.table);
					trans->ctx.table->flags |= NFT_TABLE_F_DORMANT;
				}
				nft_trans_destroy(trans);
			} else {
				list_del_rcu(&trans->ctx.table->list);
			}
			break;
		case NFT_MSG_DELTABLE:
			nft_clear(trans->ctx.net, trans->ctx.table);
			nft_trans_destroy(trans);
			break;
		case NFT_MSG_NEWCHAIN:
			if (nft_trans_chain_update(trans)) {
				free_percpu(nft_trans_chain_stats(trans));
				kfree(nft_trans_chain_name(trans));
				nft_trans_destroy(trans);
			} else {
				trans->ctx.table->use--;
				nft_chain_del(trans->ctx.chain);
				nf_tables_unregister_hook(trans->ctx.net,
							  trans->ctx.table,
							  trans->ctx.chain);
			}
			break;
		case NFT_MSG_DELCHAIN:
			trans->ctx.table->use++;
			nft_clear(trans->ctx.net, trans->ctx.chain);
			nft_trans_destroy(trans);
			break;
		case NFT_MSG_NEWRULE:
			trans->ctx.chain->use--;
			list_del_rcu(&nft_trans_rule(trans)->list);
			nft_rule_expr_deactivate(&trans->ctx,
						 nft_trans_rule(trans),
						 NFT_TRANS_ABORT);
			break;
		case NFT_MSG_DELRULE:
			trans->ctx.chain->use++;
			nft_clear(trans->ctx.net, nft_trans_rule(trans));
			nft_rule_expr_activate(&trans->ctx, nft_trans_rule(trans));
			nft_trans_destroy(trans);
			break;
		case NFT_MSG_NEWSET:
			trans->ctx.table->use--;
			if (nft_trans_set(trans)->bound) {
				nft_trans_destroy(trans);
				break;
			}
			list_del_rcu(&nft_trans_set(trans)->list);
			break;
		case NFT_MSG_DELSET:
			trans->ctx.table->use++;
			nft_clear(trans->ctx.net, nft_trans_set(trans));
			nft_trans_destroy(trans);
			break;
		case NFT_MSG_NEWSETELEM:
			if (nft_trans_elem_set(trans)->bound) {
				nft_trans_destroy(trans);
				break;
			}
			te = (struct nft_trans_elem *)trans->data;
			te->set->ops->remove(net, te->set, &te->elem);
			atomic_dec(&te->set->nelems);
			break;
		case NFT_MSG_DELSETELEM:
			te = (struct nft_trans_elem *)trans->data;

			nft_set_elem_activate(net, te->set, &te->elem);
			te->set->ops->activate(net, te->set, &te->elem);
			te->set->ndeact--;

			nft_trans_destroy(trans);
			break;
		case NFT_MSG_NEWOBJ:
			trans->ctx.table->use--;
			nft_obj_del(nft_trans_obj(trans));
			break;
		case NFT_MSG_DELOBJ:
			trans->ctx.table->use++;
			nft_clear(trans->ctx.net, nft_trans_obj(trans));
			nft_trans_destroy(trans);
			break;
		case NFT_MSG_NEWFLOWTABLE:
			trans->ctx.table->use--;
			list_del_rcu(&nft_trans_flowtable(trans)->list);
			nft_unregister_flowtable_net_hooks(net,
					nft_trans_flowtable(trans));
			break;
		case NFT_MSG_DELFLOWTABLE:
			trans->ctx.table->use++;
			nft_clear(trans->ctx.net, nft_trans_flowtable(trans));
			nft_trans_destroy(trans);
			break;
		}
	}

	synchronize_rcu();

	list_for_each_entry_safe_reverse(trans, next,
					 &net->nft.commit_list, list) {
		list_del(&trans->list);
		nf_tables_abort_release(trans);
	}

	return 0;
}

static void nf_tables_cleanup(struct net *net)
{
	nft_validate_state_update(net, NFT_VALIDATE_SKIP);
}

static int nf_tables_abort(struct net *net, struct sk_buff *skb)
{
	int ret = __nf_tables_abort(net);

	mutex_unlock(&net->nft.commit_mutex);

	return ret;
}

static bool nf_tables_valid_genid(struct net *net, u32 genid)
{
	bool genid_ok;

	mutex_lock(&net->nft.commit_mutex);

	genid_ok = genid == 0 || net->nft.base_seq == genid;
	if (!genid_ok)
		mutex_unlock(&net->nft.commit_mutex);

	/* else, commit mutex has to be released by commit or abort function */
	return genid_ok;
}

static const struct nfnetlink_subsystem nf_tables_subsys = {
	.name		= "nf_tables",
	.subsys_id	= NFNL_SUBSYS_NFTABLES,
	.cb_count	= NFT_MSG_MAX,
	.cb		= nf_tables_cb,
	.commit		= nf_tables_commit,
	.abort		= nf_tables_abort,
	.cleanup	= nf_tables_cleanup,
	.valid_genid	= nf_tables_valid_genid,
	.owner		= THIS_MODULE,
};

int nft_chain_validate_dependency(const struct nft_chain *chain,
				  enum nft_chain_types type)
{
	const struct nft_base_chain *basechain;

	if (nft_is_base_chain(chain)) {
		basechain = nft_base_chain(chain);
		if (basechain->type->type != type)
			return -EOPNOTSUPP;
	}
	return 0;
}
EXPORT_SYMBOL_GPL(nft_chain_validate_dependency);

int nft_chain_validate_hooks(const struct nft_chain *chain,
			     unsigned int hook_flags)
{
	struct nft_base_chain *basechain;

	if (nft_is_base_chain(chain)) {
		basechain = nft_base_chain(chain);

		if ((1 << basechain->ops.hooknum) & hook_flags)
			return 0;

		return -EOPNOTSUPP;
	}

	return 0;
}
EXPORT_SYMBOL_GPL(nft_chain_validate_hooks);

/*
 * Loop detection - walk through the ruleset beginning at the destination chain
 * of a new jump until either the source chain is reached (loop) or all
 * reachable chains have been traversed.
 *
 * The loop check is performed whenever a new jump verdict is added to an
 * expression or verdict map or a verdict map is bound to a new chain.
 */

static int nf_tables_check_loops(const struct nft_ctx *ctx,
				 const struct nft_chain *chain);

static int nf_tables_loop_check_setelem(const struct nft_ctx *ctx,
					struct nft_set *set,
					const struct nft_set_iter *iter,
					struct nft_set_elem *elem)
{
	const struct nft_set_ext *ext = nft_set_elem_ext(set, elem->priv);
	const struct nft_data *data;

	if (nft_set_ext_exists(ext, NFT_SET_EXT_FLAGS) &&
	    *nft_set_ext_flags(ext) & NFT_SET_ELEM_INTERVAL_END)
		return 0;

	data = nft_set_ext_data(ext);
	switch (data->verdict.code) {
	case NFT_JUMP:
	case NFT_GOTO:
		return nf_tables_check_loops(ctx, data->verdict.chain);
	default:
		return 0;
	}
}

static int nf_tables_check_loops(const struct nft_ctx *ctx,
				 const struct nft_chain *chain)
{
	const struct nft_rule *rule;
	const struct nft_expr *expr, *last;
	struct nft_set *set;
	struct nft_set_binding *binding;
	struct nft_set_iter iter;

	if (ctx->chain == chain)
		return -ELOOP;

	list_for_each_entry(rule, &chain->rules, list) {
		nft_rule_for_each_expr(expr, last, rule) {
			struct nft_immediate_expr *priv;
			const struct nft_data *data;
			int err;

			if (strcmp(expr->ops->type->name, "immediate"))
				continue;

			priv = nft_expr_priv(expr);
			if (priv->dreg != NFT_REG_VERDICT)
				continue;

			data = &priv->data;
			switch (data->verdict.code) {
			case NFT_JUMP:
			case NFT_GOTO:
				err = nf_tables_check_loops(ctx,
							data->verdict.chain);
				if (err < 0)
					return err;
			default:
				break;
			}
		}
	}

	list_for_each_entry(set, &ctx->table->sets, list) {
		if (!nft_is_active_next(ctx->net, set))
			continue;
		if (!(set->flags & NFT_SET_MAP) ||
		    set->dtype != NFT_DATA_VERDICT)
			continue;

		list_for_each_entry(binding, &set->bindings, list) {
			if (!(binding->flags & NFT_SET_MAP) ||
			    binding->chain != chain)
				continue;

			iter.genmask	= nft_genmask_next(ctx->net);
			iter.skip 	= 0;
			iter.count	= 0;
			iter.err	= 0;
			iter.fn		= nf_tables_loop_check_setelem;

			set->ops->walk(ctx, set, &iter);
			if (iter.err < 0)
				return iter.err;
		}
	}

	return 0;
}

/**
 *	nft_parse_u32_check - fetch u32 attribute and check for maximum value
 *
 *	@attr: netlink attribute to fetch value from
 *	@max: maximum value to be stored in dest
 *	@dest: pointer to the variable
 *
 *	Parse, check and store a given u32 netlink attribute into variable.
 *	This function returns -ERANGE if the value goes over maximum value.
 *	Otherwise a 0 is returned and the attribute value is stored in the
 *	destination variable.
 */
int nft_parse_u32_check(const struct nlattr *attr, int max, u32 *dest)
{
	u32 val;

	val = ntohl(nla_get_be32(attr));
	if (val > max)
		return -ERANGE;

	*dest = val;
	return 0;
}
EXPORT_SYMBOL_GPL(nft_parse_u32_check);

/**
 *	nft_parse_register - parse a register value from a netlink attribute
 *
 *	@attr: netlink attribute
 *
 *	Parse and translate a register value from a netlink attribute.
 *	Registers used to be 128 bit wide, these register numbers will be
 *	mapped to the corresponding 32 bit register numbers.
 */
unsigned int nft_parse_register(const struct nlattr *attr)
{
	unsigned int reg;

	reg = ntohl(nla_get_be32(attr));
	switch (reg) {
	case NFT_REG_VERDICT...NFT_REG_4:
		return reg * NFT_REG_SIZE / NFT_REG32_SIZE;
	default:
		return reg + NFT_REG_SIZE / NFT_REG32_SIZE - NFT_REG32_00;
	}
}
EXPORT_SYMBOL_GPL(nft_parse_register);

/**
 *	nft_dump_register - dump a register value to a netlink attribute
 *
 *	@skb: socket buffer
 *	@attr: attribute number
 *	@reg: register number
 *
 *	Construct a netlink attribute containing the register number. For
 *	compatibility reasons, register numbers being a multiple of 4 are
 *	translated to the corresponding 128 bit register numbers.
 */
int nft_dump_register(struct sk_buff *skb, unsigned int attr, unsigned int reg)
{
	if (reg % (NFT_REG_SIZE / NFT_REG32_SIZE) == 0)
		reg = reg / (NFT_REG_SIZE / NFT_REG32_SIZE);
	else
		reg = reg - NFT_REG_SIZE / NFT_REG32_SIZE + NFT_REG32_00;

	return nla_put_be32(skb, attr, htonl(reg));
}
EXPORT_SYMBOL_GPL(nft_dump_register);

/**
 *	nft_validate_register_load - validate a load from a register
 *
 *	@reg: the register number
 *	@len: the length of the data
 *
 * 	Validate that the input register is one of the general purpose
 * 	registers and that the length of the load is within the bounds.
 */
int nft_validate_register_load(enum nft_registers reg, unsigned int len)
{
	if (reg < NFT_REG_1 * NFT_REG_SIZE / NFT_REG32_SIZE)
		return -EINVAL;
	if (len == 0)
		return -EINVAL;
	if (reg * NFT_REG32_SIZE + len > FIELD_SIZEOF(struct nft_regs, data))
		return -ERANGE;

	return 0;
}
EXPORT_SYMBOL_GPL(nft_validate_register_load);

/**
 *	nft_validate_register_store - validate an expressions' register store
 *
 *	@ctx: context of the expression performing the load
 * 	@reg: the destination register number
 * 	@data: the data to load
 * 	@type: the data type
 * 	@len: the length of the data
 *
 * 	Validate that a data load uses the appropriate data type for
 * 	the destination register and the length is within the bounds.
 * 	A value of NULL for the data means that its runtime gathered
 * 	data.
 */
int nft_validate_register_store(const struct nft_ctx *ctx,
				enum nft_registers reg,
				const struct nft_data *data,
				enum nft_data_types type, unsigned int len)
{
	int err;

	switch (reg) {
	case NFT_REG_VERDICT:
		if (type != NFT_DATA_VERDICT)
			return -EINVAL;

		if (data != NULL &&
		    (data->verdict.code == NFT_GOTO ||
		     data->verdict.code == NFT_JUMP)) {
			err = nf_tables_check_loops(ctx, data->verdict.chain);
			if (err < 0)
				return err;
		}

		return 0;
	default:
		if (reg < NFT_REG_1 * NFT_REG_SIZE / NFT_REG32_SIZE)
			return -EINVAL;
		if (len == 0)
			return -EINVAL;
		if (reg * NFT_REG32_SIZE + len >
		    FIELD_SIZEOF(struct nft_regs, data))
			return -ERANGE;

		if (data != NULL && type != NFT_DATA_VALUE)
			return -EINVAL;
		return 0;
	}
}
EXPORT_SYMBOL_GPL(nft_validate_register_store);

static const struct nla_policy nft_verdict_policy[NFTA_VERDICT_MAX + 1] = {
	[NFTA_VERDICT_CODE]	= { .type = NLA_U32 },
	[NFTA_VERDICT_CHAIN]	= { .type = NLA_STRING,
				    .len = NFT_CHAIN_MAXNAMELEN - 1 },
};

static int nft_verdict_init(const struct nft_ctx *ctx, struct nft_data *data,
			    struct nft_data_desc *desc, const struct nlattr *nla)
{
	u8 genmask = nft_genmask_next(ctx->net);
	struct nlattr *tb[NFTA_VERDICT_MAX + 1];
	struct nft_chain *chain;
	int err;

	err = nla_parse_nested_deprecated(tb, NFTA_VERDICT_MAX, nla,
					  nft_verdict_policy, NULL);
	if (err < 0)
		return err;

	if (!tb[NFTA_VERDICT_CODE])
		return -EINVAL;
	data->verdict.code = ntohl(nla_get_be32(tb[NFTA_VERDICT_CODE]));

	switch (data->verdict.code) {
	default:
		switch (data->verdict.code & NF_VERDICT_MASK) {
		case NF_ACCEPT:
		case NF_DROP:
		case NF_QUEUE:
			break;
		default:
			return -EINVAL;
		}
		/* fall through */
	case NFT_CONTINUE:
	case NFT_BREAK:
	case NFT_RETURN:
		break;
	case NFT_JUMP:
	case NFT_GOTO:
		if (!tb[NFTA_VERDICT_CHAIN])
			return -EINVAL;
		chain = nft_chain_lookup(ctx->net, ctx->table,
					 tb[NFTA_VERDICT_CHAIN], genmask);
		if (IS_ERR(chain))
			return PTR_ERR(chain);
		if (nft_is_base_chain(chain))
			return -EOPNOTSUPP;

		chain->use++;
		data->verdict.chain = chain;
		break;
	}

	desc->len = sizeof(data->verdict);
	desc->type = NFT_DATA_VERDICT;
	return 0;
}

static void nft_verdict_uninit(const struct nft_data *data)
{
	switch (data->verdict.code) {
	case NFT_JUMP:
	case NFT_GOTO:
		data->verdict.chain->use--;
		break;
	}
}

int nft_verdict_dump(struct sk_buff *skb, int type, const struct nft_verdict *v)
{
	struct nlattr *nest;

	nest = nla_nest_start_noflag(skb, type);
	if (!nest)
		goto nla_put_failure;

	if (nla_put_be32(skb, NFTA_VERDICT_CODE, htonl(v->code)))
		goto nla_put_failure;

	switch (v->code) {
	case NFT_JUMP:
	case NFT_GOTO:
		if (nla_put_string(skb, NFTA_VERDICT_CHAIN,
				   v->chain->name))
			goto nla_put_failure;
	}
	nla_nest_end(skb, nest);
	return 0;

nla_put_failure:
	return -1;
}

static int nft_value_init(const struct nft_ctx *ctx,
			  struct nft_data *data, unsigned int size,
			  struct nft_data_desc *desc, const struct nlattr *nla)
{
	unsigned int len;

	len = nla_len(nla);
	if (len == 0)
		return -EINVAL;
	if (len > size)
		return -EOVERFLOW;

	nla_memcpy(data->data, nla, len);
	desc->type = NFT_DATA_VALUE;
	desc->len  = len;
	return 0;
}

static int nft_value_dump(struct sk_buff *skb, const struct nft_data *data,
			  unsigned int len)
{
	return nla_put(skb, NFTA_DATA_VALUE, len, data->data);
}

static const struct nla_policy nft_data_policy[NFTA_DATA_MAX + 1] = {
	[NFTA_DATA_VALUE]	= { .type = NLA_BINARY },
	[NFTA_DATA_VERDICT]	= { .type = NLA_NESTED },
};

/**
 *	nft_data_init - parse nf_tables data netlink attributes
 *
 *	@ctx: context of the expression using the data
 *	@data: destination struct nft_data
 *	@size: maximum data length
 *	@desc: data description
 *	@nla: netlink attribute containing data
 *
 *	Parse the netlink data attributes and initialize a struct nft_data.
 *	The type and length of data are returned in the data description.
 *
 *	The caller can indicate that it only wants to accept data of type
 *	NFT_DATA_VALUE by passing NULL for the ctx argument.
 */
int nft_data_init(const struct nft_ctx *ctx,
		  struct nft_data *data, unsigned int size,
		  struct nft_data_desc *desc, const struct nlattr *nla)
{
	struct nlattr *tb[NFTA_DATA_MAX + 1];
	int err;

	err = nla_parse_nested_deprecated(tb, NFTA_DATA_MAX, nla,
					  nft_data_policy, NULL);
	if (err < 0)
		return err;

	if (tb[NFTA_DATA_VALUE])
		return nft_value_init(ctx, data, size, desc,
				      tb[NFTA_DATA_VALUE]);
	if (tb[NFTA_DATA_VERDICT] && ctx != NULL)
		return nft_verdict_init(ctx, data, desc, tb[NFTA_DATA_VERDICT]);
	return -EINVAL;
}
EXPORT_SYMBOL_GPL(nft_data_init);

/**
 *	nft_data_release - release a nft_data item
 *
 *	@data: struct nft_data to release
 *	@type: type of data
 *
 *	Release a nft_data item. NFT_DATA_VALUE types can be silently discarded,
 *	all others need to be released by calling this function.
 */
void nft_data_release(const struct nft_data *data, enum nft_data_types type)
{
	if (type < NFT_DATA_VERDICT)
		return;
	switch (type) {
	case NFT_DATA_VERDICT:
		return nft_verdict_uninit(data);
	default:
		WARN_ON(1);
	}
}
EXPORT_SYMBOL_GPL(nft_data_release);

int nft_data_dump(struct sk_buff *skb, int attr, const struct nft_data *data,
		  enum nft_data_types type, unsigned int len)
{
	struct nlattr *nest;
	int err;

	nest = nla_nest_start_noflag(skb, attr);
	if (nest == NULL)
		return -1;

	switch (type) {
	case NFT_DATA_VALUE:
		err = nft_value_dump(skb, data, len);
		break;
	case NFT_DATA_VERDICT:
		err = nft_verdict_dump(skb, NFTA_DATA_VERDICT, &data->verdict);
		break;
	default:
		err = -EINVAL;
		WARN_ON(1);
	}

	nla_nest_end(skb, nest);
	return err;
}
EXPORT_SYMBOL_GPL(nft_data_dump);

int __nft_release_basechain(struct nft_ctx *ctx)
{
	struct nft_rule *rule, *nr;

	if (WARN_ON(!nft_is_base_chain(ctx->chain)))
		return 0;

	nf_tables_unregister_hook(ctx->net, ctx->chain->table, ctx->chain);
	list_for_each_entry_safe(rule, nr, &ctx->chain->rules, list) {
		list_del(&rule->list);
		ctx->chain->use--;
		nf_tables_rule_release(ctx, rule);
	}
	nft_chain_del(ctx->chain);
	ctx->table->use--;
	nf_tables_chain_destroy(ctx);

	return 0;
}
EXPORT_SYMBOL_GPL(__nft_release_basechain);

static void __nft_release_tables(struct net *net)
{
	struct nft_flowtable *flowtable, *nf;
	struct nft_table *table, *nt;
	struct nft_chain *chain, *nc;
	struct nft_object *obj, *ne;
	struct nft_rule *rule, *nr;
	struct nft_set *set, *ns;
	struct nft_ctx ctx = {
		.net	= net,
		.family	= NFPROTO_NETDEV,
	};

	list_for_each_entry_safe(table, nt, &net->nft.tables, list) {
		ctx.family = table->family;

		list_for_each_entry(chain, &table->chains, list)
			nf_tables_unregister_hook(net, table, chain);
		/* No packets are walking on these chains anymore. */
		ctx.table = table;
		list_for_each_entry(chain, &table->chains, list) {
			ctx.chain = chain;
			list_for_each_entry_safe(rule, nr, &chain->rules, list) {
				list_del(&rule->list);
				chain->use--;
				nf_tables_rule_release(&ctx, rule);
			}
		}
		list_for_each_entry_safe(flowtable, nf, &table->flowtables, list) {
			list_del(&flowtable->list);
			table->use--;
			nf_tables_flowtable_destroy(flowtable);
		}
		list_for_each_entry_safe(set, ns, &table->sets, list) {
			list_del(&set->list);
			table->use--;
			nft_set_destroy(set);
		}
		list_for_each_entry_safe(obj, ne, &table->objects, list) {
			nft_obj_del(obj);
			table->use--;
			nft_obj_destroy(&ctx, obj);
		}
		list_for_each_entry_safe(chain, nc, &table->chains, list) {
			ctx.chain = chain;
			nft_chain_del(chain);
			table->use--;
			nf_tables_chain_destroy(&ctx);
		}
		list_del(&table->list);
		nf_tables_table_destroy(&ctx);
	}
}

static int __net_init nf_tables_init_net(struct net *net)
{
	INIT_LIST_HEAD(&net->nft.tables);
	INIT_LIST_HEAD(&net->nft.commit_list);
	mutex_init(&net->nft.commit_mutex);
	net->nft.base_seq = 1;
	net->nft.validate_state = NFT_VALIDATE_SKIP;

	return 0;
}

static void __net_exit nf_tables_exit_net(struct net *net)
{
	mutex_lock(&net->nft.commit_mutex);
	if (!list_empty(&net->nft.commit_list))
		__nf_tables_abort(net);
	__nft_release_tables(net);
	mutex_unlock(&net->nft.commit_mutex);
	WARN_ON_ONCE(!list_empty(&net->nft.tables));
}

static struct pernet_operations nf_tables_net_ops = {
	.init	= nf_tables_init_net,
	.exit	= nf_tables_exit_net,
};

static int __init nf_tables_module_init(void)
{
	int err;

	spin_lock_init(&nf_tables_destroy_list_lock);
	err = register_pernet_subsys(&nf_tables_net_ops);
	if (err < 0)
		return err;

	err = nft_chain_filter_init();
	if (err < 0)
		goto err1;

	err = nf_tables_core_module_init();
	if (err < 0)
		goto err2;

	err = register_netdevice_notifier(&nf_tables_flowtable_notifier);
	if (err < 0)
		goto err3;

	err = rhltable_init(&nft_objname_ht, &nft_objname_ht_params);
	if (err < 0)
		goto err4;

	/* must be last */
	err = nfnetlink_subsys_register(&nf_tables_subsys);
	if (err < 0)
		goto err5;

	nft_chain_route_init();
	return err;
err5:
	rhltable_destroy(&nft_objname_ht);
err4:
	unregister_netdevice_notifier(&nf_tables_flowtable_notifier);
err3:
	nf_tables_core_module_exit();
err2:
	nft_chain_filter_fini();
err1:
	unregister_pernet_subsys(&nf_tables_net_ops);
	return err;
}

static void __exit nf_tables_module_exit(void)
{
	nfnetlink_subsys_unregister(&nf_tables_subsys);
	unregister_netdevice_notifier(&nf_tables_flowtable_notifier);
	nft_chain_filter_fini();
	nft_chain_route_fini();
	unregister_pernet_subsys(&nf_tables_net_ops);
	cancel_work_sync(&trans_destroy_work);
	rcu_barrier();
	rhltable_destroy(&nft_objname_ht);
	nf_tables_core_module_exit();
}

module_init(nf_tables_module_init);
module_exit(nf_tables_module_exit);

MODULE_LICENSE("GPL");
MODULE_AUTHOR("Patrick McHardy <kaber@trash.net>");
MODULE_ALIAS_NFNL_SUBSYS(NFNL_SUBSYS_NFTABLES);<|MERGE_RESOLUTION|>--- conflicted
+++ resolved
@@ -62,15 +62,6 @@
 	.automatic_shrinking	= true,
 };
 
-static const struct rhashtable_params nft_objname_ht_params = {
-	.head_offset		= offsetof(struct nft_object, rhlhead),
-	.key_offset		= offsetof(struct nft_object, key),
-	.hashfn			= nft_objname_hash,
-	.obj_hashfn		= nft_objname_hash_obj,
-	.obj_cmpfn		= nft_objname_hash_cmp,
-	.automatic_shrinking	= true,
-};
-
 static void nft_validate_state_update(struct net *net, u8 new_validate_state)
 {
 	switch (net->nft.validate_state) {
@@ -245,11 +236,7 @@
 	ctx->table->use--;
 	nft_deactivate_next(ctx->net, ctx->chain);
 
-<<<<<<< HEAD
-	return err;
-=======
 	return 0;
->>>>>>> 0ecfebd2
 }
 
 static void nft_rule_expr_activate(const struct nft_ctx *ctx,
@@ -2378,14 +2365,6 @@
 				  const struct nft_chain *chain)
 {
 	struct net *net = sock_net(skb->sk);
-<<<<<<< HEAD
-	unsigned int s_idx = cb->args[0];
-	const struct nft_rule *rule;
-
-	list_for_each_entry_rcu(rule, &chain->rules, list) {
-		if (!nft_is_active(net, rule))
-			goto cont;
-=======
 	const struct nft_rule *rule, *prule;
 	unsigned int s_idx = cb->args[0];
 
@@ -2393,7 +2372,6 @@
 	list_for_each_entry_rcu(rule, &chain->rules, list) {
 		if (!nft_is_active(net, rule))
 			goto cont_skip;
->>>>>>> 0ecfebd2
 		if (*idx < s_idx)
 			goto cont;
 		if (*idx > s_idx) {
@@ -2405,20 +2383,13 @@
 					NFT_MSG_NEWRULE,
 					NLM_F_MULTI | NLM_F_APPEND,
 					table->family,
-<<<<<<< HEAD
-					table, chain, rule) < 0)
-=======
 					table, chain, rule, prule) < 0)
->>>>>>> 0ecfebd2
 			return 1;
 
 		nl_dump_check_consistent(cb, nlmsg_hdr(skb));
 cont:
-<<<<<<< HEAD
-=======
 		prule = rule;
 cont_skip:
->>>>>>> 0ecfebd2
 		(*idx)++;
 	}
 	return 0;
@@ -2461,7 +2432,6 @@
 				break;
 			}
 			goto done;
-<<<<<<< HEAD
 		}
 
 		list_for_each_entry_rcu(chain, &table->chains, list) {
@@ -2469,15 +2439,6 @@
 				goto done;
 		}
 
-=======
-		}
-
-		list_for_each_entry_rcu(chain, &table->chains, list) {
-			if (__nf_tables_dump_rules(skb, &idx, cb, table, chain))
-				goto done;
-		}
-
->>>>>>> 0ecfebd2
 		if (ctx && ctx->table)
 			break;
 	}
@@ -3835,9 +3796,8 @@
 }
 EXPORT_SYMBOL_GPL(nf_tables_bind_set);
 
-<<<<<<< HEAD
-void nf_tables_unbind_set(const struct nft_ctx *ctx, struct nft_set *set,
-			  struct nft_set_binding *binding, bool event)
+static void nf_tables_unbind_set(const struct nft_ctx *ctx, struct nft_set *set,
+				 struct nft_set_binding *binding, bool event)
 {
 	list_del_rcu(&binding->list);
 
@@ -3846,39 +3806,8 @@
 		if (event)
 			nf_tables_set_notify(ctx, set, NFT_MSG_DELSET,
 					     GFP_KERNEL);
-=======
-static void nf_tables_unbind_set(const struct nft_ctx *ctx, struct nft_set *set,
-				 struct nft_set_binding *binding, bool event)
-{
-	list_del_rcu(&binding->list);
-
-	if (list_empty(&set->bindings) && nft_set_is_anonymous(set)) {
-		list_del_rcu(&set->list);
-		if (event)
-			nf_tables_set_notify(ctx, set, NFT_MSG_DELSET,
-					     GFP_KERNEL);
-	}
-}
-
-void nf_tables_deactivate_set(const struct nft_ctx *ctx, struct nft_set *set,
-			      struct nft_set_binding *binding,
-			      enum nft_trans_phase phase)
-{
-	switch (phase) {
-	case NFT_TRANS_PREPARE:
-		set->use--;
-		return;
-	case NFT_TRANS_ABORT:
-	case NFT_TRANS_RELEASE:
-		set->use--;
-		/* fall through */
-	default:
-		nf_tables_unbind_set(ctx, set, binding,
-				     phase == NFT_TRANS_COMMIT);
->>>>>>> 0ecfebd2
-	}
-}
-EXPORT_SYMBOL_GPL(nf_tables_deactivate_set);
+	}
+}
 
 void nf_tables_deactivate_set(const struct nft_ctx *ctx, struct nft_set *set,
 			      struct nft_set_binding *binding,
@@ -5916,11 +5845,7 @@
 			 NFTA_FLOWTABLE_PAD))
 		goto nla_put_failure;
 
-<<<<<<< HEAD
-	nest = nla_nest_start(skb, NFTA_FLOWTABLE_HOOK);
-=======
 	nest = nla_nest_start_noflag(skb, NFTA_FLOWTABLE_HOOK);
->>>>>>> 0ecfebd2
 	if (!nest)
 		goto nla_put_failure;
 	if (nla_put_be32(skb, NFTA_FLOWTABLE_HOOK_NUM, htonl(flowtable->hooknum)) ||
