#include "builtin.h"
#include "perf.h"

#include "util/util.h"
#include "util/cache.h"
#include "util/symbol.h"
#include "util/thread.h"
#include "util/header.h"
#include "util/session.h"

#include "util/parse-options.h"
#include "util/trace-event.h"

#include "util/debug.h"
#include "util/data_map.h"

#include <sys/prctl.h>

#include <semaphore.h>
#include <pthread.h>
#include <math.h>

static char			const *input_name = "perf.data";
<<<<<<< HEAD

static struct perf_header	*header;
static u64			sample_type;
=======
>>>>>>> 2fbe74b9

static char			default_sort_order[] = "avg, max, switch, runtime";
static char			*sort_order = default_sort_order;

static int			profile_cpu = -1;

#define PR_SET_NAME		15               /* Set process name */
#define MAX_CPUS		4096

static u64			run_measurement_overhead;
static u64			sleep_measurement_overhead;

#define COMM_LEN		20
#define SYM_LEN			129

#define MAX_PID			65536

static unsigned long		nr_tasks;

struct sched_atom;

struct task_desc {
	unsigned long		nr;
	unsigned long		pid;
	char			comm[COMM_LEN];

	unsigned long		nr_events;
	unsigned long		curr_event;
	struct sched_atom	**atoms;

	pthread_t		thread;
	sem_t			sleep_sem;

	sem_t			ready_for_work;
	sem_t			work_done_sem;

	u64			cpu_usage;
};

enum sched_event_type {
	SCHED_EVENT_RUN,
	SCHED_EVENT_SLEEP,
	SCHED_EVENT_WAKEUP,
	SCHED_EVENT_MIGRATION,
};

struct sched_atom {
	enum sched_event_type	type;
	u64			timestamp;
	u64			duration;
	unsigned long		nr;
	int			specific_wait;
	sem_t			*wait_sem;
	struct task_desc	*wakee;
};

static struct task_desc		*pid_to_task[MAX_PID];

static struct task_desc		**tasks;

static pthread_mutex_t		start_work_mutex = PTHREAD_MUTEX_INITIALIZER;
static u64			start_time;

static pthread_mutex_t		work_done_wait_mutex = PTHREAD_MUTEX_INITIALIZER;

static unsigned long		nr_run_events;
static unsigned long		nr_sleep_events;
static unsigned long		nr_wakeup_events;

static unsigned long		nr_sleep_corrections;
static unsigned long		nr_run_events_optimized;

static unsigned long		targetless_wakeups;
static unsigned long		multitarget_wakeups;

static u64			cpu_usage;
static u64			runavg_cpu_usage;
static u64			parent_cpu_usage;
static u64			runavg_parent_cpu_usage;

static unsigned long		nr_runs;
static u64			sum_runtime;
static u64			sum_fluct;
static u64			run_avg;

static unsigned long		replay_repeat = 10;
static unsigned long		nr_timestamps;
static unsigned long		nr_unordered_timestamps;
static unsigned long		nr_state_machine_bugs;
static unsigned long		nr_context_switch_bugs;
static unsigned long		nr_events;
static unsigned long		nr_lost_chunks;
static unsigned long		nr_lost_events;

#define TASK_STATE_TO_CHAR_STR "RSDTtZX"

enum thread_state {
	THREAD_SLEEPING = 0,
	THREAD_WAIT_CPU,
	THREAD_SCHED_IN,
	THREAD_IGNORE
};

struct work_atom {
	struct list_head	list;
	enum thread_state	state;
	u64			sched_out_time;
	u64			wake_up_time;
	u64			sched_in_time;
	u64			runtime;
};

struct work_atoms {
	struct list_head	work_list;
	struct thread		*thread;
	struct rb_node		node;
	u64			max_lat;
	u64			max_lat_at;
	u64			total_lat;
	u64			nb_atoms;
	u64			total_runtime;
};

typedef int (*sort_fn_t)(struct work_atoms *, struct work_atoms *);

static struct rb_root		atom_root, sorted_atom_root;

static u64			all_runtime;
static u64			all_count;


static u64 get_nsecs(void)
{
	struct timespec ts;

	clock_gettime(CLOCK_MONOTONIC, &ts);

	return ts.tv_sec * 1000000000ULL + ts.tv_nsec;
}

static void burn_nsecs(u64 nsecs)
{
	u64 T0 = get_nsecs(), T1;

	do {
		T1 = get_nsecs();
	} while (T1 + run_measurement_overhead < T0 + nsecs);
}

static void sleep_nsecs(u64 nsecs)
{
	struct timespec ts;

	ts.tv_nsec = nsecs % 999999999;
	ts.tv_sec = nsecs / 999999999;

	nanosleep(&ts, NULL);
}

static void calibrate_run_measurement_overhead(void)
{
	u64 T0, T1, delta, min_delta = 1000000000ULL;
	int i;

	for (i = 0; i < 10; i++) {
		T0 = get_nsecs();
		burn_nsecs(0);
		T1 = get_nsecs();
		delta = T1-T0;
		min_delta = min(min_delta, delta);
	}
	run_measurement_overhead = min_delta;

	printf("run measurement overhead: %Ld nsecs\n", min_delta);
}

static void calibrate_sleep_measurement_overhead(void)
{
	u64 T0, T1, delta, min_delta = 1000000000ULL;
	int i;

	for (i = 0; i < 10; i++) {
		T0 = get_nsecs();
		sleep_nsecs(10000);
		T1 = get_nsecs();
		delta = T1-T0;
		min_delta = min(min_delta, delta);
	}
	min_delta -= 10000;
	sleep_measurement_overhead = min_delta;

	printf("sleep measurement overhead: %Ld nsecs\n", min_delta);
}

static struct sched_atom *
get_new_event(struct task_desc *task, u64 timestamp)
{
	struct sched_atom *event = zalloc(sizeof(*event));
	unsigned long idx = task->nr_events;
	size_t size;

	event->timestamp = timestamp;
	event->nr = idx;

	task->nr_events++;
	size = sizeof(struct sched_atom *) * task->nr_events;
	task->atoms = realloc(task->atoms, size);
	BUG_ON(!task->atoms);

	task->atoms[idx] = event;

	return event;
}

static struct sched_atom *last_event(struct task_desc *task)
{
	if (!task->nr_events)
		return NULL;

	return task->atoms[task->nr_events - 1];
}

static void
add_sched_event_run(struct task_desc *task, u64 timestamp, u64 duration)
{
	struct sched_atom *event, *curr_event = last_event(task);

	/*
	 * optimize an existing RUN event by merging this one
	 * to it:
	 */
	if (curr_event && curr_event->type == SCHED_EVENT_RUN) {
		nr_run_events_optimized++;
		curr_event->duration += duration;
		return;
	}

	event = get_new_event(task, timestamp);

	event->type = SCHED_EVENT_RUN;
	event->duration = duration;

	nr_run_events++;
}

static void
add_sched_event_wakeup(struct task_desc *task, u64 timestamp,
		       struct task_desc *wakee)
{
	struct sched_atom *event, *wakee_event;

	event = get_new_event(task, timestamp);
	event->type = SCHED_EVENT_WAKEUP;
	event->wakee = wakee;

	wakee_event = last_event(wakee);
	if (!wakee_event || wakee_event->type != SCHED_EVENT_SLEEP) {
		targetless_wakeups++;
		return;
	}
	if (wakee_event->wait_sem) {
		multitarget_wakeups++;
		return;
	}

	wakee_event->wait_sem = zalloc(sizeof(*wakee_event->wait_sem));
	sem_init(wakee_event->wait_sem, 0, 0);
	wakee_event->specific_wait = 1;
	event->wait_sem = wakee_event->wait_sem;

	nr_wakeup_events++;
}

static void
add_sched_event_sleep(struct task_desc *task, u64 timestamp,
		      u64 task_state __used)
{
	struct sched_atom *event = get_new_event(task, timestamp);

	event->type = SCHED_EVENT_SLEEP;

	nr_sleep_events++;
}

static struct task_desc *register_pid(unsigned long pid, const char *comm)
{
	struct task_desc *task;

	BUG_ON(pid >= MAX_PID);

	task = pid_to_task[pid];

	if (task)
		return task;

	task = zalloc(sizeof(*task));
	task->pid = pid;
	task->nr = nr_tasks;
	strcpy(task->comm, comm);
	/*
	 * every task starts in sleeping state - this gets ignored
	 * if there's no wakeup pointing to this sleep state:
	 */
	add_sched_event_sleep(task, 0, 0);

	pid_to_task[pid] = task;
	nr_tasks++;
	tasks = realloc(tasks, nr_tasks*sizeof(struct task_task *));
	BUG_ON(!tasks);
	tasks[task->nr] = task;

	if (verbose)
		printf("registered task #%ld, PID %ld (%s)\n", nr_tasks, pid, comm);

	return task;
}


static void print_task_traces(void)
{
	struct task_desc *task;
	unsigned long i;

	for (i = 0; i < nr_tasks; i++) {
		task = tasks[i];
		printf("task %6ld (%20s:%10ld), nr_events: %ld\n",
			task->nr, task->comm, task->pid, task->nr_events);
	}
}

static void add_cross_task_wakeups(void)
{
	struct task_desc *task1, *task2;
	unsigned long i, j;

	for (i = 0; i < nr_tasks; i++) {
		task1 = tasks[i];
		j = i + 1;
		if (j == nr_tasks)
			j = 0;
		task2 = tasks[j];
		add_sched_event_wakeup(task1, 0, task2);
	}
}

static void
process_sched_event(struct task_desc *this_task __used, struct sched_atom *atom)
{
	int ret = 0;
	u64 now;
	long long delta;

	now = get_nsecs();
	delta = start_time + atom->timestamp - now;

	switch (atom->type) {
		case SCHED_EVENT_RUN:
			burn_nsecs(atom->duration);
			break;
		case SCHED_EVENT_SLEEP:
			if (atom->wait_sem)
				ret = sem_wait(atom->wait_sem);
			BUG_ON(ret);
			break;
		case SCHED_EVENT_WAKEUP:
			if (atom->wait_sem)
				ret = sem_post(atom->wait_sem);
			BUG_ON(ret);
			break;
		case SCHED_EVENT_MIGRATION:
			break;
		default:
			BUG_ON(1);
	}
}

static u64 get_cpu_usage_nsec_parent(void)
{
	struct rusage ru;
	u64 sum;
	int err;

	err = getrusage(RUSAGE_SELF, &ru);
	BUG_ON(err);

	sum =  ru.ru_utime.tv_sec*1e9 + ru.ru_utime.tv_usec*1e3;
	sum += ru.ru_stime.tv_sec*1e9 + ru.ru_stime.tv_usec*1e3;

	return sum;
}

static int self_open_counters(void)
{
	struct perf_event_attr attr;
	int fd;

	memset(&attr, 0, sizeof(attr));

	attr.type = PERF_TYPE_SOFTWARE;
	attr.config = PERF_COUNT_SW_TASK_CLOCK;

	fd = sys_perf_event_open(&attr, 0, -1, -1, 0);

	if (fd < 0)
		die("Error: sys_perf_event_open() syscall returned"
		    "with %d (%s)\n", fd, strerror(errno));
	return fd;
}

static u64 get_cpu_usage_nsec_self(int fd)
{
	u64 runtime;
	int ret;

	ret = read(fd, &runtime, sizeof(runtime));
	BUG_ON(ret != sizeof(runtime));

	return runtime;
}

static void *thread_func(void *ctx)
{
	struct task_desc *this_task = ctx;
	u64 cpu_usage_0, cpu_usage_1;
	unsigned long i, ret;
	char comm2[22];
	int fd;

	sprintf(comm2, ":%s", this_task->comm);
	prctl(PR_SET_NAME, comm2);
	fd = self_open_counters();

again:
	ret = sem_post(&this_task->ready_for_work);
	BUG_ON(ret);
	ret = pthread_mutex_lock(&start_work_mutex);
	BUG_ON(ret);
	ret = pthread_mutex_unlock(&start_work_mutex);
	BUG_ON(ret);

	cpu_usage_0 = get_cpu_usage_nsec_self(fd);

	for (i = 0; i < this_task->nr_events; i++) {
		this_task->curr_event = i;
		process_sched_event(this_task, this_task->atoms[i]);
	}

	cpu_usage_1 = get_cpu_usage_nsec_self(fd);
	this_task->cpu_usage = cpu_usage_1 - cpu_usage_0;
	ret = sem_post(&this_task->work_done_sem);
	BUG_ON(ret);

	ret = pthread_mutex_lock(&work_done_wait_mutex);
	BUG_ON(ret);
	ret = pthread_mutex_unlock(&work_done_wait_mutex);
	BUG_ON(ret);

	goto again;
}

static void create_tasks(void)
{
	struct task_desc *task;
	pthread_attr_t attr;
	unsigned long i;
	int err;

	err = pthread_attr_init(&attr);
	BUG_ON(err);
	err = pthread_attr_setstacksize(&attr, (size_t)(16*1024));
	BUG_ON(err);
	err = pthread_mutex_lock(&start_work_mutex);
	BUG_ON(err);
	err = pthread_mutex_lock(&work_done_wait_mutex);
	BUG_ON(err);
	for (i = 0; i < nr_tasks; i++) {
		task = tasks[i];
		sem_init(&task->sleep_sem, 0, 0);
		sem_init(&task->ready_for_work, 0, 0);
		sem_init(&task->work_done_sem, 0, 0);
		task->curr_event = 0;
		err = pthread_create(&task->thread, &attr, thread_func, task);
		BUG_ON(err);
	}
}

static void wait_for_tasks(void)
{
	u64 cpu_usage_0, cpu_usage_1;
	struct task_desc *task;
	unsigned long i, ret;

	start_time = get_nsecs();
	cpu_usage = 0;
	pthread_mutex_unlock(&work_done_wait_mutex);

	for (i = 0; i < nr_tasks; i++) {
		task = tasks[i];
		ret = sem_wait(&task->ready_for_work);
		BUG_ON(ret);
		sem_init(&task->ready_for_work, 0, 0);
	}
	ret = pthread_mutex_lock(&work_done_wait_mutex);
	BUG_ON(ret);

	cpu_usage_0 = get_cpu_usage_nsec_parent();

	pthread_mutex_unlock(&start_work_mutex);

	for (i = 0; i < nr_tasks; i++) {
		task = tasks[i];
		ret = sem_wait(&task->work_done_sem);
		BUG_ON(ret);
		sem_init(&task->work_done_sem, 0, 0);
		cpu_usage += task->cpu_usage;
		task->cpu_usage = 0;
	}

	cpu_usage_1 = get_cpu_usage_nsec_parent();
	if (!runavg_cpu_usage)
		runavg_cpu_usage = cpu_usage;
	runavg_cpu_usage = (runavg_cpu_usage*9 + cpu_usage)/10;

	parent_cpu_usage = cpu_usage_1 - cpu_usage_0;
	if (!runavg_parent_cpu_usage)
		runavg_parent_cpu_usage = parent_cpu_usage;
	runavg_parent_cpu_usage = (runavg_parent_cpu_usage*9 +
				   parent_cpu_usage)/10;

	ret = pthread_mutex_lock(&start_work_mutex);
	BUG_ON(ret);

	for (i = 0; i < nr_tasks; i++) {
		task = tasks[i];
		sem_init(&task->sleep_sem, 0, 0);
		task->curr_event = 0;
	}
}

static void run_one_test(void)
{
	u64 T0, T1, delta, avg_delta, fluct, std_dev;

	T0 = get_nsecs();
	wait_for_tasks();
	T1 = get_nsecs();

	delta = T1 - T0;
	sum_runtime += delta;
	nr_runs++;

	avg_delta = sum_runtime / nr_runs;
	if (delta < avg_delta)
		fluct = avg_delta - delta;
	else
		fluct = delta - avg_delta;
	sum_fluct += fluct;
	std_dev = sum_fluct / nr_runs / sqrt(nr_runs);
	if (!run_avg)
		run_avg = delta;
	run_avg = (run_avg*9 + delta)/10;

	printf("#%-3ld: %0.3f, ",
		nr_runs, (double)delta/1000000.0);

	printf("ravg: %0.2f, ",
		(double)run_avg/1e6);

	printf("cpu: %0.2f / %0.2f",
		(double)cpu_usage/1e6, (double)runavg_cpu_usage/1e6);

#if 0
	/*
	 * rusage statistics done by the parent, these are less
	 * accurate than the sum_exec_runtime based statistics:
	 */
	printf(" [%0.2f / %0.2f]",
		(double)parent_cpu_usage/1e6,
		(double)runavg_parent_cpu_usage/1e6);
#endif

	printf("\n");

	if (nr_sleep_corrections)
		printf(" (%ld sleep corrections)\n", nr_sleep_corrections);
	nr_sleep_corrections = 0;
}

static void test_calibrations(void)
{
	u64 T0, T1;

	T0 = get_nsecs();
	burn_nsecs(1e6);
	T1 = get_nsecs();

	printf("the run test took %Ld nsecs\n", T1-T0);

	T0 = get_nsecs();
	sleep_nsecs(1e6);
	T1 = get_nsecs();

	printf("the sleep test took %Ld nsecs\n", T1-T0);
}

<<<<<<< HEAD
struct raw_event_sample {
	u32 size;
	char data[0];
};

=======
>>>>>>> 2fbe74b9
#define FILL_FIELD(ptr, field, event, data)	\
	ptr.field = (typeof(ptr.field)) raw_field_value(event, #field, data)

#define FILL_ARRAY(ptr, array, event, data)			\
do {								\
	void *__array = raw_field_ptr(event, #array, data);	\
	memcpy(ptr.array, __array, sizeof(ptr.array));	\
} while(0)

#define FILL_COMMON_FIELDS(ptr, event, data)			\
do {								\
	FILL_FIELD(ptr, common_type, event, data);		\
	FILL_FIELD(ptr, common_flags, event, data);		\
	FILL_FIELD(ptr, common_preempt_count, event, data);	\
	FILL_FIELD(ptr, common_pid, event, data);		\
	FILL_FIELD(ptr, common_tgid, event, data);		\
} while (0)



struct trace_switch_event {
	u32 size;

	u16 common_type;
	u8 common_flags;
	u8 common_preempt_count;
	u32 common_pid;
	u32 common_tgid;

	char prev_comm[16];
	u32 prev_pid;
	u32 prev_prio;
	u64 prev_state;
	char next_comm[16];
	u32 next_pid;
	u32 next_prio;
};

struct trace_runtime_event {
	u32 size;

	u16 common_type;
	u8 common_flags;
	u8 common_preempt_count;
	u32 common_pid;
	u32 common_tgid;

	char comm[16];
	u32 pid;
	u64 runtime;
	u64 vruntime;
};

struct trace_wakeup_event {
	u32 size;

	u16 common_type;
	u8 common_flags;
	u8 common_preempt_count;
	u32 common_pid;
	u32 common_tgid;

	char comm[16];
	u32 pid;

	u32 prio;
	u32 success;
	u32 cpu;
};

struct trace_fork_event {
	u32 size;

	u16 common_type;
	u8 common_flags;
	u8 common_preempt_count;
	u32 common_pid;
	u32 common_tgid;

	char parent_comm[16];
	u32 parent_pid;
	char child_comm[16];
	u32 child_pid;
};

struct trace_migrate_task_event {
	u32 size;

	u16 common_type;
	u8 common_flags;
	u8 common_preempt_count;
	u32 common_pid;
	u32 common_tgid;

	char comm[16];
	u32 pid;

	u32 prio;
	u32 cpu;
};

struct trace_sched_handler {
	void (*switch_event)(struct trace_switch_event *,
			     struct perf_session *,
			     struct event *,
			     int cpu,
			     u64 timestamp,
			     struct thread *thread);

	void (*runtime_event)(struct trace_runtime_event *,
			      struct perf_session *,
			      struct event *,
			      int cpu,
			      u64 timestamp,
			      struct thread *thread);

	void (*wakeup_event)(struct trace_wakeup_event *,
			     struct perf_session *,
			     struct event *,
			     int cpu,
			     u64 timestamp,
			     struct thread *thread);

	void (*fork_event)(struct trace_fork_event *,
			   struct event *,
			   int cpu,
			   u64 timestamp,
			   struct thread *thread);

	void (*migrate_task_event)(struct trace_migrate_task_event *,
<<<<<<< HEAD
=======
			   struct perf_session *session,
>>>>>>> 2fbe74b9
			   struct event *,
			   int cpu,
			   u64 timestamp,
			   struct thread *thread);
};


static void
replay_wakeup_event(struct trace_wakeup_event *wakeup_event,
		    struct perf_session *session __used,
		    struct event *event,
		    int cpu __used,
		    u64 timestamp __used,
		    struct thread *thread __used)
{
	struct task_desc *waker, *wakee;

	if (verbose) {
		printf("sched_wakeup event %p\n", event);

		printf(" ... pid %d woke up %s/%d\n",
			wakeup_event->common_pid,
			wakeup_event->comm,
			wakeup_event->pid);
	}

	waker = register_pid(wakeup_event->common_pid, "<unknown>");
	wakee = register_pid(wakeup_event->pid, wakeup_event->comm);

	add_sched_event_wakeup(waker, timestamp, wakee);
}

static u64 cpu_last_switched[MAX_CPUS];

static void
replay_switch_event(struct trace_switch_event *switch_event,
		    struct perf_session *session __used,
		    struct event *event,
		    int cpu,
		    u64 timestamp,
		    struct thread *thread __used)
{
	struct task_desc *prev, *next;
	u64 timestamp0;
	s64 delta;

	if (verbose)
		printf("sched_switch event %p\n", event);

	if (cpu >= MAX_CPUS || cpu < 0)
		return;

	timestamp0 = cpu_last_switched[cpu];
	if (timestamp0)
		delta = timestamp - timestamp0;
	else
		delta = 0;

	if (delta < 0)
		die("hm, delta: %Ld < 0 ?\n", delta);

	if (verbose) {
		printf(" ... switch from %s/%d to %s/%d [ran %Ld nsecs]\n",
			switch_event->prev_comm, switch_event->prev_pid,
			switch_event->next_comm, switch_event->next_pid,
			delta);
	}

	prev = register_pid(switch_event->prev_pid, switch_event->prev_comm);
	next = register_pid(switch_event->next_pid, switch_event->next_comm);

	cpu_last_switched[cpu] = timestamp;

	add_sched_event_run(prev, timestamp, delta);
	add_sched_event_sleep(prev, timestamp, switch_event->prev_state);
}


static void
replay_fork_event(struct trace_fork_event *fork_event,
		  struct event *event,
		  int cpu __used,
		  u64 timestamp __used,
		  struct thread *thread __used)
{
	if (verbose) {
		printf("sched_fork event %p\n", event);
		printf("... parent: %s/%d\n", fork_event->parent_comm, fork_event->parent_pid);
		printf("...  child: %s/%d\n", fork_event->child_comm, fork_event->child_pid);
	}
	register_pid(fork_event->parent_pid, fork_event->parent_comm);
	register_pid(fork_event->child_pid, fork_event->child_comm);
}

static struct trace_sched_handler replay_ops  = {
	.wakeup_event		= replay_wakeup_event,
	.switch_event		= replay_switch_event,
	.fork_event		= replay_fork_event,
};

struct sort_dimension {
	const char		*name;
	sort_fn_t		cmp;
	struct list_head	list;
};

static LIST_HEAD(cmp_pid);

static int
thread_lat_cmp(struct list_head *list, struct work_atoms *l, struct work_atoms *r)
{
	struct sort_dimension *sort;
	int ret = 0;

	BUG_ON(list_empty(list));

	list_for_each_entry(sort, list, list) {
		ret = sort->cmp(l, r);
		if (ret)
			return ret;
	}

	return ret;
}

static struct work_atoms *
thread_atoms_search(struct rb_root *root, struct thread *thread,
			 struct list_head *sort_list)
{
	struct rb_node *node = root->rb_node;
	struct work_atoms key = { .thread = thread };

	while (node) {
		struct work_atoms *atoms;
		int cmp;

		atoms = container_of(node, struct work_atoms, node);

		cmp = thread_lat_cmp(sort_list, &key, atoms);
		if (cmp > 0)
			node = node->rb_left;
		else if (cmp < 0)
			node = node->rb_right;
		else {
			BUG_ON(thread != atoms->thread);
			return atoms;
		}
	}
	return NULL;
}

static void
__thread_latency_insert(struct rb_root *root, struct work_atoms *data,
			 struct list_head *sort_list)
{
	struct rb_node **new = &(root->rb_node), *parent = NULL;

	while (*new) {
		struct work_atoms *this;
		int cmp;

		this = container_of(*new, struct work_atoms, node);
		parent = *new;

		cmp = thread_lat_cmp(sort_list, data, this);

		if (cmp > 0)
			new = &((*new)->rb_left);
		else
			new = &((*new)->rb_right);
	}

	rb_link_node(&data->node, parent, new);
	rb_insert_color(&data->node, root);
}

static void thread_atoms_insert(struct thread *thread)
{
	struct work_atoms *atoms = zalloc(sizeof(*atoms));
	if (!atoms)
		die("No memory");

	atoms->thread = thread;
	INIT_LIST_HEAD(&atoms->work_list);
	__thread_latency_insert(&atom_root, atoms, &cmp_pid);
}

static void
latency_fork_event(struct trace_fork_event *fork_event __used,
		   struct event *event __used,
		   int cpu __used,
		   u64 timestamp __used,
		   struct thread *thread __used)
{
	/* should insert the newcomer */
}

__used
static char sched_out_state(struct trace_switch_event *switch_event)
{
	const char *str = TASK_STATE_TO_CHAR_STR;

	return str[switch_event->prev_state];
}

static void
add_sched_out_event(struct work_atoms *atoms,
		    char run_state,
		    u64 timestamp)
{
	struct work_atom *atom = zalloc(sizeof(*atom));
	if (!atom)
		die("Non memory");

	atom->sched_out_time = timestamp;

	if (run_state == 'R') {
		atom->state = THREAD_WAIT_CPU;
		atom->wake_up_time = atom->sched_out_time;
	}

	list_add_tail(&atom->list, &atoms->work_list);
}

static void
add_runtime_event(struct work_atoms *atoms, u64 delta, u64 timestamp __used)
{
	struct work_atom *atom;

	BUG_ON(list_empty(&atoms->work_list));

	atom = list_entry(atoms->work_list.prev, struct work_atom, list);

	atom->runtime += delta;
	atoms->total_runtime += delta;
}

static void
add_sched_in_event(struct work_atoms *atoms, u64 timestamp)
{
	struct work_atom *atom;
	u64 delta;

	if (list_empty(&atoms->work_list))
		return;

	atom = list_entry(atoms->work_list.prev, struct work_atom, list);

	if (atom->state != THREAD_WAIT_CPU)
		return;

	if (timestamp < atom->wake_up_time) {
		atom->state = THREAD_IGNORE;
		return;
	}

	atom->state = THREAD_SCHED_IN;
	atom->sched_in_time = timestamp;

	delta = atom->sched_in_time - atom->wake_up_time;
	atoms->total_lat += delta;
	if (delta > atoms->max_lat) {
		atoms->max_lat = delta;
		atoms->max_lat_at = timestamp;
	}
	atoms->nb_atoms++;
}

static void
latency_switch_event(struct trace_switch_event *switch_event,
		     struct perf_session *session,
		     struct event *event __used,
		     int cpu,
		     u64 timestamp,
		     struct thread *thread __used)
{
	struct work_atoms *out_events, *in_events;
	struct thread *sched_out, *sched_in;
	u64 timestamp0;
	s64 delta;

	BUG_ON(cpu >= MAX_CPUS || cpu < 0);

	timestamp0 = cpu_last_switched[cpu];
	cpu_last_switched[cpu] = timestamp;
	if (timestamp0)
		delta = timestamp - timestamp0;
	else
		delta = 0;

	if (delta < 0)
		die("hm, delta: %Ld < 0 ?\n", delta);


<<<<<<< HEAD
	sched_out = threads__findnew(switch_event->prev_pid);
	sched_in = threads__findnew(switch_event->next_pid);
=======
	sched_out = perf_session__findnew(session, switch_event->prev_pid);
	sched_in = perf_session__findnew(session, switch_event->next_pid);
>>>>>>> 2fbe74b9

	out_events = thread_atoms_search(&atom_root, sched_out, &cmp_pid);
	if (!out_events) {
		thread_atoms_insert(sched_out);
		out_events = thread_atoms_search(&atom_root, sched_out, &cmp_pid);
		if (!out_events)
			die("out-event: Internal tree error");
	}
	add_sched_out_event(out_events, sched_out_state(switch_event), timestamp);

	in_events = thread_atoms_search(&atom_root, sched_in, &cmp_pid);
	if (!in_events) {
		thread_atoms_insert(sched_in);
		in_events = thread_atoms_search(&atom_root, sched_in, &cmp_pid);
		if (!in_events)
			die("in-event: Internal tree error");
		/*
		 * Take came in we have not heard about yet,
		 * add in an initial atom in runnable state:
		 */
		add_sched_out_event(in_events, 'R', timestamp);
	}
	add_sched_in_event(in_events, timestamp);
}

static void
latency_runtime_event(struct trace_runtime_event *runtime_event,
		     struct perf_session *session,
		     struct event *event __used,
		     int cpu,
		     u64 timestamp,
		     struct thread *this_thread __used)
{
<<<<<<< HEAD
	struct thread *thread = threads__findnew(runtime_event->pid);
=======
	struct thread *thread = perf_session__findnew(session, runtime_event->pid);
>>>>>>> 2fbe74b9
	struct work_atoms *atoms = thread_atoms_search(&atom_root, thread, &cmp_pid);

	BUG_ON(cpu >= MAX_CPUS || cpu < 0);
	if (!atoms) {
		thread_atoms_insert(thread);
		atoms = thread_atoms_search(&atom_root, thread, &cmp_pid);
		if (!atoms)
			die("in-event: Internal tree error");
		add_sched_out_event(atoms, 'R', timestamp);
	}

	add_runtime_event(atoms, runtime_event->runtime, timestamp);
}

static void
latency_wakeup_event(struct trace_wakeup_event *wakeup_event,
		     struct perf_session *session,
		     struct event *__event __used,
		     int cpu __used,
		     u64 timestamp,
		     struct thread *thread __used)
{
	struct work_atoms *atoms;
	struct work_atom *atom;
	struct thread *wakee;

	/* Note for later, it may be interesting to observe the failing cases */
	if (!wakeup_event->success)
		return;

<<<<<<< HEAD
	wakee = threads__findnew(wakeup_event->pid);
=======
	wakee = perf_session__findnew(session, wakeup_event->pid);
>>>>>>> 2fbe74b9
	atoms = thread_atoms_search(&atom_root, wakee, &cmp_pid);
	if (!atoms) {
		thread_atoms_insert(wakee);
		atoms = thread_atoms_search(&atom_root, wakee, &cmp_pid);
		if (!atoms)
			die("wakeup-event: Internal tree error");
		add_sched_out_event(atoms, 'S', timestamp);
	}

	BUG_ON(list_empty(&atoms->work_list));

	atom = list_entry(atoms->work_list.prev, struct work_atom, list);

	/*
	 * You WILL be missing events if you've recorded only
	 * one CPU, or are only looking at only one, so don't
	 * make useless noise.
	 */
	if (profile_cpu == -1 && atom->state != THREAD_SLEEPING)
		nr_state_machine_bugs++;

	nr_timestamps++;
	if (atom->sched_out_time > timestamp) {
		nr_unordered_timestamps++;
		return;
	}

	atom->state = THREAD_WAIT_CPU;
	atom->wake_up_time = timestamp;
}

static void
latency_migrate_task_event(struct trace_migrate_task_event *migrate_task_event,
<<<<<<< HEAD
=======
		     struct perf_session *session,
>>>>>>> 2fbe74b9
		     struct event *__event __used,
		     int cpu __used,
		     u64 timestamp,
		     struct thread *thread __used)
{
	struct work_atoms *atoms;
	struct work_atom *atom;
	struct thread *migrant;

	/*
	 * Only need to worry about migration when profiling one CPU.
	 */
	if (profile_cpu == -1)
		return;

<<<<<<< HEAD
	migrant = threads__findnew(migrate_task_event->pid);
=======
	migrant = perf_session__findnew(session, migrate_task_event->pid);
>>>>>>> 2fbe74b9
	atoms = thread_atoms_search(&atom_root, migrant, &cmp_pid);
	if (!atoms) {
		thread_atoms_insert(migrant);
		register_pid(migrant->pid, migrant->comm);
		atoms = thread_atoms_search(&atom_root, migrant, &cmp_pid);
		if (!atoms)
			die("migration-event: Internal tree error");
		add_sched_out_event(atoms, 'R', timestamp);
	}

	BUG_ON(list_empty(&atoms->work_list));

	atom = list_entry(atoms->work_list.prev, struct work_atom, list);
	atom->sched_in_time = atom->sched_out_time = atom->wake_up_time = timestamp;

	nr_timestamps++;

	if (atom->sched_out_time > timestamp)
		nr_unordered_timestamps++;
}

static struct trace_sched_handler lat_ops  = {
	.wakeup_event		= latency_wakeup_event,
	.switch_event		= latency_switch_event,
	.runtime_event		= latency_runtime_event,
	.fork_event		= latency_fork_event,
	.migrate_task_event	= latency_migrate_task_event,
};

static void output_lat_thread(struct work_atoms *work_list)
{
	int i;
	int ret;
	u64 avg;

	if (!work_list->nb_atoms)
		return;
	/*
	 * Ignore idle threads:
	 */
	if (!strcmp(work_list->thread->comm, "swapper"))
		return;

	all_runtime += work_list->total_runtime;
	all_count += work_list->nb_atoms;

	ret = printf("  %s:%d ", work_list->thread->comm, work_list->thread->pid);

	for (i = 0; i < 24 - ret; i++)
		printf(" ");

	avg = work_list->total_lat / work_list->nb_atoms;

	printf("|%11.3f ms |%9llu | avg:%9.3f ms | max:%9.3f ms | max at: %9.6f s\n",
	      (double)work_list->total_runtime / 1e6,
		 work_list->nb_atoms, (double)avg / 1e6,
		 (double)work_list->max_lat / 1e6,
		 (double)work_list->max_lat_at / 1e9);
}

static int pid_cmp(struct work_atoms *l, struct work_atoms *r)
{
	if (l->thread->pid < r->thread->pid)
		return -1;
	if (l->thread->pid > r->thread->pid)
		return 1;

	return 0;
}

static struct sort_dimension pid_sort_dimension = {
	.name			= "pid",
	.cmp			= pid_cmp,
};

static int avg_cmp(struct work_atoms *l, struct work_atoms *r)
{
	u64 avgl, avgr;

	if (!l->nb_atoms)
		return -1;

	if (!r->nb_atoms)
		return 1;

	avgl = l->total_lat / l->nb_atoms;
	avgr = r->total_lat / r->nb_atoms;

	if (avgl < avgr)
		return -1;
	if (avgl > avgr)
		return 1;

	return 0;
}

static struct sort_dimension avg_sort_dimension = {
	.name			= "avg",
	.cmp			= avg_cmp,
};

static int max_cmp(struct work_atoms *l, struct work_atoms *r)
{
	if (l->max_lat < r->max_lat)
		return -1;
	if (l->max_lat > r->max_lat)
		return 1;

	return 0;
}

static struct sort_dimension max_sort_dimension = {
	.name			= "max",
	.cmp			= max_cmp,
};

static int switch_cmp(struct work_atoms *l, struct work_atoms *r)
{
	if (l->nb_atoms < r->nb_atoms)
		return -1;
	if (l->nb_atoms > r->nb_atoms)
		return 1;

	return 0;
}

static struct sort_dimension switch_sort_dimension = {
	.name			= "switch",
	.cmp			= switch_cmp,
};

static int runtime_cmp(struct work_atoms *l, struct work_atoms *r)
{
	if (l->total_runtime < r->total_runtime)
		return -1;
	if (l->total_runtime > r->total_runtime)
		return 1;

	return 0;
}

static struct sort_dimension runtime_sort_dimension = {
	.name			= "runtime",
	.cmp			= runtime_cmp,
};

static struct sort_dimension *available_sorts[] = {
	&pid_sort_dimension,
	&avg_sort_dimension,
	&max_sort_dimension,
	&switch_sort_dimension,
	&runtime_sort_dimension,
};

#define NB_AVAILABLE_SORTS	(int)(sizeof(available_sorts) / sizeof(struct sort_dimension *))

static LIST_HEAD(sort_list);

static int sort_dimension__add(const char *tok, struct list_head *list)
{
	int i;

	for (i = 0; i < NB_AVAILABLE_SORTS; i++) {
		if (!strcmp(available_sorts[i]->name, tok)) {
			list_add_tail(&available_sorts[i]->list, list);

			return 0;
		}
	}

	return -1;
}

static void setup_sorting(void);

static void sort_lat(void)
{
	struct rb_node *node;

	for (;;) {
		struct work_atoms *data;
		node = rb_first(&atom_root);
		if (!node)
			break;

		rb_erase(node, &atom_root);
		data = rb_entry(node, struct work_atoms, node);
		__thread_latency_insert(&sorted_atom_root, data, &sort_list);
	}
}

static struct trace_sched_handler *trace_handler;

static void
process_sched_wakeup_event(void *data, struct perf_session *session,
			   struct event *event,
			   int cpu __used,
			   u64 timestamp __used,
			   struct thread *thread __used)
{
	struct trace_wakeup_event wakeup_event;

	FILL_COMMON_FIELDS(wakeup_event, event, data);

	FILL_ARRAY(wakeup_event, comm, event, data);
	FILL_FIELD(wakeup_event, pid, event, data);
	FILL_FIELD(wakeup_event, prio, event, data);
	FILL_FIELD(wakeup_event, success, event, data);
	FILL_FIELD(wakeup_event, cpu, event, data);

	if (trace_handler->wakeup_event)
		trace_handler->wakeup_event(&wakeup_event, session, event,
					    cpu, timestamp, thread);
}

/*
 * Track the current task - that way we can know whether there's any
 * weird events, such as a task being switched away that is not current.
 */
static int max_cpu;

static u32 curr_pid[MAX_CPUS] = { [0 ... MAX_CPUS-1] = -1 };

static struct thread *curr_thread[MAX_CPUS];

static char next_shortname1 = 'A';
static char next_shortname2 = '0';

static void
map_switch_event(struct trace_switch_event *switch_event,
		 struct perf_session *session,
		 struct event *event __used,
		 int this_cpu,
		 u64 timestamp,
		 struct thread *thread __used)
{
	struct thread *sched_out, *sched_in;
	int new_shortname;
	u64 timestamp0;
	s64 delta;
	int cpu;

	BUG_ON(this_cpu >= MAX_CPUS || this_cpu < 0);

	if (this_cpu > max_cpu)
		max_cpu = this_cpu;

	timestamp0 = cpu_last_switched[this_cpu];
	cpu_last_switched[this_cpu] = timestamp;
	if (timestamp0)
		delta = timestamp - timestamp0;
	else
		delta = 0;

	if (delta < 0)
		die("hm, delta: %Ld < 0 ?\n", delta);


<<<<<<< HEAD
	sched_out = threads__findnew(switch_event->prev_pid);
	sched_in = threads__findnew(switch_event->next_pid);
=======
	sched_out = perf_session__findnew(session, switch_event->prev_pid);
	sched_in = perf_session__findnew(session, switch_event->next_pid);
>>>>>>> 2fbe74b9

	curr_thread[this_cpu] = sched_in;

	printf("  ");

	new_shortname = 0;
	if (!sched_in->shortname[0]) {
		sched_in->shortname[0] = next_shortname1;
		sched_in->shortname[1] = next_shortname2;

		if (next_shortname1 < 'Z') {
			next_shortname1++;
		} else {
			next_shortname1='A';
			if (next_shortname2 < '9') {
				next_shortname2++;
			} else {
				next_shortname2='0';
			}
		}
		new_shortname = 1;
	}

	for (cpu = 0; cpu <= max_cpu; cpu++) {
		if (cpu != this_cpu)
			printf(" ");
		else
			printf("*");

		if (curr_thread[cpu]) {
			if (curr_thread[cpu]->pid)
				printf("%2s ", curr_thread[cpu]->shortname);
			else
				printf(".  ");
		} else
			printf("   ");
	}

	printf("  %12.6f secs ", (double)timestamp/1e9);
	if (new_shortname) {
		printf("%s => %s:%d\n",
			sched_in->shortname, sched_in->comm, sched_in->pid);
	} else {
		printf("\n");
	}
}


static void
process_sched_switch_event(void *data, struct perf_session *session,
			   struct event *event,
			   int this_cpu,
			   u64 timestamp __used,
			   struct thread *thread __used)
{
	struct trace_switch_event switch_event;

	FILL_COMMON_FIELDS(switch_event, event, data);

	FILL_ARRAY(switch_event, prev_comm, event, data);
	FILL_FIELD(switch_event, prev_pid, event, data);
	FILL_FIELD(switch_event, prev_prio, event, data);
	FILL_FIELD(switch_event, prev_state, event, data);
	FILL_ARRAY(switch_event, next_comm, event, data);
	FILL_FIELD(switch_event, next_pid, event, data);
	FILL_FIELD(switch_event, next_prio, event, data);

	if (curr_pid[this_cpu] != (u32)-1) {
		/*
		 * Are we trying to switch away a PID that is
		 * not current?
		 */
		if (curr_pid[this_cpu] != switch_event.prev_pid)
			nr_context_switch_bugs++;
	}
	if (trace_handler->switch_event)
		trace_handler->switch_event(&switch_event, session, event,
					    this_cpu, timestamp, thread);

	curr_pid[this_cpu] = switch_event.next_pid;
}

static void
process_sched_runtime_event(void *data, struct perf_session *session,
			   struct event *event,
			   int cpu __used,
			   u64 timestamp __used,
			   struct thread *thread __used)
{
	struct trace_runtime_event runtime_event;

	FILL_ARRAY(runtime_event, comm, event, data);
	FILL_FIELD(runtime_event, pid, event, data);
	FILL_FIELD(runtime_event, runtime, event, data);
	FILL_FIELD(runtime_event, vruntime, event, data);

	if (trace_handler->runtime_event)
		trace_handler->runtime_event(&runtime_event, session, event, cpu, timestamp, thread);
}

static void
process_sched_fork_event(void *data,
			 struct event *event,
			 int cpu __used,
			 u64 timestamp __used,
			 struct thread *thread __used)
{
	struct trace_fork_event fork_event;

	FILL_COMMON_FIELDS(fork_event, event, data);

	FILL_ARRAY(fork_event, parent_comm, event, data);
	FILL_FIELD(fork_event, parent_pid, event, data);
	FILL_ARRAY(fork_event, child_comm, event, data);
	FILL_FIELD(fork_event, child_pid, event, data);

	if (trace_handler->fork_event)
		trace_handler->fork_event(&fork_event, event,
					  cpu, timestamp, thread);
}

static void
process_sched_exit_event(struct event *event,
			 int cpu __used,
			 u64 timestamp __used,
			 struct thread *thread __used)
{
	if (verbose)
		printf("sched_exit event %p\n", event);
}

static void
<<<<<<< HEAD
process_sched_migrate_task_event(struct raw_event_sample *raw,
=======
process_sched_migrate_task_event(void *data, struct perf_session *session,
>>>>>>> 2fbe74b9
			   struct event *event,
			   int cpu __used,
			   u64 timestamp __used,
			   struct thread *thread __used)
{
	struct trace_migrate_task_event migrate_task_event;

<<<<<<< HEAD
	FILL_COMMON_FIELDS(migrate_task_event, event, raw->data);

	FILL_ARRAY(migrate_task_event, comm, event, raw->data);
	FILL_FIELD(migrate_task_event, pid, event, raw->data);
	FILL_FIELD(migrate_task_event, prio, event, raw->data);
	FILL_FIELD(migrate_task_event, cpu, event, raw->data);

	if (trace_handler->migrate_task_event)
		trace_handler->migrate_task_event(&migrate_task_event, event, cpu, timestamp, thread);
}

static void
process_raw_event(event_t *raw_event __used, void *more_data,
		  int cpu, u64 timestamp, struct thread *thread)
=======
	FILL_COMMON_FIELDS(migrate_task_event, event, data);

	FILL_ARRAY(migrate_task_event, comm, event, data);
	FILL_FIELD(migrate_task_event, pid, event, data);
	FILL_FIELD(migrate_task_event, prio, event, data);
	FILL_FIELD(migrate_task_event, cpu, event, data);

	if (trace_handler->migrate_task_event)
		trace_handler->migrate_task_event(&migrate_task_event, session,
						 event, cpu, timestamp, thread);
}

static void
process_raw_event(event_t *raw_event __used, struct perf_session *session,
		  void *data, int cpu, u64 timestamp, struct thread *thread)
>>>>>>> 2fbe74b9
{
	struct event *event;
	int type;


	type = trace_parse_common_type(data);
	event = trace_find_event(type);

	if (!strcmp(event->name, "sched_switch"))
		process_sched_switch_event(data, session, event, cpu, timestamp, thread);
	if (!strcmp(event->name, "sched_stat_runtime"))
		process_sched_runtime_event(data, session, event, cpu, timestamp, thread);
	if (!strcmp(event->name, "sched_wakeup"))
		process_sched_wakeup_event(data, session, event, cpu, timestamp, thread);
	if (!strcmp(event->name, "sched_wakeup_new"))
		process_sched_wakeup_event(data, session, event, cpu, timestamp, thread);
	if (!strcmp(event->name, "sched_process_fork"))
		process_sched_fork_event(data, event, cpu, timestamp, thread);
	if (!strcmp(event->name, "sched_process_exit"))
		process_sched_exit_event(event, cpu, timestamp, thread);
	if (!strcmp(event->name, "sched_migrate_task"))
<<<<<<< HEAD
		process_sched_migrate_task_event(raw, event, cpu, timestamp, thread);
}

static int process_sample_event(event_t *event)
{
	struct thread *thread;
	u64 ip = event->ip.ip;
	u64 timestamp = -1;
	u32 cpu = -1;
	u64 period = 1;
	void *more_data = event->ip.__more_data;

	if (!(sample_type & PERF_SAMPLE_RAW))
		return 0;

	thread = threads__findnew(event->ip.pid);

	if (sample_type & PERF_SAMPLE_TIME) {
		timestamp = *(u64 *)more_data;
		more_data += sizeof(u64);
	}
=======
		process_sched_migrate_task_event(data, session, event, cpu, timestamp, thread);
}

static int process_sample_event(event_t *event, struct perf_session *session)
{
	struct sample_data data;
	struct thread *thread;
>>>>>>> 2fbe74b9

	if (!(session->sample_type & PERF_SAMPLE_RAW))
		return 0;

	memset(&data, 0, sizeof(data));
	data.time = -1;
	data.cpu = -1;
	data.period = -1;

<<<<<<< HEAD
	dump_printf("(IP, %d): %d/%d: %p period: %Ld\n",
		event->header.misc,
		event->ip.pid, event->ip.tid,
		(void *)(long)ip,
		(long long)period);

=======
	event__parse_sample(event, session->sample_type, &data);

	dump_printf("(IP, %d): %d/%d: %p period: %Ld\n",
		event->header.misc,
		data.pid, data.tid,
		(void *)(long)data.ip,
		(long long)data.period);

	thread = perf_session__findnew(session, data.pid);
>>>>>>> 2fbe74b9
	if (thread == NULL) {
		pr_debug("problem processing %d event, skipping it.\n",
			 event->header.type);
		return -1;
	}

	dump_printf(" ... thread: %s:%d\n", thread->comm, thread->pid);

<<<<<<< HEAD
	if (profile_cpu != -1 && profile_cpu != (int) cpu)
		return 0;

	process_raw_event(event, more_data, cpu, timestamp, thread);
=======
	if (profile_cpu != -1 && profile_cpu != (int)data.cpu)
		return 0;

	process_raw_event(event, session, data.raw_data, data.cpu, data.time, thread);
>>>>>>> 2fbe74b9

	return 0;
}

<<<<<<< HEAD
static int process_lost_event(event_t *event __used)
=======
static int process_lost_event(event_t *event __used,
			      struct perf_session *session __used)
>>>>>>> 2fbe74b9
{
	nr_lost_chunks++;
	nr_lost_events += event->lost.lost;

	return 0;
}
<<<<<<< HEAD

static int sample_type_check(u64 type)
{
	sample_type = type;

	if (!(sample_type & PERF_SAMPLE_RAW)) {
=======

static int sample_type_check(struct perf_session *session __used)
{
	if (!(session->sample_type & PERF_SAMPLE_RAW)) {
>>>>>>> 2fbe74b9
		fprintf(stderr,
			"No trace sample to read. Did you call perf record "
			"without -R?");
		return -1;
	}

	return 0;
}

<<<<<<< HEAD
static struct perf_file_handler file_handler = {
=======
static struct perf_event_ops event_ops = {
>>>>>>> 2fbe74b9
	.process_sample_event	= process_sample_event,
	.process_comm_event	= event__process_comm,
	.process_lost_event	= process_lost_event,
	.sample_type_check	= sample_type_check,
};

static int read_events(void)
{
<<<<<<< HEAD
	register_idle_thread();
	register_perf_file_handler(&file_handler);

	return mmap_dispatch_perf_file(&header, input_name, 0, 0,
				       &event__cwdlen, &event__cwd);
=======
	int err;
	struct perf_session *session = perf_session__new(input_name, O_RDONLY, 0);
	if (session == NULL)
		return -ENOMEM;

	err = perf_session__process_events(session, &event_ops);
	perf_session__delete(session);
	return err;
>>>>>>> 2fbe74b9
}

static void print_bad_events(void)
{
	if (nr_unordered_timestamps && nr_timestamps) {
		printf("  INFO: %.3f%% unordered timestamps (%ld out of %ld)\n",
			(double)nr_unordered_timestamps/(double)nr_timestamps*100.0,
			nr_unordered_timestamps, nr_timestamps);
	}
	if (nr_lost_events && nr_events) {
		printf("  INFO: %.3f%% lost events (%ld out of %ld, in %ld chunks)\n",
			(double)nr_lost_events/(double)nr_events*100.0,
			nr_lost_events, nr_events, nr_lost_chunks);
	}
	if (nr_state_machine_bugs && nr_timestamps) {
		printf("  INFO: %.3f%% state machine bugs (%ld out of %ld)",
			(double)nr_state_machine_bugs/(double)nr_timestamps*100.0,
			nr_state_machine_bugs, nr_timestamps);
		if (nr_lost_events)
			printf(" (due to lost events?)");
		printf("\n");
	}
	if (nr_context_switch_bugs && nr_timestamps) {
		printf("  INFO: %.3f%% context switch bugs (%ld out of %ld)",
			(double)nr_context_switch_bugs/(double)nr_timestamps*100.0,
			nr_context_switch_bugs, nr_timestamps);
		if (nr_lost_events)
			printf(" (due to lost events?)");
		printf("\n");
	}
}

static void __cmd_lat(void)
{
	struct rb_node *next;

	setup_pager();
	read_events();
	sort_lat();

	printf("\n ---------------------------------------------------------------------------------------------------------------\n");
	printf("  Task                  |   Runtime ms  | Switches | Average delay ms | Maximum delay ms | Maximum delay at     |\n");
	printf(" ---------------------------------------------------------------------------------------------------------------\n");

	next = rb_first(&sorted_atom_root);

	while (next) {
		struct work_atoms *work_list;

		work_list = rb_entry(next, struct work_atoms, node);
		output_lat_thread(work_list);
		next = rb_next(next);
	}

	printf(" -----------------------------------------------------------------------------------------\n");
	printf("  TOTAL:                |%11.3f ms |%9Ld |\n",
		(double)all_runtime/1e6, all_count);

	printf(" ---------------------------------------------------\n");

	print_bad_events();
	printf("\n");

}

static struct trace_sched_handler map_ops  = {
	.wakeup_event		= NULL,
	.switch_event		= map_switch_event,
	.runtime_event		= NULL,
	.fork_event		= NULL,
};

static void __cmd_map(void)
{
	max_cpu = sysconf(_SC_NPROCESSORS_CONF);

	setup_pager();
	read_events();
	print_bad_events();
}

static void __cmd_replay(void)
{
	unsigned long i;

	calibrate_run_measurement_overhead();
	calibrate_sleep_measurement_overhead();

	test_calibrations();

	read_events();

	printf("nr_run_events:        %ld\n", nr_run_events);
	printf("nr_sleep_events:      %ld\n", nr_sleep_events);
	printf("nr_wakeup_events:     %ld\n", nr_wakeup_events);

	if (targetless_wakeups)
		printf("target-less wakeups:  %ld\n", targetless_wakeups);
	if (multitarget_wakeups)
		printf("multi-target wakeups: %ld\n", multitarget_wakeups);
	if (nr_run_events_optimized)
		printf("run atoms optimized: %ld\n",
			nr_run_events_optimized);

	print_task_traces();
	add_cross_task_wakeups();

	create_tasks();
	printf("------------------------------------------------------------\n");
	for (i = 0; i < replay_repeat; i++)
		run_one_test();
}


static const char * const sched_usage[] = {
	"perf sched [<options>] {record|latency|map|replay|trace}",
	NULL
};

static const struct option sched_options[] = {
	OPT_STRING('i', "input", &input_name, "file",
		    "input file name"),
	OPT_BOOLEAN('v', "verbose", &verbose,
		    "be more verbose (show symbol address, etc)"),
	OPT_BOOLEAN('D', "dump-raw-trace", &dump_trace,
		    "dump raw trace in ASCII"),
	OPT_END()
};

static const char * const latency_usage[] = {
	"perf sched latency [<options>]",
	NULL
};

static const struct option latency_options[] = {
	OPT_STRING('s', "sort", &sort_order, "key[,key2...]",
		   "sort by key(s): runtime, switch, avg, max"),
	OPT_BOOLEAN('v', "verbose", &verbose,
		    "be more verbose (show symbol address, etc)"),
	OPT_INTEGER('C', "CPU", &profile_cpu,
		    "CPU to profile on"),
	OPT_BOOLEAN('D', "dump-raw-trace", &dump_trace,
		    "dump raw trace in ASCII"),
	OPT_END()
};

static const char * const replay_usage[] = {
	"perf sched replay [<options>]",
	NULL
};

static const struct option replay_options[] = {
	OPT_INTEGER('r', "repeat", &replay_repeat,
		    "repeat the workload replay N times (-1: infinite)"),
	OPT_BOOLEAN('v', "verbose", &verbose,
		    "be more verbose (show symbol address, etc)"),
	OPT_BOOLEAN('D', "dump-raw-trace", &dump_trace,
		    "dump raw trace in ASCII"),
	OPT_END()
};

static void setup_sorting(void)
{
	char *tmp, *tok, *str = strdup(sort_order);

	for (tok = strtok_r(str, ", ", &tmp);
			tok; tok = strtok_r(NULL, ", ", &tmp)) {
		if (sort_dimension__add(tok, &sort_list) < 0) {
			error("Unknown --sort key: `%s'", tok);
			usage_with_options(latency_usage, latency_options);
		}
	}

	free(str);

	sort_dimension__add("pid", &cmp_pid);
}

static const char *record_args[] = {
	"record",
	"-a",
	"-R",
	"-M",
	"-f",
	"-m", "1024",
	"-c", "1",
	"-e", "sched:sched_switch:r",
	"-e", "sched:sched_stat_wait:r",
	"-e", "sched:sched_stat_sleep:r",
	"-e", "sched:sched_stat_iowait:r",
	"-e", "sched:sched_stat_runtime:r",
	"-e", "sched:sched_process_exit:r",
	"-e", "sched:sched_process_fork:r",
	"-e", "sched:sched_wakeup:r",
	"-e", "sched:sched_migrate_task:r",
};

static int __cmd_record(int argc, const char **argv)
{
	unsigned int rec_argc, i, j;
	const char **rec_argv;

	rec_argc = ARRAY_SIZE(record_args) + argc - 1;
	rec_argv = calloc(rec_argc + 1, sizeof(char *));

	for (i = 0; i < ARRAY_SIZE(record_args); i++)
		rec_argv[i] = strdup(record_args[i]);

	for (j = 1; j < (unsigned int)argc; j++, i++)
		rec_argv[i] = argv[j];

	BUG_ON(i != rec_argc);

	return cmd_record(i, rec_argv, NULL);
}

int cmd_sched(int argc, const char **argv, const char *prefix __used)
{
<<<<<<< HEAD
	symbol__init(0);

=======
>>>>>>> 2fbe74b9
	argc = parse_options(argc, argv, sched_options, sched_usage,
			     PARSE_OPT_STOP_AT_NON_OPTION);
	if (!argc)
		usage_with_options(sched_usage, sched_options);

	/*
	 * Aliased to 'perf trace' for now:
	 */
	if (!strcmp(argv[0], "trace"))
		return cmd_trace(argc, argv, prefix);

	symbol__init();
	if (!strncmp(argv[0], "rec", 3)) {
		return __cmd_record(argc, argv);
	} else if (!strncmp(argv[0], "lat", 3)) {
		trace_handler = &lat_ops;
		if (argc > 1) {
			argc = parse_options(argc, argv, latency_options, latency_usage, 0);
			if (argc)
				usage_with_options(latency_usage, latency_options);
		}
		setup_sorting();
		__cmd_lat();
	} else if (!strcmp(argv[0], "map")) {
		trace_handler = &map_ops;
		setup_sorting();
		__cmd_map();
	} else if (!strncmp(argv[0], "rep", 3)) {
		trace_handler = &replay_ops;
		if (argc) {
			argc = parse_options(argc, argv, replay_options, replay_usage, 0);
			if (argc)
				usage_with_options(replay_usage, replay_options);
		}
		__cmd_replay();
	} else {
		usage_with_options(sched_usage, sched_options);
	}

	return 0;
}<|MERGE_RESOLUTION|>--- conflicted
+++ resolved
@@ -12,7 +12,6 @@
 #include "util/trace-event.h"
 
 #include "util/debug.h"
-#include "util/data_map.h"
 
 #include <sys/prctl.h>
 
@@ -21,12 +20,6 @@
 #include <math.h>
 
 static char			const *input_name = "perf.data";
-<<<<<<< HEAD
-
-static struct perf_header	*header;
-static u64			sample_type;
-=======
->>>>>>> 2fbe74b9
 
 static char			default_sort_order[] = "avg, max, switch, runtime";
 static char			*sort_order = default_sort_order;
@@ -632,14 +625,6 @@
 	printf("the sleep test took %Ld nsecs\n", T1-T0);
 }
 
-<<<<<<< HEAD
-struct raw_event_sample {
-	u32 size;
-	char data[0];
-};
-
-=======
->>>>>>> 2fbe74b9
 #define FILL_FIELD(ptr, field, event, data)	\
 	ptr.field = (typeof(ptr.field)) raw_field_value(event, #field, data)
 
@@ -770,10 +755,7 @@
 			   struct thread *thread);
 
 	void (*migrate_task_event)(struct trace_migrate_task_event *,
-<<<<<<< HEAD
-=======
 			   struct perf_session *session,
->>>>>>> 2fbe74b9
 			   struct event *,
 			   int cpu,
 			   u64 timestamp,
@@ -1068,13 +1050,8 @@
 		die("hm, delta: %Ld < 0 ?\n", delta);
 
 
-<<<<<<< HEAD
-	sched_out = threads__findnew(switch_event->prev_pid);
-	sched_in = threads__findnew(switch_event->next_pid);
-=======
 	sched_out = perf_session__findnew(session, switch_event->prev_pid);
 	sched_in = perf_session__findnew(session, switch_event->next_pid);
->>>>>>> 2fbe74b9
 
 	out_events = thread_atoms_search(&atom_root, sched_out, &cmp_pid);
 	if (!out_events) {
@@ -1108,11 +1085,7 @@
 		     u64 timestamp,
 		     struct thread *this_thread __used)
 {
-<<<<<<< HEAD
-	struct thread *thread = threads__findnew(runtime_event->pid);
-=======
 	struct thread *thread = perf_session__findnew(session, runtime_event->pid);
->>>>>>> 2fbe74b9
 	struct work_atoms *atoms = thread_atoms_search(&atom_root, thread, &cmp_pid);
 
 	BUG_ON(cpu >= MAX_CPUS || cpu < 0);
@@ -1143,11 +1116,7 @@
 	if (!wakeup_event->success)
 		return;
 
-<<<<<<< HEAD
-	wakee = threads__findnew(wakeup_event->pid);
-=======
 	wakee = perf_session__findnew(session, wakeup_event->pid);
->>>>>>> 2fbe74b9
 	atoms = thread_atoms_search(&atom_root, wakee, &cmp_pid);
 	if (!atoms) {
 		thread_atoms_insert(wakee);
@@ -1181,10 +1150,7 @@
 
 static void
 latency_migrate_task_event(struct trace_migrate_task_event *migrate_task_event,
-<<<<<<< HEAD
-=======
 		     struct perf_session *session,
->>>>>>> 2fbe74b9
 		     struct event *__event __used,
 		     int cpu __used,
 		     u64 timestamp,
@@ -1200,11 +1166,7 @@
 	if (profile_cpu == -1)
 		return;
 
-<<<<<<< HEAD
-	migrant = threads__findnew(migrate_task_event->pid);
-=======
 	migrant = perf_session__findnew(session, migrate_task_event->pid);
->>>>>>> 2fbe74b9
 	atoms = thread_atoms_search(&atom_root, migrant, &cmp_pid);
 	if (!atoms) {
 		thread_atoms_insert(migrant);
@@ -1463,13 +1425,8 @@
 		die("hm, delta: %Ld < 0 ?\n", delta);
 
 
-<<<<<<< HEAD
-	sched_out = threads__findnew(switch_event->prev_pid);
-	sched_in = threads__findnew(switch_event->next_pid);
-=======
 	sched_out = perf_session__findnew(session, switch_event->prev_pid);
 	sched_in = perf_session__findnew(session, switch_event->next_pid);
->>>>>>> 2fbe74b9
 
 	curr_thread[this_cpu] = sched_in;
 
@@ -1602,11 +1559,7 @@
 }
 
 static void
-<<<<<<< HEAD
-process_sched_migrate_task_event(struct raw_event_sample *raw,
-=======
 process_sched_migrate_task_event(void *data, struct perf_session *session,
->>>>>>> 2fbe74b9
 			   struct event *event,
 			   int cpu __used,
 			   u64 timestamp __used,
@@ -1614,22 +1567,6 @@
 {
 	struct trace_migrate_task_event migrate_task_event;
 
-<<<<<<< HEAD
-	FILL_COMMON_FIELDS(migrate_task_event, event, raw->data);
-
-	FILL_ARRAY(migrate_task_event, comm, event, raw->data);
-	FILL_FIELD(migrate_task_event, pid, event, raw->data);
-	FILL_FIELD(migrate_task_event, prio, event, raw->data);
-	FILL_FIELD(migrate_task_event, cpu, event, raw->data);
-
-	if (trace_handler->migrate_task_event)
-		trace_handler->migrate_task_event(&migrate_task_event, event, cpu, timestamp, thread);
-}
-
-static void
-process_raw_event(event_t *raw_event __used, void *more_data,
-		  int cpu, u64 timestamp, struct thread *thread)
-=======
 	FILL_COMMON_FIELDS(migrate_task_event, event, data);
 
 	FILL_ARRAY(migrate_task_event, comm, event, data);
@@ -1645,7 +1582,6 @@
 static void
 process_raw_event(event_t *raw_event __used, struct perf_session *session,
 		  void *data, int cpu, u64 timestamp, struct thread *thread)
->>>>>>> 2fbe74b9
 {
 	struct event *event;
 	int type;
@@ -1667,29 +1603,6 @@
 	if (!strcmp(event->name, "sched_process_exit"))
 		process_sched_exit_event(event, cpu, timestamp, thread);
 	if (!strcmp(event->name, "sched_migrate_task"))
-<<<<<<< HEAD
-		process_sched_migrate_task_event(raw, event, cpu, timestamp, thread);
-}
-
-static int process_sample_event(event_t *event)
-{
-	struct thread *thread;
-	u64 ip = event->ip.ip;
-	u64 timestamp = -1;
-	u32 cpu = -1;
-	u64 period = 1;
-	void *more_data = event->ip.__more_data;
-
-	if (!(sample_type & PERF_SAMPLE_RAW))
-		return 0;
-
-	thread = threads__findnew(event->ip.pid);
-
-	if (sample_type & PERF_SAMPLE_TIME) {
-		timestamp = *(u64 *)more_data;
-		more_data += sizeof(u64);
-	}
-=======
 		process_sched_migrate_task_event(data, session, event, cpu, timestamp, thread);
 }
 
@@ -1697,7 +1610,6 @@
 {
 	struct sample_data data;
 	struct thread *thread;
->>>>>>> 2fbe74b9
 
 	if (!(session->sample_type & PERF_SAMPLE_RAW))
 		return 0;
@@ -1707,14 +1619,6 @@
 	data.cpu = -1;
 	data.period = -1;
 
-<<<<<<< HEAD
-	dump_printf("(IP, %d): %d/%d: %p period: %Ld\n",
-		event->header.misc,
-		event->ip.pid, event->ip.tid,
-		(void *)(long)ip,
-		(long long)period);
-
-=======
 	event__parse_sample(event, session->sample_type, &data);
 
 	dump_printf("(IP, %d): %d/%d: %p period: %Ld\n",
@@ -1724,7 +1628,6 @@
 		(long long)data.period);
 
 	thread = perf_session__findnew(session, data.pid);
->>>>>>> 2fbe74b9
 	if (thread == NULL) {
 		pr_debug("problem processing %d event, skipping it.\n",
 			 event->header.type);
@@ -1733,46 +1636,26 @@
 
 	dump_printf(" ... thread: %s:%d\n", thread->comm, thread->pid);
 
-<<<<<<< HEAD
-	if (profile_cpu != -1 && profile_cpu != (int) cpu)
-		return 0;
-
-	process_raw_event(event, more_data, cpu, timestamp, thread);
-=======
 	if (profile_cpu != -1 && profile_cpu != (int)data.cpu)
 		return 0;
 
 	process_raw_event(event, session, data.raw_data, data.cpu, data.time, thread);
->>>>>>> 2fbe74b9
 
 	return 0;
 }
 
-<<<<<<< HEAD
-static int process_lost_event(event_t *event __used)
-=======
 static int process_lost_event(event_t *event __used,
 			      struct perf_session *session __used)
->>>>>>> 2fbe74b9
 {
 	nr_lost_chunks++;
 	nr_lost_events += event->lost.lost;
 
 	return 0;
 }
-<<<<<<< HEAD
-
-static int sample_type_check(u64 type)
-{
-	sample_type = type;
-
-	if (!(sample_type & PERF_SAMPLE_RAW)) {
-=======
 
 static int sample_type_check(struct perf_session *session __used)
 {
 	if (!(session->sample_type & PERF_SAMPLE_RAW)) {
->>>>>>> 2fbe74b9
 		fprintf(stderr,
 			"No trace sample to read. Did you call perf record "
 			"without -R?");
@@ -1782,11 +1665,7 @@
 	return 0;
 }
 
-<<<<<<< HEAD
-static struct perf_file_handler file_handler = {
-=======
 static struct perf_event_ops event_ops = {
->>>>>>> 2fbe74b9
 	.process_sample_event	= process_sample_event,
 	.process_comm_event	= event__process_comm,
 	.process_lost_event	= process_lost_event,
@@ -1795,13 +1674,6 @@
 
 static int read_events(void)
 {
-<<<<<<< HEAD
-	register_idle_thread();
-	register_perf_file_handler(&file_handler);
-
-	return mmap_dispatch_perf_file(&header, input_name, 0, 0,
-				       &event__cwdlen, &event__cwd);
-=======
 	int err;
 	struct perf_session *session = perf_session__new(input_name, O_RDONLY, 0);
 	if (session == NULL)
@@ -1810,7 +1682,6 @@
 	err = perf_session__process_events(session, &event_ops);
 	perf_session__delete(session);
 	return err;
->>>>>>> 2fbe74b9
 }
 
 static void print_bad_events(void)
@@ -2029,11 +1900,6 @@
 
 int cmd_sched(int argc, const char **argv, const char *prefix __used)
 {
-<<<<<<< HEAD
-	symbol__init(0);
-
-=======
->>>>>>> 2fbe74b9
 	argc = parse_options(argc, argv, sched_options, sched_usage,
 			     PARSE_OPT_STOP_AT_NON_OPTION);
 	if (!argc)
