--- conflicted
+++ resolved
@@ -159,10 +159,6 @@
         "MSRIndex": "0x1a6,0x1a7",
         "MSRValue": "0x3FBFC00004",
         "Offcore": "1",
-<<<<<<< HEAD
-        "PublicDescription": "Offcore response can be programmed only with a specific pair of event select and counter MSR, and with specific event codes and predefine mask bit value in a dedicated MSR to specify attributes of the offcore transaction.",
-=======
->>>>>>> 88084a3d
         "SampleAfterValue": "100003",
         "UMask": "0x1"
     },
@@ -174,10 +170,6 @@
         "MSRIndex": "0x1a6,0x1a7",
         "MSRValue": "0x3F84400004",
         "Offcore": "1",
-<<<<<<< HEAD
-        "PublicDescription": "Offcore response can be programmed only with a specific pair of event select and counter MSR, and with specific event codes and predefine mask bit value in a dedicated MSR to specify attributes of the offcore transaction.",
-=======
->>>>>>> 88084a3d
         "SampleAfterValue": "100003",
         "UMask": "0x1"
     },
@@ -189,10 +181,6 @@
         "MSRIndex": "0x1a6,0x1a7",
         "MSRValue": "0x3FBFC00001",
         "Offcore": "1",
-<<<<<<< HEAD
-        "PublicDescription": "Offcore response can be programmed only with a specific pair of event select and counter MSR, and with specific event codes and predefine mask bit value in a dedicated MSR to specify attributes of the offcore transaction.",
-=======
->>>>>>> 88084a3d
         "SampleAfterValue": "100003",
         "UMask": "0x1"
     },
@@ -204,10 +192,6 @@
         "MSRIndex": "0x1a6,0x1a7",
         "MSRValue": "0x3F84400001",
         "Offcore": "1",
-<<<<<<< HEAD
-        "PublicDescription": "Offcore response can be programmed only with a specific pair of event select and counter MSR, and with specific event codes and predefine mask bit value in a dedicated MSR to specify attributes of the offcore transaction.",
-=======
->>>>>>> 88084a3d
         "SampleAfterValue": "100003",
         "UMask": "0x1"
     },
@@ -219,10 +203,6 @@
         "MSRIndex": "0x1a6,0x1a7",
         "MSRValue": "0x3F3FC00002",
         "Offcore": "1",
-<<<<<<< HEAD
-        "PublicDescription": "Offcore response can be programmed only with a specific pair of event select and counter MSR, and with specific event codes and predefine mask bit value in a dedicated MSR to specify attributes of the offcore transaction.",
-=======
->>>>>>> 88084a3d
         "SampleAfterValue": "100003",
         "UMask": "0x1"
     },
@@ -234,10 +214,6 @@
         "MSRIndex": "0x1a6,0x1a7",
         "MSRValue": "0x3F04400002",
         "Offcore": "1",
-<<<<<<< HEAD
-        "PublicDescription": "Offcore response can be programmed only with a specific pair of event select and counter MSR, and with specific event codes and predefine mask bit value in a dedicated MSR to specify attributes of the offcore transaction.",
-=======
->>>>>>> 88084a3d
         "SampleAfterValue": "100003",
         "UMask": "0x1"
     },
@@ -249,10 +225,6 @@
         "MSRIndex": "0x1a6,0x1a7",
         "MSRValue": "0x3FBFC00400",
         "Offcore": "1",
-<<<<<<< HEAD
-        "PublicDescription": "Offcore response can be programmed only with a specific pair of event select and counter MSR, and with specific event codes and predefine mask bit value in a dedicated MSR to specify attributes of the offcore transaction.",
-=======
->>>>>>> 88084a3d
         "SampleAfterValue": "100003",
         "UMask": "0x1"
     },
@@ -264,10 +236,6 @@
         "MSRIndex": "0x1a6,0x1a7",
         "MSRValue": "0x3F84400400",
         "Offcore": "1",
-<<<<<<< HEAD
-        "PublicDescription": "Offcore response can be programmed only with a specific pair of event select and counter MSR, and with specific event codes and predefine mask bit value in a dedicated MSR to specify attributes of the offcore transaction.",
-=======
->>>>>>> 88084a3d
         "SampleAfterValue": "100003",
         "UMask": "0x1"
     },
@@ -279,10 +247,6 @@
         "MSRIndex": "0x1a6,0x1a7",
         "MSRValue": "0x94002380",
         "Offcore": "1",
-<<<<<<< HEAD
-        "PublicDescription": "Offcore response can be programmed only with a specific pair of event select and counter MSR, and with specific event codes and predefine mask bit value in a dedicated MSR to specify attributes of the offcore transaction.",
-=======
->>>>>>> 88084a3d
         "SampleAfterValue": "100003",
         "UMask": "0x1"
     },
@@ -294,10 +258,6 @@
         "MSRIndex": "0x1a6,0x1a7",
         "MSRValue": "0x84002380",
         "Offcore": "1",
-<<<<<<< HEAD
-        "PublicDescription": "Offcore response can be programmed only with a specific pair of event select and counter MSR, and with specific event codes and predefine mask bit value in a dedicated MSR to specify attributes of the offcore transaction.",
-=======
->>>>>>> 88084a3d
         "SampleAfterValue": "100003",
         "UMask": "0x1"
     },
@@ -309,10 +269,6 @@
         "MSRIndex": "0x1a6,0x1a7",
         "MSRValue": "0x84000002",
         "Offcore": "1",
-<<<<<<< HEAD
-        "PublicDescription": "Offcore response can be programmed only with a specific pair of event select and counter MSR, and with specific event codes and predefine mask bit value in a dedicated MSR to specify attributes of the offcore transaction.",
-=======
->>>>>>> 88084a3d
         "SampleAfterValue": "100003",
         "UMask": "0x1"
     },
@@ -324,10 +280,6 @@
         "MSRIndex": "0x1a6,0x1a7",
         "MSRValue": "0x3FBFC08000",
         "Offcore": "1",
-<<<<<<< HEAD
-        "PublicDescription": "Offcore response can be programmed only with a specific pair of event select and counter MSR, and with specific event codes and predefine mask bit value in a dedicated MSR to specify attributes of the offcore transaction.",
-=======
->>>>>>> 88084a3d
         "SampleAfterValue": "100003",
         "UMask": "0x1"
     },
@@ -339,10 +291,6 @@
         "MSRIndex": "0x1a6,0x1a7",
         "MSRValue": "0x3F84408000",
         "Offcore": "1",
-<<<<<<< HEAD
-        "PublicDescription": "Offcore response can be programmed only with a specific pair of event select and counter MSR, and with specific event codes and predefine mask bit value in a dedicated MSR to specify attributes of the offcore transaction.",
-=======
->>>>>>> 88084a3d
         "SampleAfterValue": "100003",
         "UMask": "0x1"
     },
@@ -354,10 +302,6 @@
         "MSRIndex": "0x1a6,0x1a7",
         "MSRValue": "0x3F844027F0",
         "Offcore": "1",
-<<<<<<< HEAD
-        "PublicDescription": "Offcore response can be programmed only with a specific pair of event select and counter MSR, and with specific event codes and predefine mask bit value in a dedicated MSR to specify attributes of the offcore transaction.",
-=======
->>>>>>> 88084a3d
         "SampleAfterValue": "100003",
         "UMask": "0x1"
     },
@@ -369,10 +313,6 @@
         "MSRIndex": "0x1a6,0x1a7",
         "MSRValue": "0x3F3FC00477",
         "Offcore": "1",
-<<<<<<< HEAD
-        "PublicDescription": "Offcore response can be programmed only with a specific pair of event select and counter MSR, and with specific event codes and predefine mask bit value in a dedicated MSR to specify attributes of the offcore transaction.",
-=======
->>>>>>> 88084a3d
         "SampleAfterValue": "100003",
         "UMask": "0x1"
     },
@@ -384,10 +324,6 @@
         "MSRIndex": "0x1a6,0x1a7",
         "MSRValue": "0x3F04400477",
         "Offcore": "1",
-<<<<<<< HEAD
-        "PublicDescription": "Offcore response can be programmed only with a specific pair of event select and counter MSR, and with specific event codes and predefine mask bit value in a dedicated MSR to specify attributes of the offcore transaction.",
-=======
->>>>>>> 88084a3d
         "SampleAfterValue": "100003",
         "UMask": "0x1"
     },
@@ -399,10 +335,6 @@
         "MSRIndex": "0x1a6,0x1a7",
         "MSRValue": "0x70CC00477",
         "Offcore": "1",
-<<<<<<< HEAD
-        "PublicDescription": "Offcore response can be programmed only with a specific pair of event select and counter MSR, and with specific event codes and predefine mask bit value in a dedicated MSR to specify attributes of the offcore transaction.",
-=======
->>>>>>> 88084a3d
         "SampleAfterValue": "100003",
         "UMask": "0x1"
     },
@@ -414,10 +346,6 @@
         "MSRIndex": "0x1a6,0x1a7",
         "MSRValue": "0x94000800",
         "Offcore": "1",
-<<<<<<< HEAD
-        "PublicDescription": "Offcore response can be programmed only with a specific pair of event select and counter MSR, and with specific event codes and predefine mask bit value in a dedicated MSR to specify attributes of the offcore transaction.",
-=======
->>>>>>> 88084a3d
         "SampleAfterValue": "100003",
         "UMask": "0x1"
     },
@@ -429,10 +357,6 @@
         "MSRIndex": "0x1a6,0x1a7",
         "MSRValue": "0x84000800",
         "Offcore": "1",
-<<<<<<< HEAD
-        "PublicDescription": "Offcore response can be programmed only with a specific pair of event select and counter MSR, and with specific event codes and predefine mask bit value in a dedicated MSR to specify attributes of the offcore transaction.",
-=======
->>>>>>> 88084a3d
         "SampleAfterValue": "100003",
         "UMask": "0x1"
     },
