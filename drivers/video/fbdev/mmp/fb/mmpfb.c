/*
 * linux/drivers/video/mmp/fb/mmpfb.c
 * Framebuffer driver for Marvell Display controller.
 *
 * Copyright (C) 2012 Marvell Technology Group Ltd.
 * Authors: Zhou Zhu <zzhu3@marvell.com>
 *
 * This program is free software; you can redistribute it and/or modify it
 * under the terms of the GNU General Public License as published by the
 * Free Software Foundation; either version 2 of the License, or (at your
 * option) any later version.
 *
 * This program is distributed in the hope that it will be useful, but WITHOUT
 * ANY WARRANTY; without even the implied warranty of MERCHANTABILITY or
 * FITNESS FOR A PARTICULAR PURPOSE.  See the GNU General Public License for
 * more details.
 *
 * You should have received a copy of the GNU General Public License along with
 * this program.  If not, see <http://www.gnu.org/licenses/>.
 *
 */
#include <linux/module.h>
#include <linux/dma-mapping.h>
#include <linux/platform_device.h>
#include "mmpfb.h"

static int var_to_pixfmt(struct fb_var_screeninfo *var)
{
	/*
	 * Pseudocolor mode?
	 */
	if (var->bits_per_pixel == 8)
		return PIXFMT_PSEUDOCOLOR;

	/*
	 * Check for YUV422PLANAR.
	 */
	if (var->bits_per_pixel == 16 && var->red.length == 8 &&
			var->green.length == 4 && var->blue.length == 4) {
		if (var->green.offset >= var->blue.offset)
			return PIXFMT_YUV422P;
		else
			return PIXFMT_YVU422P;
	}

	/*
	 * Check for YUV420PLANAR.
	 */
	if (var->bits_per_pixel == 12 && var->red.length == 8 &&
			var->green.length == 2 && var->blue.length == 2) {
		if (var->green.offset >= var->blue.offset)
			return PIXFMT_YUV420P;
		else
			return PIXFMT_YVU420P;
	}

	/*
	 * Check for YUV422PACK.
	 */
	if (var->bits_per_pixel == 16 && var->red.length == 16 &&
			var->green.length == 16 && var->blue.length == 16) {
		if (var->red.offset == 0)
			return PIXFMT_YUYV;
		else if (var->green.offset >= var->blue.offset)
			return PIXFMT_UYVY;
		else
			return PIXFMT_VYUY;
	}

	/*
	 * Check for 565/1555.
	 */
	if (var->bits_per_pixel == 16 && var->red.length <= 5 &&
			var->green.length <= 6 && var->blue.length <= 5) {
		if (var->transp.length == 0) {
			if (var->red.offset >= var->blue.offset)
				return PIXFMT_RGB565;
			else
				return PIXFMT_BGR565;
		}
	}

	/*
	 * Check for 888/A888.
	 */
	if (var->bits_per_pixel <= 32 && var->red.length <= 8 &&
			var->green.length <= 8 && var->blue.length <= 8) {
		if (var->bits_per_pixel == 24 && var->transp.length == 0) {
			if (var->red.offset >= var->blue.offset)
				return PIXFMT_RGB888PACK;
			else
				return PIXFMT_BGR888PACK;
		}

		if (var->bits_per_pixel == 32 && var->transp.offset == 24) {
			if (var->red.offset >= var->blue.offset)
				return PIXFMT_RGBA888;
			else
				return PIXFMT_BGRA888;
		} else {
			if (var->red.offset >= var->blue.offset)
				return PIXFMT_RGB888UNPACK;
			else
				return PIXFMT_BGR888UNPACK;
		}

		/* fall through */
	}

	return -EINVAL;
}

static void pixfmt_to_var(struct fb_var_screeninfo *var, int pix_fmt)
{
	switch (pix_fmt) {
	case PIXFMT_RGB565:
		var->bits_per_pixel = 16;
		var->red.offset = 11;	var->red.length = 5;
		var->green.offset = 5;   var->green.length = 6;
		var->blue.offset = 0;	var->blue.length = 5;
		var->transp.offset = 0;  var->transp.length = 0;
		break;
	case PIXFMT_BGR565:
		var->bits_per_pixel = 16;
		var->red.offset = 0;	var->red.length = 5;
		var->green.offset = 5;	 var->green.length = 6;
		var->blue.offset = 11;	var->blue.length = 5;
		var->transp.offset = 0;  var->transp.length = 0;
		break;
	case PIXFMT_RGB888UNPACK:
		var->bits_per_pixel = 32;
		var->red.offset = 16;	var->red.length = 8;
		var->green.offset = 8;   var->green.length = 8;
		var->blue.offset = 0;	var->blue.length = 8;
		var->transp.offset = 0;  var->transp.length = 0;
		break;
	case PIXFMT_BGR888UNPACK:
		var->bits_per_pixel = 32;
		var->red.offset = 0;	var->red.length = 8;
		var->green.offset = 8;	 var->green.length = 8;
		var->blue.offset = 16;	var->blue.length = 8;
		var->transp.offset = 0;  var->transp.length = 0;
		break;
	case PIXFMT_RGBA888:
		var->bits_per_pixel = 32;
		var->red.offset = 16;	var->red.length = 8;
		var->green.offset = 8;   var->green.length = 8;
		var->blue.offset = 0;	var->blue.length = 8;
		var->transp.offset = 24; var->transp.length = 8;
		break;
	case PIXFMT_BGRA888:
		var->bits_per_pixel = 32;
		var->red.offset = 0;	var->red.length = 8;
		var->green.offset = 8;	 var->green.length = 8;
		var->blue.offset = 16;	var->blue.length = 8;
		var->transp.offset = 24; var->transp.length = 8;
		break;
	case PIXFMT_RGB888PACK:
		var->bits_per_pixel = 24;
		var->red.offset = 16;	var->red.length = 8;
		var->green.offset = 8;   var->green.length = 8;
		var->blue.offset = 0;	var->blue.length = 8;
		var->transp.offset = 0;  var->transp.length = 0;
		break;
	case PIXFMT_BGR888PACK:
		var->bits_per_pixel = 24;
		var->red.offset = 0;	var->red.length = 8;
		var->green.offset = 8;	 var->green.length = 8;
		var->blue.offset = 16;	var->blue.length = 8;
		var->transp.offset = 0;  var->transp.length = 0;
		break;
	case PIXFMT_YUV420P:
		var->bits_per_pixel = 12;
		var->red.offset = 4;	 var->red.length = 8;
		var->green.offset = 2;   var->green.length = 2;
		var->blue.offset = 0;   var->blue.length = 2;
		var->transp.offset = 0;  var->transp.length = 0;
		break;
	case PIXFMT_YVU420P:
		var->bits_per_pixel = 12;
		var->red.offset = 4;	 var->red.length = 8;
		var->green.offset = 0;	 var->green.length = 2;
		var->blue.offset = 2;	var->blue.length = 2;
		var->transp.offset = 0;  var->transp.length = 0;
		break;
	case PIXFMT_YUV422P:
		var->bits_per_pixel = 16;
		var->red.offset = 8;	 var->red.length = 8;
		var->green.offset = 4;   var->green.length = 4;
		var->blue.offset = 0;   var->blue.length = 4;
		var->transp.offset = 0;  var->transp.length = 0;
		break;
	case PIXFMT_YVU422P:
		var->bits_per_pixel = 16;
		var->red.offset = 8;	 var->red.length = 8;
		var->green.offset = 0;	 var->green.length = 4;
		var->blue.offset = 4;	var->blue.length = 4;
		var->transp.offset = 0;  var->transp.length = 0;
		break;
	case PIXFMT_UYVY:
		var->bits_per_pixel = 16;
		var->red.offset = 8;	 var->red.length = 16;
		var->green.offset = 4;   var->green.length = 16;
		var->blue.offset = 0;   var->blue.length = 16;
		var->transp.offset = 0;  var->transp.length = 0;
		break;
	case PIXFMT_VYUY:
		var->bits_per_pixel = 16;
		var->red.offset = 8;	 var->red.length = 16;
		var->green.offset = 0;	 var->green.length = 16;
		var->blue.offset = 4;	var->blue.length = 16;
		var->transp.offset = 0;  var->transp.length = 0;
		break;
	case PIXFMT_YUYV:
		var->bits_per_pixel = 16;
		var->red.offset = 0;	 var->red.length = 16;
		var->green.offset = 4;	 var->green.length = 16;
		var->blue.offset = 8;	var->blue.length = 16;
		var->transp.offset = 0;  var->transp.length = 0;
		break;
	case PIXFMT_PSEUDOCOLOR:
		var->bits_per_pixel = 8;
		var->red.offset = 0;	 var->red.length = 8;
		var->green.offset = 0;   var->green.length = 8;
		var->blue.offset = 0;	var->blue.length = 8;
		var->transp.offset = 0;  var->transp.length = 0;
		break;
	}
}

/*
 * fb framework has its limitation:
 * 1. input color/output color is not seprated
 * 2. fb_videomode not include output color
 * so for fb usage, we keep a output format which is not changed
 *  then it's added for mmpmode
 */
static void fbmode_to_mmpmode(struct mmp_mode *mode,
		struct fb_videomode *videomode, int output_fmt)
{
	u64 div_result = 1000000000000ll;
	mode->name = videomode->name;
	mode->refresh = videomode->refresh;
	mode->xres = videomode->xres;
	mode->yres = videomode->yres;

	do_div(div_result, videomode->pixclock);
	mode->pixclock_freq = (u32)div_result;

	mode->left_margin = videomode->left_margin;
	mode->right_margin = videomode->right_margin;
	mode->upper_margin = videomode->upper_margin;
	mode->lower_margin = videomode->lower_margin;
	mode->hsync_len = videomode->hsync_len;
	mode->vsync_len = videomode->vsync_len;
	mode->hsync_invert = !!(videomode->sync & FB_SYNC_HOR_HIGH_ACT);
	mode->vsync_invert = !!(videomode->sync & FB_SYNC_VERT_HIGH_ACT);
	/* no defined flag in fb, use vmode>>3*/
	mode->invert_pixclock = !!(videomode->vmode & 8);
	mode->pix_fmt_out = output_fmt;
}

static void mmpmode_to_fbmode(struct fb_videomode *videomode,
		struct mmp_mode *mode)
{
	u64 div_result = 1000000000000ll;

	videomode->name = mode->name;
	videomode->refresh = mode->refresh;
	videomode->xres = mode->xres;
	videomode->yres = mode->yres;

	do_div(div_result, mode->pixclock_freq);
	videomode->pixclock = (u32)div_result;

	videomode->left_margin = mode->left_margin;
	videomode->right_margin = mode->right_margin;
	videomode->upper_margin = mode->upper_margin;
	videomode->lower_margin = mode->lower_margin;
	videomode->hsync_len = mode->hsync_len;
	videomode->vsync_len = mode->vsync_len;
	videomode->sync = (mode->hsync_invert ? FB_SYNC_HOR_HIGH_ACT : 0)
		| (mode->vsync_invert ? FB_SYNC_VERT_HIGH_ACT : 0);
	videomode->vmode = mode->invert_pixclock ? 8 : 0;
}

static int mmpfb_check_var(struct fb_var_screeninfo *var,
		struct fb_info *info)
{
	struct mmpfb_info *fbi = info->par;

	if (var->bits_per_pixel == 8)
		return -EINVAL;
	/*
	 * Basic geometry sanity checks.
	 */
	if (var->xoffset + var->xres > var->xres_virtual)
		return -EINVAL;
	if (var->yoffset + var->yres > var->yres_virtual)
		return -EINVAL;

	/*
	 * Check size of framebuffer.
	 */
	if (var->xres_virtual * var->yres_virtual *
			(var->bits_per_pixel >> 3) > fbi->fb_size)
		return -EINVAL;

	return 0;
}

static unsigned int chan_to_field(unsigned int chan, struct fb_bitfield *bf)
{
	return ((chan & 0xffff) >> (16 - bf->length)) << bf->offset;
}

static u32 to_rgb(u16 red, u16 green, u16 blue)
{
	red >>= 8;
	green >>= 8;
	blue >>= 8;

	return (red << 16) | (green << 8) | blue;
}

static int mmpfb_setcolreg(unsigned int regno, unsigned int red,
		unsigned int green, unsigned int blue,
		unsigned int trans, struct fb_info *info)
{
	struct mmpfb_info *fbi = info->par;
	u32 val;

	if (info->fix.visual == FB_VISUAL_TRUECOLOR && regno < 16) {
		val =  chan_to_field(red,   &info->var.red);
		val |= chan_to_field(green, &info->var.green);
		val |= chan_to_field(blue , &info->var.blue);
		fbi->pseudo_palette[regno] = val;
	}

	if (info->fix.visual == FB_VISUAL_PSEUDOCOLOR && regno < 256) {
		val = to_rgb(red, green, blue);
		/* TODO */
	}

	return 0;
}

static int mmpfb_pan_display(struct fb_var_screeninfo *var,
		struct fb_info *info)
{
	struct mmpfb_info *fbi = info->par;
	struct mmp_addr addr;

	memset(&addr, 0, sizeof(addr));
	addr.phys[0] = (var->yoffset * var->xres_virtual + var->xoffset)
		* var->bits_per_pixel / 8 + fbi->fb_start_dma;
	mmp_overlay_set_addr(fbi->overlay, &addr);

	return 0;
}

static int var_update(struct fb_info *info)
{
	struct mmpfb_info *fbi = info->par;
	struct fb_var_screeninfo *var = &info->var;
	struct fb_videomode *m;
	int pix_fmt;

	/* set pix_fmt */
	pix_fmt = var_to_pixfmt(var);
	if (pix_fmt < 0)
		return -EINVAL;
	pixfmt_to_var(var, pix_fmt);
	fbi->pix_fmt = pix_fmt;

	/* set var according to best video mode*/
	m = (struct fb_videomode *)fb_match_mode(var, &info->modelist);
	if (!m) {
		dev_err(fbi->dev, "set par: no match mode, use best mode\n");
		m = (struct fb_videomode *)fb_find_best_mode(var,
				&info->modelist);
		fb_videomode_to_var(var, m);
	}
	memcpy(&fbi->mode, m, sizeof(struct fb_videomode));

	/* fix to 2* yres */
	var->yres_virtual = var->yres * 2;
	info->fix.visual = (pix_fmt == PIXFMT_PSEUDOCOLOR) ?
		FB_VISUAL_PSEUDOCOLOR : FB_VISUAL_TRUECOLOR;
	info->fix.line_length = var->xres_virtual * var->bits_per_pixel / 8;
	info->fix.ypanstep = var->yres;
	return 0;
}

static void mmpfb_set_win(struct fb_info *info)
{
	struct mmpfb_info *fbi = info->par;
	struct fb_var_screeninfo *var = &info->var;
	struct mmp_win win;
	u32 stride;

	memset(&win, 0, sizeof(win));
	win.xsrc = win.xdst = fbi->mode.xres;
	win.ysrc = win.ydst = fbi->mode.yres;
	win.pix_fmt = fbi->pix_fmt;
	stride = pixfmt_to_stride(win.pix_fmt);
	win.pitch[0] = var->xres_virtual * stride;
	win.pitch[1] = win.pitch[2] =
		(stride == 1) ? (var->xres_virtual >> 1) : 0;
	mmp_overlay_set_win(fbi->overlay, &win);
}

static int mmpfb_set_par(struct fb_info *info)
{
	struct mmpfb_info *fbi = info->par;
	struct fb_var_screeninfo *var = &info->var;
	struct mmp_addr addr;
	struct mmp_mode mode;
	int ret;

	ret = var_update(info);
	if (ret != 0)
		return ret;

	/* set window/path according to new videomode */
	fbmode_to_mmpmode(&mode, &fbi->mode, fbi->output_fmt);
	mmp_path_set_mode(fbi->path, &mode);

	/* set window related info */
	mmpfb_set_win(info);

	/* set address always */
	memset(&addr, 0, sizeof(addr));
	addr.phys[0] = (var->yoffset * var->xres_virtual + var->xoffset)
		* var->bits_per_pixel / 8 + fbi->fb_start_dma;
	mmp_overlay_set_addr(fbi->overlay, &addr);

	return 0;
}

static void mmpfb_power(struct mmpfb_info *fbi, int power)
{
	struct mmp_addr addr;
	struct fb_var_screeninfo *var = &fbi->fb_info->var;

	/* for power on, always set address/window again */
	if (power) {
		/* set window related info */
		mmpfb_set_win(fbi->fb_info);

		/* set address always */
		memset(&addr, 0, sizeof(addr));
		addr.phys[0] = fbi->fb_start_dma +
			(var->yoffset * var->xres_virtual + var->xoffset)
			* var->bits_per_pixel / 8;
		mmp_overlay_set_addr(fbi->overlay, &addr);
	}
	mmp_overlay_set_onoff(fbi->overlay, power);
}

static int mmpfb_blank(int blank, struct fb_info *info)
{
	struct mmpfb_info *fbi = info->par;

	mmpfb_power(fbi, (blank == FB_BLANK_UNBLANK));

	return 0;
}

static struct fb_ops mmpfb_ops = {
	.owner		= THIS_MODULE,
	.fb_blank	= mmpfb_blank,
	.fb_check_var	= mmpfb_check_var,
	.fb_set_par	= mmpfb_set_par,
	.fb_setcolreg	= mmpfb_setcolreg,
	.fb_pan_display	= mmpfb_pan_display,
	.fb_fillrect	= cfb_fillrect,
	.fb_copyarea	= cfb_copyarea,
	.fb_imageblit	= cfb_imageblit,
};

static int modes_setup(struct mmpfb_info *fbi)
{
	struct fb_videomode *videomodes;
	struct mmp_mode *mmp_modes;
	struct fb_info *info = fbi->fb_info;
	int videomode_num, i;

	/* get videomodes from path */
	videomode_num = mmp_path_get_modelist(fbi->path, &mmp_modes);
	if (!videomode_num) {
		dev_warn(fbi->dev, "can't get videomode num\n");
		return 0;
	}
	/* put videomode list to info structure */
<<<<<<< HEAD
	videomodes = kcalloc(videomode_num, sizeof(struct fb_videomode),
			     GFP_KERNEL);
	if (!videomodes) {
		dev_err(fbi->dev, "can't malloc video modes\n");
=======
	videomodes = kzalloc(sizeof(struct fb_videomode) * videomode_num,
			GFP_KERNEL);
	if (!videomodes)
>>>>>>> 85ebd164
		return -ENOMEM;

	for (i = 0; i < videomode_num; i++)
		mmpmode_to_fbmode(&videomodes[i], &mmp_modes[i]);
	fb_videomode_to_modelist(videomodes, videomode_num, &info->modelist);

	/* set videomode[0] as default mode */
	memcpy(&fbi->mode, &videomodes[0], sizeof(struct fb_videomode));
	fbi->output_fmt = mmp_modes[0].pix_fmt_out;
	fb_videomode_to_var(&info->var, &fbi->mode);
	mmp_path_set_mode(fbi->path, &mmp_modes[0]);

	kfree(videomodes);
	return videomode_num;
}

static int fb_info_setup(struct fb_info *info,
			struct mmpfb_info *fbi)
{
	int ret = 0;
	/* Initialise static fb parameters.*/
	info->flags = FBINFO_DEFAULT | FBINFO_PARTIAL_PAN_OK |
		FBINFO_HWACCEL_XPAN | FBINFO_HWACCEL_YPAN;
	info->node = -1;
	strcpy(info->fix.id, fbi->name);
	info->fix.type = FB_TYPE_PACKED_PIXELS;
	info->fix.type_aux = 0;
	info->fix.xpanstep = 0;
	info->fix.ypanstep = info->var.yres;
	info->fix.ywrapstep = 0;
	info->fix.accel = FB_ACCEL_NONE;
	info->fix.smem_start = fbi->fb_start_dma;
	info->fix.smem_len = fbi->fb_size;
	info->fix.visual = (fbi->pix_fmt == PIXFMT_PSEUDOCOLOR) ?
		FB_VISUAL_PSEUDOCOLOR : FB_VISUAL_TRUECOLOR;
	info->fix.line_length = info->var.xres_virtual *
		info->var.bits_per_pixel / 8;
	info->fbops = &mmpfb_ops;
	info->pseudo_palette = fbi->pseudo_palette;
	info->screen_base = fbi->fb_start;
	info->screen_size = fbi->fb_size;

	/* For FB framework: Allocate color map and Register framebuffer*/
	if (fb_alloc_cmap(&info->cmap, 256, 0) < 0)
		ret = -ENOMEM;

	return ret;
}

static void fb_info_clear(struct fb_info *info)
{
	fb_dealloc_cmap(&info->cmap);
}

static int mmpfb_probe(struct platform_device *pdev)
{
	struct mmp_buffer_driver_mach_info *mi;
	struct fb_info *info;
	struct mmpfb_info *fbi;
	int ret, modes_num;

	mi = pdev->dev.platform_data;
	if (mi == NULL) {
		dev_err(&pdev->dev, "no platform data defined\n");
		return -EINVAL;
	}

	/* initialize fb */
	info = framebuffer_alloc(sizeof(struct mmpfb_info), &pdev->dev);
	if (info == NULL)
		return -ENOMEM;
	fbi = info->par;

	/* init fb */
	fbi->fb_info = info;
	platform_set_drvdata(pdev, fbi);
	fbi->dev = &pdev->dev;
	fbi->name = mi->name;
	fbi->pix_fmt = mi->default_pixfmt;
	pixfmt_to_var(&info->var, fbi->pix_fmt);
	mutex_init(&fbi->access_ok);

	/* get display path by name */
	fbi->path = mmp_get_path(mi->path_name);
	if (!fbi->path) {
		dev_err(&pdev->dev, "can't get the path %s\n", mi->path_name);
		ret = -EINVAL;
		goto failed_destroy_mutex;
	}

	dev_info(fbi->dev, "path %s get\n", fbi->path->name);

	/* get overlay */
	fbi->overlay = mmp_path_get_overlay(fbi->path, mi->overlay_id);
	if (!fbi->overlay) {
		ret = -EINVAL;
		goto failed_destroy_mutex;
	}
	/* set fetch used */
	mmp_overlay_set_fetch(fbi->overlay, mi->dmafetch_id);

	modes_num = modes_setup(fbi);
	if (modes_num < 0) {
		ret = modes_num;
		goto failed_destroy_mutex;
	}

	/*
	 * if get modes success, means not hotplug panels, use caculated buffer
	 * or use default size
	 */
	if (modes_num > 0) {
		/* fix to 2* yres */
		info->var.yres_virtual = info->var.yres * 2;

		/* Allocate framebuffer memory: size = modes xy *4 */
		fbi->fb_size = info->var.xres_virtual * info->var.yres_virtual
				* info->var.bits_per_pixel / 8;
	} else {
		fbi->fb_size = MMPFB_DEFAULT_SIZE;
	}

	fbi->fb_start = dma_alloc_coherent(&pdev->dev, PAGE_ALIGN(fbi->fb_size),
				&fbi->fb_start_dma, GFP_KERNEL);
	if (fbi->fb_start == NULL) {
		dev_err(&pdev->dev, "can't alloc framebuffer\n");
		ret = -ENOMEM;
		goto failed_destroy_mutex;
	}
	memset(fbi->fb_start, 0, fbi->fb_size);
	dev_info(fbi->dev, "fb %dk allocated\n", fbi->fb_size/1024);

	/* fb power on */
	if (modes_num > 0)
		mmpfb_power(fbi, 1);

	ret = fb_info_setup(info, fbi);
	if (ret < 0)
		goto failed_free_buff;

	ret = register_framebuffer(info);
	if (ret < 0) {
		dev_err(&pdev->dev, "Failed to register fb: %d\n", ret);
		ret = -ENXIO;
		goto failed_clear_info;
	}

	dev_info(fbi->dev, "loaded to /dev/fb%d <%s>.\n",
		info->node, info->fix.id);

#ifdef CONFIG_LOGO
	if (fbi->fb_start) {
		fb_prepare_logo(info, 0);
		fb_show_logo(info, 0);
	}
#endif

	return 0;

failed_clear_info:
	fb_info_clear(info);
failed_free_buff:
	dma_free_coherent(&pdev->dev, PAGE_ALIGN(fbi->fb_size), fbi->fb_start,
		fbi->fb_start_dma);
failed_destroy_mutex:
	mutex_destroy(&fbi->access_ok);
	dev_err(fbi->dev, "mmp-fb: frame buffer device init failed\n");

	framebuffer_release(info);

	return ret;
}

static struct platform_driver mmpfb_driver = {
	.driver		= {
		.name	= "mmp-fb",
	},
	.probe		= mmpfb_probe,
};

static int mmpfb_init(void)
{
	return platform_driver_register(&mmpfb_driver);
}
module_init(mmpfb_init);

MODULE_AUTHOR("Zhou Zhu <zhou.zhu@marvell.com>");
MODULE_DESCRIPTION("Framebuffer driver for Marvell displays");
MODULE_LICENSE("GPL");<|MERGE_RESOLUTION|>--- conflicted
+++ resolved
@@ -493,16 +493,9 @@
 		return 0;
 	}
 	/* put videomode list to info structure */
-<<<<<<< HEAD
 	videomodes = kcalloc(videomode_num, sizeof(struct fb_videomode),
 			     GFP_KERNEL);
-	if (!videomodes) {
-		dev_err(fbi->dev, "can't malloc video modes\n");
-=======
-	videomodes = kzalloc(sizeof(struct fb_videomode) * videomode_num,
-			GFP_KERNEL);
 	if (!videomodes)
->>>>>>> 85ebd164
 		return -ENOMEM;
 
 	for (i = 0; i < videomode_num; i++)
