// SPDX-License-Identifier: GPL-2.0 OR Linux-OpenIB
/* Copyright (c) 2019 Mellanox Technologies. */

#include "setup.h"
#include "en/params.h"
#include "en/txrx.h"
#include "en/health.h"

/* It matches XDP_UMEM_MIN_CHUNK_SIZE, but as this constant is private and may
 * change unexpectedly, and mlx5e has a minimum valid stride size for striding
 * RQ, keep this check in the driver.
 */
#define MLX5E_MIN_XSK_CHUNK_SIZE 2048

bool mlx5e_validate_xsk_param(struct mlx5e_params *params,
			      struct mlx5e_xsk_param *xsk,
			      struct mlx5_core_dev *mdev)
{
	/* AF_XDP doesn't support frames larger than PAGE_SIZE. */
	if (xsk->chunk_size > PAGE_SIZE ||
			xsk->chunk_size < MLX5E_MIN_XSK_CHUNK_SIZE)
		return false;

	/* Current MTU and XSK headroom don't allow packets to fit the frames. */
	if (mlx5e_rx_get_min_frag_sz(params, xsk) > xsk->chunk_size)
		return false;

	/* frag_sz is different for regular and XSK RQs, so ensure that linear
	 * SKB mode is possible.
	 */
	switch (params->rq_wq_type) {
	case MLX5_WQ_TYPE_LINKED_LIST_STRIDING_RQ:
		return mlx5e_rx_mpwqe_is_linear_skb(mdev, params, xsk);
	default: /* MLX5_WQ_TYPE_CYCLIC */
		return mlx5e_rx_is_linear_skb(params, xsk);
	}
}

static void mlx5e_build_xsk_cparam(struct mlx5_core_dev *mdev,
				   struct mlx5e_params *params,
				   struct mlx5e_xsk_param *xsk,
				   u16 q_counter,
				   struct mlx5e_channel_param *cparam)
{
	mlx5e_build_rq_param(mdev, params, xsk, q_counter, &cparam->rq);
	mlx5e_build_xdpsq_param(mdev, params, &cparam->xdp_sq);
}

static int mlx5e_init_xsk_rq(struct mlx5e_channel *c,
			     struct mlx5e_params *params,
			     struct xsk_buff_pool *pool,
			     struct mlx5e_xsk_param *xsk,
			     struct mlx5e_rq *rq)
{
	struct mlx5_core_dev *mdev = c->mdev;
	int rq_xdp_ix;
	int err;

	rq->wq_type      = params->rq_wq_type;
	rq->pdev         = c->pdev;
	rq->netdev       = c->netdev;
	rq->priv         = c->priv;
	rq->tstamp       = c->tstamp;
	rq->clock        = &mdev->clock;
	rq->icosq        = &c->icosq;
	rq->ix           = c->ix;
	rq->mdev         = mdev;
	rq->hw_mtu       = MLX5E_SW2HW_MTU(params, params->sw_mtu);
	rq->xdpsq        = &c->rq_xdpsq;
	rq->xsk_pool     = pool;
	rq->stats        = &c->priv->channel_stats[c->ix].xskrq;
	rq->ptp_cyc2time = mlx5_rq_ts_translator(mdev);
	rq_xdp_ix        = c->ix + params->num_channels * MLX5E_RQ_GROUP_XSK;
	err = mlx5e_rq_set_handlers(rq, params, xsk);
	if (err)
		return err;

	return  xdp_rxq_info_reg(&rq->xdp_rxq, rq->netdev, rq_xdp_ix, 0);
}

static int mlx5e_open_xsk_rq(struct mlx5e_channel *c, struct mlx5e_params *params,
			     struct mlx5e_rq_param *rq_params, struct xsk_buff_pool *pool,
			     struct mlx5e_xsk_param *xsk)
{
	int err;

	err = mlx5e_init_xsk_rq(c, params, pool, xsk, &c->xskrq);
	if (err)
		return err;

	return mlx5e_open_rq(params, rq_params, xsk, cpu_to_node(c->cpu), &c->xskrq);
}

int mlx5e_open_xsk(struct mlx5e_priv *priv, struct mlx5e_params *params,
		   struct mlx5e_xsk_param *xsk, struct xsk_buff_pool *pool,
		   struct mlx5e_channel *c)
{
	struct mlx5e_channel_param *cparam;
	struct mlx5e_create_cq_param ccp;
	int err;

	mlx5e_build_create_cq_param(&ccp, c);

	if (!mlx5e_validate_xsk_param(params, xsk, priv->mdev))
		return -EINVAL;

	cparam = kvzalloc(sizeof(*cparam), GFP_KERNEL);
	if (!cparam)
		return -ENOMEM;

	mlx5e_build_xsk_cparam(priv->mdev, params, xsk, priv->q_counter, cparam);

	err = mlx5e_open_cq(c->priv, params->rx_cq_moderation, &cparam->rq.cqp, &ccp,
			    &c->xskrq.cq);
	if (unlikely(err))
		goto err_free_cparam;

	err = mlx5e_open_xsk_rq(c, params, &cparam->rq, pool, xsk);
	if (unlikely(err))
		goto err_close_rx_cq;

	err = mlx5e_open_cq(c->priv, params->tx_cq_moderation, &cparam->xdp_sq.cqp, &ccp,
			    &c->xsksq.cq);
	if (unlikely(err))
		goto err_close_rq;

	/* Create a separate SQ, so that when the buff pool is disabled, we could
	 * close this SQ safely and stop receiving CQEs. In other case, e.g., if
	 * the XDPSQ was used instead, we might run into trouble when the buff pool
	 * is disabled and then re-enabled, but the SQ continues receiving CQEs
	 * from the old buff pool.
	 */
	err = mlx5e_open_xdpsq(c, params, &cparam->xdp_sq, pool, &c->xsksq, true);
	if (unlikely(err))
		goto err_close_tx_cq;

	kvfree(cparam);

	set_bit(MLX5E_CHANNEL_STATE_XSK, c->state);

	return 0;

err_close_tx_cq:
	mlx5e_close_cq(&c->xsksq.cq);

err_close_rq:
	mlx5e_close_rq(&c->xskrq);

err_close_rx_cq:
	mlx5e_close_cq(&c->xskrq.cq);

err_free_cparam:
	kvfree(cparam);

	return err;
}

void mlx5e_close_xsk(struct mlx5e_channel *c)
{
	clear_bit(MLX5E_CHANNEL_STATE_XSK, c->state);
	synchronize_net(); /* Sync with the XSK wakeup and with NAPI. */

	mlx5e_close_rq(&c->xskrq);
	mlx5e_close_cq(&c->xskrq.cq);
	mlx5e_close_xdpsq(&c->xsksq);
	mlx5e_close_cq(&c->xsksq.cq);

	memset(&c->xskrq, 0, sizeof(c->xskrq));
	memset(&c->xsksq, 0, sizeof(c->xsksq));
}

void mlx5e_activate_xsk(struct mlx5e_channel *c)
{
	/* ICOSQ recovery deactivates RQs. Suspend the recovery to avoid
	 * activating XSKRQ in the middle of recovery.
	 */
	mlx5e_reporter_icosq_suspend_recovery(c);
	set_bit(MLX5E_RQ_STATE_ENABLED, &c->xskrq.state);
	mlx5e_reporter_icosq_resume_recovery(c);

	/* TX queue is created active. */

	spin_lock_bh(&c->async_icosq_lock);
	mlx5e_trigger_irq(&c->async_icosq);
	spin_unlock_bh(&c->async_icosq_lock);
}

void mlx5e_deactivate_xsk(struct mlx5e_channel *c)
{
<<<<<<< HEAD
	mlx5e_deactivate_rq(&c->xskrq);
=======
	/* ICOSQ recovery may reactivate XSKRQ if clear_bit is called in the
	 * middle of recovery. Suspend the recovery to avoid it.
	 */
	mlx5e_reporter_icosq_suspend_recovery(c);
	clear_bit(MLX5E_RQ_STATE_ENABLED, &c->xskrq.state);
	mlx5e_reporter_icosq_resume_recovery(c);
	synchronize_net(); /* Sync with NAPI to prevent mlx5e_post_rx_wqes. */

>>>>>>> df0cc57e
	/* TX queue is disabled on close. */
}<|MERGE_RESOLUTION|>--- conflicted
+++ resolved
@@ -187,9 +187,6 @@
 
 void mlx5e_deactivate_xsk(struct mlx5e_channel *c)
 {
-<<<<<<< HEAD
-	mlx5e_deactivate_rq(&c->xskrq);
-=======
 	/* ICOSQ recovery may reactivate XSKRQ if clear_bit is called in the
 	 * middle of recovery. Suspend the recovery to avoid it.
 	 */
@@ -198,6 +195,5 @@
 	mlx5e_reporter_icosq_resume_recovery(c);
 	synchronize_net(); /* Sync with NAPI to prevent mlx5e_post_rx_wqes. */
 
->>>>>>> df0cc57e
 	/* TX queue is disabled on close. */
 }