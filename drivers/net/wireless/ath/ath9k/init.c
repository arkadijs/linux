/*
 * Copyright (c) 2008-2009 Atheros Communications Inc.
 *
 * Permission to use, copy, modify, and/or distribute this software for any
 * purpose with or without fee is hereby granted, provided that the above
 * copyright notice and this permission notice appear in all copies.
 *
 * THE SOFTWARE IS PROVIDED "AS IS" AND THE AUTHOR DISCLAIMS ALL WARRANTIES
 * WITH REGARD TO THIS SOFTWARE INCLUDING ALL IMPLIED WARRANTIES OF
 * MERCHANTABILITY AND FITNESS. IN NO EVENT SHALL THE AUTHOR BE LIABLE FOR
 * ANY SPECIAL, DIRECT, INDIRECT, OR CONSEQUENTIAL DAMAGES OR ANY DAMAGES
 * WHATSOEVER RESULTING FROM LOSS OF USE, DATA OR PROFITS, WHETHER IN AN
 * ACTION OF CONTRACT, NEGLIGENCE OR OTHER TORTIOUS ACTION, ARISING OUT OF
 * OR IN CONNECTION WITH THE USE OR PERFORMANCE OF THIS SOFTWARE.
 */

#include <linux/slab.h>

#include "ath9k.h"

static char *dev_info = "ath9k";

MODULE_AUTHOR("Atheros Communications");
MODULE_DESCRIPTION("Support for Atheros 802.11n wireless LAN cards.");
MODULE_SUPPORTED_DEVICE("Atheros 802.11n WLAN cards");
MODULE_LICENSE("Dual BSD/GPL");

static unsigned int ath9k_debug = ATH_DBG_DEFAULT;
module_param_named(debug, ath9k_debug, uint, 0);
MODULE_PARM_DESC(debug, "Debugging mask");

int ath9k_modparam_nohwcrypt;
module_param_named(nohwcrypt, ath9k_modparam_nohwcrypt, int, 0444);
MODULE_PARM_DESC(nohwcrypt, "Disable hardware encryption");

int led_blink;
module_param_named(blink, led_blink, int, 0444);
MODULE_PARM_DESC(blink, "Enable LED blink on activity");

static int ath9k_btcoex_enable;
module_param_named(btcoex_enable, ath9k_btcoex_enable, int, 0444);
MODULE_PARM_DESC(btcoex_enable, "Enable wifi-BT coexistence");

<<<<<<< HEAD
int ath9k_pm_qos_value = ATH9K_PM_QOS_DEFAULT_VALUE;
module_param_named(pmqos, ath9k_pm_qos_value, int, S_IRUSR | S_IRGRP | S_IROTH);
MODULE_PARM_DESC(pmqos, "User specified PM-QOS value");

=======
>>>>>>> 47ae63e0
bool is_ath9k_unloaded;
/* We use the hw_value as an index into our private channel structure */

#define CHAN2G(_freq, _idx)  { \
	.band = IEEE80211_BAND_2GHZ, \
	.center_freq = (_freq), \
	.hw_value = (_idx), \
	.max_power = 20, \
}

#define CHAN5G(_freq, _idx) { \
	.band = IEEE80211_BAND_5GHZ, \
	.center_freq = (_freq), \
	.hw_value = (_idx), \
	.max_power = 20, \
}

/* Some 2 GHz radios are actually tunable on 2312-2732
 * on 5 MHz steps, we support the channels which we know
 * we have calibration data for all cards though to make
 * this static */
static const struct ieee80211_channel ath9k_2ghz_chantable[] = {
	CHAN2G(2412, 0), /* Channel 1 */
	CHAN2G(2417, 1), /* Channel 2 */
	CHAN2G(2422, 2), /* Channel 3 */
	CHAN2G(2427, 3), /* Channel 4 */
	CHAN2G(2432, 4), /* Channel 5 */
	CHAN2G(2437, 5), /* Channel 6 */
	CHAN2G(2442, 6), /* Channel 7 */
	CHAN2G(2447, 7), /* Channel 8 */
	CHAN2G(2452, 8), /* Channel 9 */
	CHAN2G(2457, 9), /* Channel 10 */
	CHAN2G(2462, 10), /* Channel 11 */
	CHAN2G(2467, 11), /* Channel 12 */
	CHAN2G(2472, 12), /* Channel 13 */
	CHAN2G(2484, 13), /* Channel 14 */
};

/* Some 5 GHz radios are actually tunable on XXXX-YYYY
 * on 5 MHz steps, we support the channels which we know
 * we have calibration data for all cards though to make
 * this static */
static const struct ieee80211_channel ath9k_5ghz_chantable[] = {
	/* _We_ call this UNII 1 */
	CHAN5G(5180, 14), /* Channel 36 */
	CHAN5G(5200, 15), /* Channel 40 */
	CHAN5G(5220, 16), /* Channel 44 */
	CHAN5G(5240, 17), /* Channel 48 */
	/* _We_ call this UNII 2 */
	CHAN5G(5260, 18), /* Channel 52 */
	CHAN5G(5280, 19), /* Channel 56 */
	CHAN5G(5300, 20), /* Channel 60 */
	CHAN5G(5320, 21), /* Channel 64 */
	/* _We_ call this "Middle band" */
	CHAN5G(5500, 22), /* Channel 100 */
	CHAN5G(5520, 23), /* Channel 104 */
	CHAN5G(5540, 24), /* Channel 108 */
	CHAN5G(5560, 25), /* Channel 112 */
	CHAN5G(5580, 26), /* Channel 116 */
	CHAN5G(5600, 27), /* Channel 120 */
	CHAN5G(5620, 28), /* Channel 124 */
	CHAN5G(5640, 29), /* Channel 128 */
	CHAN5G(5660, 30), /* Channel 132 */
	CHAN5G(5680, 31), /* Channel 136 */
	CHAN5G(5700, 32), /* Channel 140 */
	/* _We_ call this UNII 3 */
	CHAN5G(5745, 33), /* Channel 149 */
	CHAN5G(5765, 34), /* Channel 153 */
	CHAN5G(5785, 35), /* Channel 157 */
	CHAN5G(5805, 36), /* Channel 161 */
	CHAN5G(5825, 37), /* Channel 165 */
};

/* Atheros hardware rate code addition for short premble */
#define SHPCHECK(__hw_rate, __flags) \
	((__flags & IEEE80211_RATE_SHORT_PREAMBLE) ? (__hw_rate | 0x04 ) : 0)

#define RATE(_bitrate, _hw_rate, _flags) {              \
	.bitrate        = (_bitrate),                   \
	.flags          = (_flags),                     \
	.hw_value       = (_hw_rate),                   \
	.hw_value_short = (SHPCHECK(_hw_rate, _flags))  \
}

static struct ieee80211_rate ath9k_legacy_rates[] = {
	RATE(10, 0x1b, 0),
	RATE(20, 0x1a, IEEE80211_RATE_SHORT_PREAMBLE),
	RATE(55, 0x19, IEEE80211_RATE_SHORT_PREAMBLE),
	RATE(110, 0x18, IEEE80211_RATE_SHORT_PREAMBLE),
	RATE(60, 0x0b, 0),
	RATE(90, 0x0f, 0),
	RATE(120, 0x0a, 0),
	RATE(180, 0x0e, 0),
	RATE(240, 0x09, 0),
	RATE(360, 0x0d, 0),
	RATE(480, 0x08, 0),
	RATE(540, 0x0c, 0),
};

static void ath9k_deinit_softc(struct ath_softc *sc);

/*
 * Read and write, they both share the same lock. We do this to serialize
 * reads and writes on Atheros 802.11n PCI devices only. This is required
 * as the FIFO on these devices can only accept sanely 2 requests.
 */

static void ath9k_iowrite32(void *hw_priv, u32 val, u32 reg_offset)
{
	struct ath_hw *ah = (struct ath_hw *) hw_priv;
	struct ath_common *common = ath9k_hw_common(ah);
	struct ath_softc *sc = (struct ath_softc *) common->priv;

	if (ah->config.serialize_regmode == SER_REG_MODE_ON) {
		unsigned long flags;
		spin_lock_irqsave(&sc->sc_serial_rw, flags);
		iowrite32(val, sc->mem + reg_offset);
		spin_unlock_irqrestore(&sc->sc_serial_rw, flags);
	} else
		iowrite32(val, sc->mem + reg_offset);
}

static unsigned int ath9k_ioread32(void *hw_priv, u32 reg_offset)
{
	struct ath_hw *ah = (struct ath_hw *) hw_priv;
	struct ath_common *common = ath9k_hw_common(ah);
	struct ath_softc *sc = (struct ath_softc *) common->priv;
	u32 val;

	if (ah->config.serialize_regmode == SER_REG_MODE_ON) {
		unsigned long flags;
		spin_lock_irqsave(&sc->sc_serial_rw, flags);
		val = ioread32(sc->mem + reg_offset);
		spin_unlock_irqrestore(&sc->sc_serial_rw, flags);
	} else
		val = ioread32(sc->mem + reg_offset);
	return val;
}

static const struct ath_ops ath9k_common_ops = {
	.read = ath9k_ioread32,
	.write = ath9k_iowrite32,
};

/**************************/
/*     Initialization     */
/**************************/

static void setup_ht_cap(struct ath_softc *sc,
			 struct ieee80211_sta_ht_cap *ht_info)
{
	struct ath_hw *ah = sc->sc_ah;
	struct ath_common *common = ath9k_hw_common(ah);
	u8 tx_streams, rx_streams;
	int i, max_streams;

	ht_info->ht_supported = true;
	ht_info->cap = IEEE80211_HT_CAP_SUP_WIDTH_20_40 |
		       IEEE80211_HT_CAP_SM_PS |
		       IEEE80211_HT_CAP_SGI_40 |
		       IEEE80211_HT_CAP_DSSSCCK40;

	if (sc->sc_ah->caps.hw_caps & ATH9K_HW_CAP_LDPC)
		ht_info->cap |= IEEE80211_HT_CAP_LDPC_CODING;

	if (sc->sc_ah->caps.hw_caps & ATH9K_HW_CAP_SGI_20)
		ht_info->cap |= IEEE80211_HT_CAP_SGI_20;

	ht_info->ampdu_factor = IEEE80211_HT_MAX_AMPDU_64K;
	ht_info->ampdu_density = IEEE80211_HT_MPDU_DENSITY_8;

	if (AR_SREV_9485(ah))
		max_streams = 1;
	else if (AR_SREV_9300_20_OR_LATER(ah))
		max_streams = 3;
	else
		max_streams = 2;

	if (AR_SREV_9280_20_OR_LATER(ah)) {
		if (max_streams >= 2)
			ht_info->cap |= IEEE80211_HT_CAP_TX_STBC;
		ht_info->cap |= (1 << IEEE80211_HT_CAP_RX_STBC_SHIFT);
	}

	/* set up supported mcs set */
	memset(&ht_info->mcs, 0, sizeof(ht_info->mcs));
	tx_streams = ath9k_cmn_count_streams(common->tx_chainmask, max_streams);
	rx_streams = ath9k_cmn_count_streams(common->rx_chainmask, max_streams);

	ath_dbg(common, ATH_DBG_CONFIG,
		"TX streams %d, RX streams: %d\n",
		tx_streams, rx_streams);

	if (tx_streams != rx_streams) {
		ht_info->mcs.tx_params |= IEEE80211_HT_MCS_TX_RX_DIFF;
		ht_info->mcs.tx_params |= ((tx_streams - 1) <<
				IEEE80211_HT_MCS_TX_MAX_STREAMS_SHIFT);
	}

	for (i = 0; i < rx_streams; i++)
		ht_info->mcs.rx_mask[i] = 0xff;

	ht_info->mcs.tx_params |= IEEE80211_HT_MCS_TX_DEFINED;
}

static int ath9k_reg_notifier(struct wiphy *wiphy,
			      struct regulatory_request *request)
{
	struct ieee80211_hw *hw = wiphy_to_ieee80211_hw(wiphy);
	struct ath_wiphy *aphy = hw->priv;
	struct ath_softc *sc = aphy->sc;
	struct ath_regulatory *reg = ath9k_hw_regulatory(sc->sc_ah);

	return ath_reg_notifier_apply(wiphy, request, reg);
}

/*
 *  This function will allocate both the DMA descriptor structure, and the
 *  buffers it contains.  These are used to contain the descriptors used
 *  by the system.
*/
int ath_descdma_setup(struct ath_softc *sc, struct ath_descdma *dd,
		      struct list_head *head, const char *name,
		      int nbuf, int ndesc, bool is_tx)
{
#define	DS2PHYS(_dd, _ds)						\
	((_dd)->dd_desc_paddr + ((caddr_t)(_ds) - (caddr_t)(_dd)->dd_desc))
#define ATH_DESC_4KB_BOUND_CHECK(_daddr) ((((_daddr) & 0xFFF) > 0xF7F) ? 1 : 0)
#define ATH_DESC_4KB_BOUND_NUM_SKIPPED(_len) ((_len) / 4096)
	struct ath_common *common = ath9k_hw_common(sc->sc_ah);
	u8 *ds;
	struct ath_buf *bf;
	int i, bsize, error, desc_len;

	ath_dbg(common, ATH_DBG_CONFIG, "%s DMA: %u buffers %u desc/buf\n",
		name, nbuf, ndesc);

	INIT_LIST_HEAD(head);

	if (is_tx)
		desc_len = sc->sc_ah->caps.tx_desc_len;
	else
		desc_len = sizeof(struct ath_desc);

	/* ath_desc must be a multiple of DWORDs */
	if ((desc_len % 4) != 0) {
		ath_err(common, "ath_desc not DWORD aligned\n");
		BUG_ON((desc_len % 4) != 0);
		error = -ENOMEM;
		goto fail;
	}

	dd->dd_desc_len = desc_len * nbuf * ndesc;

	/*
	 * Need additional DMA memory because we can't use
	 * descriptors that cross the 4K page boundary. Assume
	 * one skipped descriptor per 4K page.
	 */
	if (!(sc->sc_ah->caps.hw_caps & ATH9K_HW_CAP_4KB_SPLITTRANS)) {
		u32 ndesc_skipped =
			ATH_DESC_4KB_BOUND_NUM_SKIPPED(dd->dd_desc_len);
		u32 dma_len;

		while (ndesc_skipped) {
			dma_len = ndesc_skipped * desc_len;
			dd->dd_desc_len += dma_len;

			ndesc_skipped = ATH_DESC_4KB_BOUND_NUM_SKIPPED(dma_len);
		}
	}

	/* allocate descriptors */
	dd->dd_desc = dma_alloc_coherent(sc->dev, dd->dd_desc_len,
					 &dd->dd_desc_paddr, GFP_KERNEL);
	if (dd->dd_desc == NULL) {
		error = -ENOMEM;
		goto fail;
	}
	ds = (u8 *) dd->dd_desc;
	ath_dbg(common, ATH_DBG_CONFIG, "%s DMA map: %p (%u) -> %llx (%u)\n",
		name, ds, (u32) dd->dd_desc_len,
		ito64(dd->dd_desc_paddr), /*XXX*/(u32) dd->dd_desc_len);

	/* allocate buffers */
	bsize = sizeof(struct ath_buf) * nbuf;
	bf = kzalloc(bsize, GFP_KERNEL);
	if (bf == NULL) {
		error = -ENOMEM;
		goto fail2;
	}
	dd->dd_bufptr = bf;

	for (i = 0; i < nbuf; i++, bf++, ds += (desc_len * ndesc)) {
		bf->bf_desc = ds;
		bf->bf_daddr = DS2PHYS(dd, ds);

		if (!(sc->sc_ah->caps.hw_caps &
		      ATH9K_HW_CAP_4KB_SPLITTRANS)) {
			/*
			 * Skip descriptor addresses which can cause 4KB
			 * boundary crossing (addr + length) with a 32 dword
			 * descriptor fetch.
			 */
			while (ATH_DESC_4KB_BOUND_CHECK(bf->bf_daddr)) {
				BUG_ON((caddr_t) bf->bf_desc >=
				       ((caddr_t) dd->dd_desc +
					dd->dd_desc_len));

				ds += (desc_len * ndesc);
				bf->bf_desc = ds;
				bf->bf_daddr = DS2PHYS(dd, ds);
			}
		}
		list_add_tail(&bf->list, head);
	}
	return 0;
fail2:
	dma_free_coherent(sc->dev, dd->dd_desc_len, dd->dd_desc,
			  dd->dd_desc_paddr);
fail:
	memset(dd, 0, sizeof(*dd));
	return error;
#undef ATH_DESC_4KB_BOUND_CHECK
#undef ATH_DESC_4KB_BOUND_NUM_SKIPPED
#undef DS2PHYS
}

void ath9k_init_crypto(struct ath_softc *sc)
{
	struct ath_common *common = ath9k_hw_common(sc->sc_ah);
	int i = 0;

	/* Get the hardware key cache size. */
	common->keymax = sc->sc_ah->caps.keycache_size;
	if (common->keymax > ATH_KEYMAX) {
		ath_dbg(common, ATH_DBG_ANY,
			"Warning, using only %u entries in %u key cache\n",
			ATH_KEYMAX, common->keymax);
		common->keymax = ATH_KEYMAX;
	}

	/*
	 * Reset the key cache since some parts do not
	 * reset the contents on initial power up.
	 */
	for (i = 0; i < common->keymax; i++)
		ath_hw_keyreset(common, (u16) i);

	/*
	 * Check whether the separate key cache entries
	 * are required to handle both tx+rx MIC keys.
	 * With split mic keys the number of stations is limited
	 * to 27 otherwise 59.
	 */
	if (sc->sc_ah->misc_mode & AR_PCU_MIC_NEW_LOC_ENA)
		common->crypt_caps |= ATH_CRYPT_CAP_MIC_COMBINED;
}

static int ath9k_init_btcoex(struct ath_softc *sc)
{
	struct ath_txq *txq;
	int r;

	switch (sc->sc_ah->btcoex_hw.scheme) {
	case ATH_BTCOEX_CFG_NONE:
		break;
	case ATH_BTCOEX_CFG_2WIRE:
		ath9k_hw_btcoex_init_2wire(sc->sc_ah);
		break;
	case ATH_BTCOEX_CFG_3WIRE:
		ath9k_hw_btcoex_init_3wire(sc->sc_ah);
		r = ath_init_btcoex_timer(sc);
		if (r)
			return -1;
		txq = sc->tx.txq_map[WME_AC_BE];
		ath9k_hw_init_btcoex_hw(sc->sc_ah, txq->axq_qnum);
		sc->btcoex.bt_stomp_type = ATH_BTCOEX_STOMP_LOW;
		break;
	default:
		WARN_ON(1);
		break;
	}

	return 0;
}

static int ath9k_init_queues(struct ath_softc *sc)
{
	int i = 0;

	sc->beacon.beaconq = ath9k_hw_beaconq_setup(sc->sc_ah);
	sc->beacon.cabq = ath_txq_setup(sc, ATH9K_TX_QUEUE_CAB, 0);

	sc->config.cabqReadytime = ATH_CABQ_READY_TIME;
	ath_cabq_update(sc);

	for (i = 0; i < WME_NUM_AC; i++)
		sc->tx.txq_map[i] = ath_txq_setup(sc, ATH9K_TX_QUEUE_DATA, i);

	return 0;
}

static int ath9k_init_channels_rates(struct ath_softc *sc)
{
	void *channels;

	BUILD_BUG_ON(ARRAY_SIZE(ath9k_2ghz_chantable) +
		     ARRAY_SIZE(ath9k_5ghz_chantable) !=
		     ATH9K_NUM_CHANNELS);

	if (sc->sc_ah->caps.hw_caps & ATH9K_HW_CAP_2GHZ) {
		channels = kmemdup(ath9k_2ghz_chantable,
			sizeof(ath9k_2ghz_chantable), GFP_KERNEL);
		if (!channels)
		    return -ENOMEM;

		sc->sbands[IEEE80211_BAND_2GHZ].channels = channels;
		sc->sbands[IEEE80211_BAND_2GHZ].band = IEEE80211_BAND_2GHZ;
		sc->sbands[IEEE80211_BAND_2GHZ].n_channels =
			ARRAY_SIZE(ath9k_2ghz_chantable);
		sc->sbands[IEEE80211_BAND_2GHZ].bitrates = ath9k_legacy_rates;
		sc->sbands[IEEE80211_BAND_2GHZ].n_bitrates =
			ARRAY_SIZE(ath9k_legacy_rates);
	}

	if (sc->sc_ah->caps.hw_caps & ATH9K_HW_CAP_5GHZ) {
		channels = kmemdup(ath9k_5ghz_chantable,
			sizeof(ath9k_5ghz_chantable), GFP_KERNEL);
		if (!channels) {
			if (sc->sbands[IEEE80211_BAND_2GHZ].channels)
				kfree(sc->sbands[IEEE80211_BAND_2GHZ].channels);
			return -ENOMEM;
		}

		sc->sbands[IEEE80211_BAND_5GHZ].channels = channels;
		sc->sbands[IEEE80211_BAND_5GHZ].band = IEEE80211_BAND_5GHZ;
		sc->sbands[IEEE80211_BAND_5GHZ].n_channels =
			ARRAY_SIZE(ath9k_5ghz_chantable);
		sc->sbands[IEEE80211_BAND_5GHZ].bitrates =
			ath9k_legacy_rates + 4;
		sc->sbands[IEEE80211_BAND_5GHZ].n_bitrates =
			ARRAY_SIZE(ath9k_legacy_rates) - 4;
	}
	return 0;
}

static void ath9k_init_misc(struct ath_softc *sc)
{
	struct ath_common *common = ath9k_hw_common(sc->sc_ah);
	int i = 0;

	setup_timer(&common->ani.timer, ath_ani_calibrate, (unsigned long)sc);

	sc->config.txpowlimit = ATH_TXPOWER_MAX;

	if (sc->sc_ah->caps.hw_caps & ATH9K_HW_CAP_HT) {
		sc->sc_flags |= SC_OP_TXAGGR;
		sc->sc_flags |= SC_OP_RXAGGR;
	}

	common->tx_chainmask = sc->sc_ah->caps.tx_chainmask;
	common->rx_chainmask = sc->sc_ah->caps.rx_chainmask;

	ath9k_hw_set_diversity(sc->sc_ah, true);
	sc->rx.defant = ath9k_hw_getdefantenna(sc->sc_ah);

	memcpy(common->bssidmask, ath_bcast_mac, ETH_ALEN);

	sc->beacon.slottime = ATH9K_SLOT_TIME_9;

	for (i = 0; i < ARRAY_SIZE(sc->beacon.bslot); i++) {
		sc->beacon.bslot[i] = NULL;
		sc->beacon.bslot_aphy[i] = NULL;
	}

	if (sc->sc_ah->caps.hw_caps & ATH9K_HW_CAP_ANT_DIV_COMB)
		sc->ant_comb.count = ATH_ANT_DIV_COMB_INIT_COUNT;
}

static int ath9k_init_softc(u16 devid, struct ath_softc *sc, u16 subsysid,
			    const struct ath_bus_ops *bus_ops)
{
	struct ath_hw *ah = NULL;
	struct ath_common *common;
	int ret = 0, i;
	int csz = 0;

	ah = kzalloc(sizeof(struct ath_hw), GFP_KERNEL);
	if (!ah)
		return -ENOMEM;

	ah->hw_version.devid = devid;
	ah->hw_version.subsysid = subsysid;
	sc->sc_ah = ah;

	if (!sc->dev->platform_data)
		ah->ah_flags |= AH_USE_EEPROM;

	common = ath9k_hw_common(ah);
	common->ops = &ath9k_common_ops;
	common->bus_ops = bus_ops;
	common->ah = ah;
	common->hw = sc->hw;
	common->priv = sc;
	common->debug_mask = ath9k_debug;
	common->btcoex_enabled = ath9k_btcoex_enable == 1;
	spin_lock_init(&common->cc_lock);

	spin_lock_init(&sc->wiphy_lock);
	spin_lock_init(&sc->sc_serial_rw);
	spin_lock_init(&sc->sc_pm_lock);
	mutex_init(&sc->mutex);
	tasklet_init(&sc->intr_tq, ath9k_tasklet, (unsigned long)sc);
	tasklet_init(&sc->bcon_tasklet, ath_beacon_tasklet,
		     (unsigned long)sc);

	/*
	 * Cache line size is used to size and align various
	 * structures used to communicate with the hardware.
	 */
	ath_read_cachesize(common, &csz);
	common->cachelsz = csz << 2; /* convert to bytes */

	/* Initializes the hardware for all supported chipsets */
	ret = ath9k_hw_init(ah);
	if (ret)
		goto err_hw;

	ret = ath9k_init_queues(sc);
	if (ret)
		goto err_queues;

	ret =  ath9k_init_btcoex(sc);
	if (ret)
		goto err_btcoex;

	ret = ath9k_init_channels_rates(sc);
	if (ret)
		goto err_btcoex;

	ath9k_init_crypto(sc);
	ath9k_init_misc(sc);

	return 0;

err_btcoex:
	for (i = 0; i < ATH9K_NUM_TX_QUEUES; i++)
		if (ATH_TXQ_SETUP(sc, i))
			ath_tx_cleanupq(sc, &sc->tx.txq[i]);
err_queues:
	ath9k_hw_deinit(ah);
err_hw:

	kfree(ah);
	sc->sc_ah = NULL;

	return ret;
}

static void ath9k_init_band_txpower(struct ath_softc *sc, int band)
{
	struct ieee80211_supported_band *sband;
	struct ieee80211_channel *chan;
	struct ath_hw *ah = sc->sc_ah;
	struct ath_regulatory *reg = ath9k_hw_regulatory(ah);
	int i;

	sband = &sc->sbands[band];
	for (i = 0; i < sband->n_channels; i++) {
		chan = &sband->channels[i];
		ah->curchan = &ah->channels[chan->hw_value];
		ath9k_cmn_update_ichannel(ah->curchan, chan, NL80211_CHAN_HT20);
		ath9k_hw_set_txpowerlimit(ah, MAX_RATE_POWER, true);
		chan->max_power = reg->max_power_level / 2;
	}
}

static void ath9k_init_txpower_limits(struct ath_softc *sc)
{
	struct ath_hw *ah = sc->sc_ah;
	struct ath9k_channel *curchan = ah->curchan;

	if (ah->caps.hw_caps & ATH9K_HW_CAP_2GHZ)
		ath9k_init_band_txpower(sc, IEEE80211_BAND_2GHZ);
	if (ah->caps.hw_caps & ATH9K_HW_CAP_5GHZ)
		ath9k_init_band_txpower(sc, IEEE80211_BAND_5GHZ);

	ah->curchan = curchan;
}

void ath9k_set_hw_capab(struct ath_softc *sc, struct ieee80211_hw *hw)
{
	struct ath_common *common = ath9k_hw_common(sc->sc_ah);

	hw->flags = IEEE80211_HW_RX_INCLUDES_FCS |
		IEEE80211_HW_HOST_BROADCAST_PS_BUFFERING |
		IEEE80211_HW_SIGNAL_DBM |
		IEEE80211_HW_SUPPORTS_PS |
		IEEE80211_HW_PS_NULLFUNC_STACK |
		IEEE80211_HW_SPECTRUM_MGMT |
		IEEE80211_HW_REPORTS_TX_ACK_STATUS;

	if (sc->sc_ah->caps.hw_caps & ATH9K_HW_CAP_HT)
		 hw->flags |= IEEE80211_HW_AMPDU_AGGREGATION;

	if (AR_SREV_9160_10_OR_LATER(sc->sc_ah) || ath9k_modparam_nohwcrypt)
		hw->flags |= IEEE80211_HW_MFP_CAPABLE;

	hw->wiphy->interface_modes =
		BIT(NL80211_IFTYPE_P2P_GO) |
		BIT(NL80211_IFTYPE_P2P_CLIENT) |
		BIT(NL80211_IFTYPE_AP) |
		BIT(NL80211_IFTYPE_WDS) |
		BIT(NL80211_IFTYPE_STATION) |
		BIT(NL80211_IFTYPE_ADHOC) |
		BIT(NL80211_IFTYPE_MESH_POINT);

	if (AR_SREV_5416(sc->sc_ah))
		hw->wiphy->flags &= ~WIPHY_FLAG_PS_ON_BY_DEFAULT;

	hw->queues = 4;
	hw->max_rates = 4;
	hw->channel_change_time = 5000;
	hw->max_listen_interval = 10;
	hw->max_rate_tries = 10;
	hw->sta_data_size = sizeof(struct ath_node);
	hw->vif_data_size = sizeof(struct ath_vif);

#ifdef CONFIG_ATH9K_RATE_CONTROL
	hw->rate_control_algorithm = "ath9k_rate_control";
#endif

	if (sc->sc_ah->caps.hw_caps & ATH9K_HW_CAP_2GHZ)
		hw->wiphy->bands[IEEE80211_BAND_2GHZ] =
			&sc->sbands[IEEE80211_BAND_2GHZ];
	if (sc->sc_ah->caps.hw_caps & ATH9K_HW_CAP_5GHZ)
		hw->wiphy->bands[IEEE80211_BAND_5GHZ] =
			&sc->sbands[IEEE80211_BAND_5GHZ];

	if (sc->sc_ah->caps.hw_caps & ATH9K_HW_CAP_HT) {
		if (sc->sc_ah->caps.hw_caps & ATH9K_HW_CAP_2GHZ)
			setup_ht_cap(sc, &sc->sbands[IEEE80211_BAND_2GHZ].ht_cap);
		if (sc->sc_ah->caps.hw_caps & ATH9K_HW_CAP_5GHZ)
			setup_ht_cap(sc, &sc->sbands[IEEE80211_BAND_5GHZ].ht_cap);
	}

	SET_IEEE80211_PERM_ADDR(hw, common->macaddr);
}

int ath9k_init_device(u16 devid, struct ath_softc *sc, u16 subsysid,
		    const struct ath_bus_ops *bus_ops)
{
	struct ieee80211_hw *hw = sc->hw;
	struct ath_wiphy *aphy = hw->priv;
	struct ath_common *common;
	struct ath_hw *ah;
	int error = 0;
	struct ath_regulatory *reg;

	/* Bring up device */
	error = ath9k_init_softc(devid, sc, subsysid, bus_ops);
	if (error != 0)
		goto error_init;

	ah = sc->sc_ah;
	common = ath9k_hw_common(ah);
	ath9k_set_hw_capab(sc, hw);

	/* Initialize regulatory */
	error = ath_regd_init(&common->regulatory, sc->hw->wiphy,
			      ath9k_reg_notifier);
	if (error)
		goto error_regd;

	reg = &common->regulatory;

	/* Setup TX DMA */
	error = ath_tx_init(sc, ATH_TXBUF);
	if (error != 0)
		goto error_tx;

	/* Setup RX DMA */
	error = ath_rx_init(sc, ATH_RXBUF);
	if (error != 0)
		goto error_rx;

	ath9k_init_txpower_limits(sc);

	/* Register with mac80211 */
	error = ieee80211_register_hw(hw);
	if (error)
		goto error_register;

	error = ath9k_init_debug(ah);
	if (error) {
		ath_err(common, "Unable to create debugfs files\n");
		goto error_world;
	}

	/* Handle world regulatory */
	if (!ath_is_world_regd(reg)) {
		error = regulatory_hint(hw->wiphy, reg->alpha2);
		if (error)
			goto error_world;
	}

	INIT_WORK(&sc->hw_check_work, ath_hw_check);
	INIT_WORK(&sc->paprd_work, ath_paprd_calibrate);
	INIT_WORK(&sc->chan_work, ath9k_wiphy_chan_work);
	INIT_DELAYED_WORK(&sc->wiphy_work, ath9k_wiphy_work);
	sc->wiphy_scheduler_int = msecs_to_jiffies(500);
	aphy->last_rssi = ATH_RSSI_DUMMY_MARKER;

	ath_init_leds(sc);
	ath_start_rfkill_poll(sc);

<<<<<<< HEAD
	pm_qos_add_request(&sc->pm_qos_req, PM_QOS_CPU_DMA_LATENCY,
			   PM_QOS_DEFAULT_VALUE);

=======
>>>>>>> 47ae63e0
	return 0;

error_world:
	ieee80211_unregister_hw(hw);
error_register:
	ath_rx_cleanup(sc);
error_rx:
	ath_tx_cleanup(sc);
error_tx:
	/* Nothing */
error_regd:
	ath9k_deinit_softc(sc);
error_init:
	return error;
}

/*****************************/
/*     De-Initialization     */
/*****************************/

static void ath9k_deinit_softc(struct ath_softc *sc)
{
	int i = 0;

	if (sc->sbands[IEEE80211_BAND_2GHZ].channels)
		kfree(sc->sbands[IEEE80211_BAND_2GHZ].channels);

	if (sc->sbands[IEEE80211_BAND_5GHZ].channels)
		kfree(sc->sbands[IEEE80211_BAND_5GHZ].channels);

        if ((sc->btcoex.no_stomp_timer) &&
	    sc->sc_ah->btcoex_hw.scheme == ATH_BTCOEX_CFG_3WIRE)
		ath_gen_timer_free(sc->sc_ah, sc->btcoex.no_stomp_timer);

	for (i = 0; i < ATH9K_NUM_TX_QUEUES; i++)
		if (ATH_TXQ_SETUP(sc, i))
			ath_tx_cleanupq(sc, &sc->tx.txq[i]);

	ath9k_hw_deinit(sc->sc_ah);

	kfree(sc->sc_ah);
	sc->sc_ah = NULL;
}

void ath9k_deinit_device(struct ath_softc *sc)
{
	struct ieee80211_hw *hw = sc->hw;
	int i = 0;

	ath9k_ps_wakeup(sc);

	wiphy_rfkill_stop_polling(sc->hw->wiphy);
	ath_deinit_leds(sc);

	ath9k_ps_restore(sc);

	for (i = 0; i < sc->num_sec_wiphy; i++) {
		struct ath_wiphy *aphy = sc->sec_wiphy[i];
		if (aphy == NULL)
			continue;
		sc->sec_wiphy[i] = NULL;
		ieee80211_unregister_hw(aphy->hw);
		ieee80211_free_hw(aphy->hw);
	}

	ieee80211_unregister_hw(hw);
<<<<<<< HEAD
	pm_qos_remove_request(&sc->pm_qos_req);
=======
>>>>>>> 47ae63e0
	ath_rx_cleanup(sc);
	ath_tx_cleanup(sc);
	ath9k_deinit_softc(sc);
	kfree(sc->sec_wiphy);
}

void ath_descdma_cleanup(struct ath_softc *sc,
			 struct ath_descdma *dd,
			 struct list_head *head)
{
	dma_free_coherent(sc->dev, dd->dd_desc_len, dd->dd_desc,
			  dd->dd_desc_paddr);

	INIT_LIST_HEAD(head);
	kfree(dd->dd_bufptr);
	memset(dd, 0, sizeof(*dd));
}

/************************/
/*     Module Hooks     */
/************************/

static int __init ath9k_init(void)
{
	int error;

	/* Register rate control algorithm */
	error = ath_rate_control_register();
	if (error != 0) {
		printk(KERN_ERR
			"ath9k: Unable to register rate control "
			"algorithm: %d\n",
			error);
		goto err_out;
	}

	error = ath_pci_init();
	if (error < 0) {
		printk(KERN_ERR
			"ath9k: No PCI devices found, driver not installed.\n");
		error = -ENODEV;
		goto err_rate_unregister;
	}

	error = ath_ahb_init();
	if (error < 0) {
		error = -ENODEV;
		goto err_pci_exit;
	}

	return 0;

 err_pci_exit:
	ath_pci_exit();

 err_rate_unregister:
	ath_rate_control_unregister();
 err_out:
	return error;
}
module_init(ath9k_init);

static void __exit ath9k_exit(void)
{
	is_ath9k_unloaded = true;
	ath_ahb_exit();
	ath_pci_exit();
	ath_rate_control_unregister();
	printk(KERN_INFO "%s: Driver unloaded\n", dev_info);
}
module_exit(ath9k_exit);<|MERGE_RESOLUTION|>--- conflicted
+++ resolved
@@ -41,13 +41,6 @@
 module_param_named(btcoex_enable, ath9k_btcoex_enable, int, 0444);
 MODULE_PARM_DESC(btcoex_enable, "Enable wifi-BT coexistence");
 
-<<<<<<< HEAD
-int ath9k_pm_qos_value = ATH9K_PM_QOS_DEFAULT_VALUE;
-module_param_named(pmqos, ath9k_pm_qos_value, int, S_IRUSR | S_IRGRP | S_IROTH);
-MODULE_PARM_DESC(pmqos, "User specified PM-QOS value");
-
-=======
->>>>>>> 47ae63e0
 bool is_ath9k_unloaded;
 /* We use the hw_value as an index into our private channel structure */
 
@@ -765,12 +758,6 @@
 	ath_init_leds(sc);
 	ath_start_rfkill_poll(sc);
 
-<<<<<<< HEAD
-	pm_qos_add_request(&sc->pm_qos_req, PM_QOS_CPU_DMA_LATENCY,
-			   PM_QOS_DEFAULT_VALUE);
-
-=======
->>>>>>> 47ae63e0
 	return 0;
 
 error_world:
@@ -837,10 +824,6 @@
 	}
 
 	ieee80211_unregister_hw(hw);
-<<<<<<< HEAD
-	pm_qos_remove_request(&sc->pm_qos_req);
-=======
->>>>>>> 47ae63e0
 	ath_rx_cleanup(sc);
 	ath_tx_cleanup(sc);
 	ath9k_deinit_softc(sc);
