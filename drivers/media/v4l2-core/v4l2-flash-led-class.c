--- conflicted
+++ resolved
@@ -614,19 +614,10 @@
 
 static const struct v4l2_subdev_ops v4l2_flash_subdev_ops;
 
-<<<<<<< HEAD
-struct v4l2_flash *v4l2_flash_init(
-	struct device *dev, struct fwnode_handle *fwn,
-	struct led_classdev_flash *fled_cdev,
-	struct led_classdev_flash *iled_cdev,
-	const struct v4l2_flash_ops *ops,
-	struct v4l2_flash_config *config)
-=======
 static struct v4l2_flash *__v4l2_flash_init(
 	struct device *dev, struct fwnode_handle *fwn,
 	struct led_classdev_flash *fled_cdev, struct led_classdev *iled_cdev,
 	const struct v4l2_flash_ops *ops, struct v4l2_flash_config *config)
->>>>>>> bb176f67
 {
 	struct v4l2_flash *v4l2_flash;
 	struct v4l2_subdev *sd;
@@ -644,11 +635,7 @@
 	v4l2_flash->iled_cdev = iled_cdev;
 	v4l2_flash->ops = ops;
 	sd->dev = dev;
-<<<<<<< HEAD
-	sd->fwnode = fwn ? fwn : dev_fwnode(led_cdev->dev);
-=======
 	sd->fwnode = fwn ? fwn : dev_fwnode(dev);
->>>>>>> bb176f67
 	v4l2_subdev_init(sd, &v4l2_flash_subdev_ops);
 	sd->internal_ops = &v4l2_flash_subdev_internal_ops;
 	sd->flags |= V4L2_SUBDEV_FL_HAS_DEVNODE;
