--- conflicted
+++ resolved
@@ -22,10 +22,6 @@
 #include "msm_gem.h"
 #include "msm_mmu.h"
 
-<<<<<<< HEAD
-
-=======
->>>>>>> 661e50bc
 int adreno_get_param(struct msm_gpu *gpu, uint32_t param, uint64_t *value)
 {
 	struct adreno_gpu *adreno_gpu = to_adreno_gpu(gpu);
@@ -465,10 +461,6 @@
 {
 	if (spin_until(ring_freewords(ring) >= ndwords))
 		DRM_DEV_ERROR(ring->gpu->dev->dev,
-<<<<<<< HEAD
-			"timeout waiting for space in ringubffer %d\n",
-			ring->id);
-=======
 			"timeout waiting for space in ringbuffer %d\n",
 			ring->id);
 }
@@ -541,7 +533,6 @@
 	DBG("fast_rate=%u, slow_rate=27000000", gpu->fast_rate);
 
 	return 0;
->>>>>>> 661e50bc
 }
 
 int adreno_gpu_init(struct drm_device *drm, struct platform_device *pdev,
@@ -565,11 +556,8 @@
 	adreno_gpu_config.va_end = 0xffffffff;
 
 	adreno_gpu_config.nr_rings = nr_rings;
-<<<<<<< HEAD
-=======
 
 	adreno_get_pwrlevels(&pdev->dev, gpu);
->>>>>>> 661e50bc
 
 	pm_runtime_set_autosuspend_delay(&pdev->dev, DRM_MSM_INACTIVE_PERIOD);
 	pm_runtime_use_autosuspend(&pdev->dev);
