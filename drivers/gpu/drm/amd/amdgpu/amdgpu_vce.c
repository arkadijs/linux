/*
 * Copyright 2013 Advanced Micro Devices, Inc.
 * All Rights Reserved.
 *
 * Permission is hereby granted, free of charge, to any person obtaining a
 * copy of this software and associated documentation files (the
 * "Software"), to deal in the Software without restriction, including
 * without limitation the rights to use, copy, modify, merge, publish,
 * distribute, sub license, and/or sell copies of the Software, and to
 * permit persons to whom the Software is furnished to do so, subject to
 * the following conditions:
 *
 * THE SOFTWARE IS PROVIDED "AS IS", WITHOUT WARRANTY OF ANY KIND, EXPRESS OR
 * IMPLIED, INCLUDING BUT NOT LIMITED TO THE WARRANTIES OF MERCHANTABILITY,
 * FITNESS FOR A PARTICULAR PURPOSE AND NON-INFRINGEMENT. IN NO EVENT SHALL
 * THE COPYRIGHT HOLDERS, AUTHORS AND/OR ITS SUPPLIERS BE LIABLE FOR ANY CLAIM,
 * DAMAGES OR OTHER LIABILITY, WHETHER IN AN ACTION OF CONTRACT, TORT OR
 * OTHERWISE, ARISING FROM, OUT OF OR IN CONNECTION WITH THE SOFTWARE OR THE
 * USE OR OTHER DEALINGS IN THE SOFTWARE.
 *
 * The above copyright notice and this permission notice (including the
 * next paragraph) shall be included in all copies or substantial portions
 * of the Software.
 *
 * Authors: Christian König <christian.koenig@amd.com>
 */

#include <linux/firmware.h>
#include <linux/module.h>
#include <drm/drmP.h>
#include <drm/drm.h>

#include "amdgpu.h"
#include "amdgpu_pm.h"
#include "amdgpu_vce.h"
#include "cikd.h"

/* 1 second timeout */
#define VCE_IDLE_TIMEOUT	msecs_to_jiffies(1000)

/* Firmware Names */
#ifdef CONFIG_DRM_AMDGPU_CIK
#define FIRMWARE_BONAIRE	"amdgpu/bonaire_vce.bin"
#define FIRMWARE_KABINI	"amdgpu/kabini_vce.bin"
#define FIRMWARE_KAVERI	"amdgpu/kaveri_vce.bin"
#define FIRMWARE_HAWAII	"amdgpu/hawaii_vce.bin"
#define FIRMWARE_MULLINS	"amdgpu/mullins_vce.bin"
#endif
#define FIRMWARE_TONGA		"amdgpu/tonga_vce.bin"
#define FIRMWARE_CARRIZO	"amdgpu/carrizo_vce.bin"
#define FIRMWARE_FIJI		"amdgpu/fiji_vce.bin"
#define FIRMWARE_STONEY		"amdgpu/stoney_vce.bin"
#define FIRMWARE_POLARIS10	"amdgpu/polaris10_vce.bin"
#define FIRMWARE_POLARIS11	"amdgpu/polaris11_vce.bin"
#define FIRMWARE_POLARIS12	"amdgpu/polaris12_vce.bin"
#define FIRMWARE_VEGAM		"amdgpu/vegam_vce.bin"

#define FIRMWARE_VEGA10		"amdgpu/vega10_vce.bin"
#define FIRMWARE_VEGA12		"amdgpu/vega12_vce.bin"
#define FIRMWARE_VEGA20		"amdgpu/vega20_vce.bin"

#ifdef CONFIG_DRM_AMDGPU_CIK
MODULE_FIRMWARE(FIRMWARE_BONAIRE);
MODULE_FIRMWARE(FIRMWARE_KABINI);
MODULE_FIRMWARE(FIRMWARE_KAVERI);
MODULE_FIRMWARE(FIRMWARE_HAWAII);
MODULE_FIRMWARE(FIRMWARE_MULLINS);
#endif
MODULE_FIRMWARE(FIRMWARE_TONGA);
MODULE_FIRMWARE(FIRMWARE_CARRIZO);
MODULE_FIRMWARE(FIRMWARE_FIJI);
MODULE_FIRMWARE(FIRMWARE_STONEY);
MODULE_FIRMWARE(FIRMWARE_POLARIS10);
MODULE_FIRMWARE(FIRMWARE_POLARIS11);
MODULE_FIRMWARE(FIRMWARE_POLARIS12);
MODULE_FIRMWARE(FIRMWARE_VEGAM);

MODULE_FIRMWARE(FIRMWARE_VEGA10);
MODULE_FIRMWARE(FIRMWARE_VEGA12);
MODULE_FIRMWARE(FIRMWARE_VEGA20);

static void amdgpu_vce_idle_work_handler(struct work_struct *work);

/**
 * amdgpu_vce_init - allocate memory, load vce firmware
 *
 * @adev: amdgpu_device pointer
 *
 * First step to get VCE online, allocate memory and load the firmware
 */
int amdgpu_vce_sw_init(struct amdgpu_device *adev, unsigned long size)
{
	const char *fw_name;
	const struct common_firmware_header *hdr;
	unsigned ucode_version, version_major, version_minor, binary_id;
	int i, r;

	switch (adev->asic_type) {
#ifdef CONFIG_DRM_AMDGPU_CIK
	case CHIP_BONAIRE:
		fw_name = FIRMWARE_BONAIRE;
		break;
	case CHIP_KAVERI:
		fw_name = FIRMWARE_KAVERI;
		break;
	case CHIP_KABINI:
		fw_name = FIRMWARE_KABINI;
		break;
	case CHIP_HAWAII:
		fw_name = FIRMWARE_HAWAII;
		break;
	case CHIP_MULLINS:
		fw_name = FIRMWARE_MULLINS;
		break;
#endif
	case CHIP_TONGA:
		fw_name = FIRMWARE_TONGA;
		break;
	case CHIP_CARRIZO:
		fw_name = FIRMWARE_CARRIZO;
		break;
	case CHIP_FIJI:
		fw_name = FIRMWARE_FIJI;
		break;
	case CHIP_STONEY:
		fw_name = FIRMWARE_STONEY;
		break;
	case CHIP_POLARIS10:
		fw_name = FIRMWARE_POLARIS10;
		break;
	case CHIP_POLARIS11:
		fw_name = FIRMWARE_POLARIS11;
		break;
	case CHIP_POLARIS12:
		fw_name = FIRMWARE_POLARIS12;
		break;
	case CHIP_VEGAM:
		fw_name = FIRMWARE_VEGAM;
		break;
	case CHIP_VEGA10:
		fw_name = FIRMWARE_VEGA10;
		break;
	case CHIP_VEGA12:
		fw_name = FIRMWARE_VEGA12;
		break;
	case CHIP_VEGA20:
		fw_name = FIRMWARE_VEGA20;
		break;

	default:
		return -EINVAL;
	}

	r = request_firmware(&adev->vce.fw, fw_name, adev->dev);
	if (r) {
		dev_err(adev->dev, "amdgpu_vce: Can't load firmware \"%s\"\n",
			fw_name);
		return r;
	}

	r = amdgpu_ucode_validate(adev->vce.fw);
	if (r) {
		dev_err(adev->dev, "amdgpu_vce: Can't validate firmware \"%s\"\n",
			fw_name);
		release_firmware(adev->vce.fw);
		adev->vce.fw = NULL;
		return r;
	}

	hdr = (const struct common_firmware_header *)adev->vce.fw->data;

	ucode_version = le32_to_cpu(hdr->ucode_version);
	version_major = (ucode_version >> 20) & 0xfff;
	version_minor = (ucode_version >> 8) & 0xfff;
	binary_id = ucode_version & 0xff;
	DRM_INFO("Found VCE firmware Version: %hhd.%hhd Binary ID: %hhd\n",
		version_major, version_minor, binary_id);
	adev->vce.fw_version = ((version_major << 24) | (version_minor << 16) |
				(binary_id << 8));

	r = amdgpu_bo_create_kernel(adev, size, PAGE_SIZE,
				    AMDGPU_GEM_DOMAIN_VRAM, &adev->vce.vcpu_bo,
				    &adev->vce.gpu_addr, &adev->vce.cpu_addr);
	if (r) {
		dev_err(adev->dev, "(%d) failed to allocate VCE bo\n", r);
		return r;
	}

	for (i = 0; i < AMDGPU_MAX_VCE_HANDLES; ++i) {
		atomic_set(&adev->vce.handles[i], 0);
		adev->vce.filp[i] = NULL;
	}

	INIT_DELAYED_WORK(&adev->vce.idle_work, amdgpu_vce_idle_work_handler);
	mutex_init(&adev->vce.idle_mutex);

	return 0;
}

/**
 * amdgpu_vce_fini - free memory
 *
 * @adev: amdgpu_device pointer
 *
 * Last step on VCE teardown, free firmware memory
 */
int amdgpu_vce_sw_fini(struct amdgpu_device *adev)
{
	unsigned i;

	if (adev->vce.vcpu_bo == NULL)
		return 0;

	drm_sched_entity_destroy(&adev->vce.entity);

	amdgpu_bo_free_kernel(&adev->vce.vcpu_bo, &adev->vce.gpu_addr,
		(void **)&adev->vce.cpu_addr);

	for (i = 0; i < adev->vce.num_rings; i++)
		amdgpu_ring_fini(&adev->vce.ring[i]);

	release_firmware(adev->vce.fw);
	mutex_destroy(&adev->vce.idle_mutex);

	return 0;
}

/**
 * amdgpu_vce_entity_init - init entity
 *
 * @adev: amdgpu_device pointer
 *
 */
int amdgpu_vce_entity_init(struct amdgpu_device *adev)
{
	struct amdgpu_ring *ring;
	struct drm_sched_rq *rq;
	int r;

	ring = &adev->vce.ring[0];
	rq = &ring->sched.sched_rq[DRM_SCHED_PRIORITY_NORMAL];
	r = drm_sched_entity_init(&adev->vce.entity, &rq, 1, NULL);
	if (r != 0) {
		DRM_ERROR("Failed setting up VCE run queue.\n");
		return r;
	}

	return 0;
}

/**
 * amdgpu_vce_suspend - unpin VCE fw memory
 *
 * @adev: amdgpu_device pointer
 *
 */
int amdgpu_vce_suspend(struct amdgpu_device *adev)
{
	int i;

	cancel_delayed_work_sync(&adev->vce.idle_work);

	if (adev->vce.vcpu_bo == NULL)
		return 0;

	for (i = 0; i < AMDGPU_MAX_VCE_HANDLES; ++i)
		if (atomic_read(&adev->vce.handles[i]))
			break;

	if (i == AMDGPU_MAX_VCE_HANDLES)
		return 0;

	/* TODO: suspending running encoding sessions isn't supported */
	return -EINVAL;
}

/**
 * amdgpu_vce_resume - pin VCE fw memory
 *
 * @adev: amdgpu_device pointer
 *
 */
int amdgpu_vce_resume(struct amdgpu_device *adev)
{
	void *cpu_addr;
	const struct common_firmware_header *hdr;
	unsigned offset;
	int r;

	if (adev->vce.vcpu_bo == NULL)
		return -EINVAL;

	r = amdgpu_bo_reserve(adev->vce.vcpu_bo, false);
	if (r) {
		dev_err(adev->dev, "(%d) failed to reserve VCE bo\n", r);
		return r;
	}

	r = amdgpu_bo_kmap(adev->vce.vcpu_bo, &cpu_addr);
	if (r) {
		amdgpu_bo_unreserve(adev->vce.vcpu_bo);
		dev_err(adev->dev, "(%d) VCE map failed\n", r);
		return r;
	}

	hdr = (const struct common_firmware_header *)adev->vce.fw->data;
	offset = le32_to_cpu(hdr->ucode_array_offset_bytes);
	memcpy_toio(cpu_addr, adev->vce.fw->data + offset,
		    adev->vce.fw->size - offset);

	amdgpu_bo_kunmap(adev->vce.vcpu_bo);

	amdgpu_bo_unreserve(adev->vce.vcpu_bo);

	return 0;
}

/**
 * amdgpu_vce_idle_work_handler - power off VCE
 *
 * @work: pointer to work structure
 *
 * power of VCE when it's not used any more
 */
static void amdgpu_vce_idle_work_handler(struct work_struct *work)
{
	struct amdgpu_device *adev =
		container_of(work, struct amdgpu_device, vce.idle_work.work);
	unsigned i, count = 0;

	for (i = 0; i < adev->vce.num_rings; i++)
		count += amdgpu_fence_count_emitted(&adev->vce.ring[i]);

	if (count == 0) {
		if (adev->pm.dpm_enabled) {
			amdgpu_dpm_enable_vce(adev, false);
		} else {
			amdgpu_asic_set_vce_clocks(adev, 0, 0);
			amdgpu_device_ip_set_powergating_state(adev, AMD_IP_BLOCK_TYPE_VCE,
							       AMD_PG_STATE_GATE);
			amdgpu_device_ip_set_clockgating_state(adev, AMD_IP_BLOCK_TYPE_VCE,
							       AMD_CG_STATE_GATE);
		}
	} else {
		schedule_delayed_work(&adev->vce.idle_work, VCE_IDLE_TIMEOUT);
	}
}

/**
 * amdgpu_vce_ring_begin_use - power up VCE
 *
 * @ring: amdgpu ring
 *
 * Make sure VCE is powerd up when we want to use it
 */
void amdgpu_vce_ring_begin_use(struct amdgpu_ring *ring)
{
	struct amdgpu_device *adev = ring->adev;
	bool set_clocks;

	if (amdgpu_sriov_vf(adev))
		return;

	mutex_lock(&adev->vce.idle_mutex);
	set_clocks = !cancel_delayed_work_sync(&adev->vce.idle_work);
	if (set_clocks) {
		if (adev->pm.dpm_enabled) {
			amdgpu_dpm_enable_vce(adev, true);
		} else {
			amdgpu_asic_set_vce_clocks(adev, 53300, 40000);
			amdgpu_device_ip_set_clockgating_state(adev, AMD_IP_BLOCK_TYPE_VCE,
							       AMD_CG_STATE_UNGATE);
			amdgpu_device_ip_set_powergating_state(adev, AMD_IP_BLOCK_TYPE_VCE,
							       AMD_PG_STATE_UNGATE);

		}
	}
	mutex_unlock(&adev->vce.idle_mutex);
}

/**
 * amdgpu_vce_ring_end_use - power VCE down
 *
 * @ring: amdgpu ring
 *
 * Schedule work to power VCE down again
 */
void amdgpu_vce_ring_end_use(struct amdgpu_ring *ring)
{
	if (!amdgpu_sriov_vf(ring->adev))
		schedule_delayed_work(&ring->adev->vce.idle_work, VCE_IDLE_TIMEOUT);
}

/**
 * amdgpu_vce_free_handles - free still open VCE handles
 *
 * @adev: amdgpu_device pointer
 * @filp: drm file pointer
 *
 * Close all VCE handles still open by this file pointer
 */
void amdgpu_vce_free_handles(struct amdgpu_device *adev, struct drm_file *filp)
{
	struct amdgpu_ring *ring = &adev->vce.ring[0];
	int i, r;
	for (i = 0; i < AMDGPU_MAX_VCE_HANDLES; ++i) {
		uint32_t handle = atomic_read(&adev->vce.handles[i]);

		if (!handle || adev->vce.filp[i] != filp)
			continue;

		r = amdgpu_vce_get_destroy_msg(ring, handle, false, NULL);
		if (r)
			DRM_ERROR("Error destroying VCE handle (%d)!\n", r);

		adev->vce.filp[i] = NULL;
		atomic_set(&adev->vce.handles[i], 0);
	}
}

/**
 * amdgpu_vce_get_create_msg - generate a VCE create msg
 *
 * @adev: amdgpu_device pointer
 * @ring: ring we should submit the msg to
 * @handle: VCE session handle to use
 * @fence: optional fence to return
 *
 * Open up a stream for HW test
 */
int amdgpu_vce_get_create_msg(struct amdgpu_ring *ring, uint32_t handle,
			      struct dma_fence **fence)
{
	const unsigned ib_size_dw = 1024;
	struct amdgpu_job *job;
	struct amdgpu_ib *ib;
	struct dma_fence *f = NULL;
	uint64_t dummy;
	int i, r;

	r = amdgpu_job_alloc_with_ib(ring->adev, ib_size_dw * 4, &job);
	if (r)
		return r;

	ib = &job->ibs[0];

	dummy = ib->gpu_addr + 1024;

	/* stitch together an VCE create msg */
	ib->length_dw = 0;
	ib->ptr[ib->length_dw++] = 0x0000000c; /* len */
	ib->ptr[ib->length_dw++] = 0x00000001; /* session cmd */
	ib->ptr[ib->length_dw++] = handle;

	if ((ring->adev->vce.fw_version >> 24) >= 52)
		ib->ptr[ib->length_dw++] = 0x00000040; /* len */
	else
		ib->ptr[ib->length_dw++] = 0x00000030; /* len */
	ib->ptr[ib->length_dw++] = 0x01000001; /* create cmd */
	ib->ptr[ib->length_dw++] = 0x00000000;
	ib->ptr[ib->length_dw++] = 0x00000042;
	ib->ptr[ib->length_dw++] = 0x0000000a;
	ib->ptr[ib->length_dw++] = 0x00000001;
	ib->ptr[ib->length_dw++] = 0x00000080;
	ib->ptr[ib->length_dw++] = 0x00000060;
	ib->ptr[ib->length_dw++] = 0x00000100;
	ib->ptr[ib->length_dw++] = 0x00000100;
	ib->ptr[ib->length_dw++] = 0x0000000c;
	ib->ptr[ib->length_dw++] = 0x00000000;
	if ((ring->adev->vce.fw_version >> 24) >= 52) {
		ib->ptr[ib->length_dw++] = 0x00000000;
		ib->ptr[ib->length_dw++] = 0x00000000;
		ib->ptr[ib->length_dw++] = 0x00000000;
		ib->ptr[ib->length_dw++] = 0x00000000;
	}

	ib->ptr[ib->length_dw++] = 0x00000014; /* len */
	ib->ptr[ib->length_dw++] = 0x05000005; /* feedback buffer */
	ib->ptr[ib->length_dw++] = upper_32_bits(dummy);
	ib->ptr[ib->length_dw++] = dummy;
	ib->ptr[ib->length_dw++] = 0x00000001;

	for (i = ib->length_dw; i < ib_size_dw; ++i)
		ib->ptr[i] = 0x0;

	r = amdgpu_job_submit_direct(job, ring, &f);
	if (r)
		goto err;

	if (fence)
		*fence = dma_fence_get(f);
	dma_fence_put(f);
	return 0;

err:
	amdgpu_job_free(job);
	return r;
}

/**
 * amdgpu_vce_get_destroy_msg - generate a VCE destroy msg
 *
 * @adev: amdgpu_device pointer
 * @ring: ring we should submit the msg to
 * @handle: VCE session handle to use
 * @fence: optional fence to return
 *
 * Close up a stream for HW test or if userspace failed to do so
 */
int amdgpu_vce_get_destroy_msg(struct amdgpu_ring *ring, uint32_t handle,
			       bool direct, struct dma_fence **fence)
{
	const unsigned ib_size_dw = 1024;
	struct amdgpu_job *job;
	struct amdgpu_ib *ib;
	struct dma_fence *f = NULL;
	int i, r;

	r = amdgpu_job_alloc_with_ib(ring->adev, ib_size_dw * 4, &job);
	if (r)
		return r;

	ib = &job->ibs[0];

	/* stitch together an VCE destroy msg */
	ib->length_dw = 0;
	ib->ptr[ib->length_dw++] = 0x0000000c; /* len */
	ib->ptr[ib->length_dw++] = 0x00000001; /* session cmd */
	ib->ptr[ib->length_dw++] = handle;

	ib->ptr[ib->length_dw++] = 0x00000020; /* len */
	ib->ptr[ib->length_dw++] = 0x00000002; /* task info */
	ib->ptr[ib->length_dw++] = 0xffffffff; /* next task info, set to 0xffffffff if no */
	ib->ptr[ib->length_dw++] = 0x00000001; /* destroy session */
	ib->ptr[ib->length_dw++] = 0x00000000;
	ib->ptr[ib->length_dw++] = 0x00000000;
	ib->ptr[ib->length_dw++] = 0xffffffff; /* feedback is not needed, set to 0xffffffff and firmware will not output feedback */
	ib->ptr[ib->length_dw++] = 0x00000000;

	ib->ptr[ib->length_dw++] = 0x00000008; /* len */
	ib->ptr[ib->length_dw++] = 0x02000001; /* destroy cmd */

	for (i = ib->length_dw; i < ib_size_dw; ++i)
		ib->ptr[i] = 0x0;

	if (direct)
		r = amdgpu_job_submit_direct(job, ring, &f);
	else
		r = amdgpu_job_submit(job, &ring->adev->vce.entity,
				      AMDGPU_FENCE_OWNER_UNDEFINED, &f);
	if (r)
		goto err;

	if (fence)
		*fence = dma_fence_get(f);
	dma_fence_put(f);
	return 0;

err:
	amdgpu_job_free(job);
	return r;
}

/**
 * amdgpu_vce_cs_validate_bo - make sure not to cross 4GB boundary
 *
 * @p: parser context
 * @lo: address of lower dword
 * @hi: address of higher dword
 * @size: minimum size
 * @index: bs/fb index
 *
 * Make sure that no BO cross a 4GB boundary.
 */
static int amdgpu_vce_validate_bo(struct amdgpu_cs_parser *p, uint32_t ib_idx,
				  int lo, int hi, unsigned size, int32_t index)
{
	int64_t offset = ((uint64_t)size) * ((int64_t)index);
	struct ttm_operation_ctx ctx = { false, false };
	struct amdgpu_bo_va_mapping *mapping;
	unsigned i, fpfn, lpfn;
	struct amdgpu_bo *bo;
	uint64_t addr;
	int r;

	addr = ((uint64_t)amdgpu_get_ib_value(p, ib_idx, lo)) |
	       ((uint64_t)amdgpu_get_ib_value(p, ib_idx, hi)) << 32;
	if (index >= 0) {
		addr += offset;
		fpfn = PAGE_ALIGN(offset) >> PAGE_SHIFT;
		lpfn = 0x100000000ULL >> PAGE_SHIFT;
	} else {
		fpfn = 0;
		lpfn = (0x100000000ULL - PAGE_ALIGN(offset)) >> PAGE_SHIFT;
	}

	r = amdgpu_cs_find_mapping(p, addr, &bo, &mapping);
	if (r) {
		DRM_ERROR("Can't find BO for addr 0x%010Lx %d %d %d %d\n",
			  addr, lo, hi, size, index);
		return r;
	}

	for (i = 0; i < bo->placement.num_placement; ++i) {
		bo->placements[i].fpfn = max(bo->placements[i].fpfn, fpfn);
		bo->placements[i].lpfn = bo->placements[i].lpfn ?
			min(bo->placements[i].lpfn, lpfn) : lpfn;
	}
	return ttm_bo_validate(&bo->tbo, &bo->placement, &ctx);
}


/**
 * amdgpu_vce_cs_reloc - command submission relocation
 *
 * @p: parser context
 * @lo: address of lower dword
 * @hi: address of higher dword
 * @size: minimum size
 *
 * Patch relocation inside command stream with real buffer address
 */
static int amdgpu_vce_cs_reloc(struct amdgpu_cs_parser *p, uint32_t ib_idx,
			       int lo, int hi, unsigned size, uint32_t index)
{
	struct amdgpu_bo_va_mapping *mapping;
	struct amdgpu_bo *bo;
	uint64_t addr;
	int r;

	if (index == 0xffffffff)
		index = 0;

	addr = ((uint64_t)amdgpu_get_ib_value(p, ib_idx, lo)) |
	       ((uint64_t)amdgpu_get_ib_value(p, ib_idx, hi)) << 32;
	addr += ((uint64_t)size) * ((uint64_t)index);

	r = amdgpu_cs_find_mapping(p, addr, &bo, &mapping);
	if (r) {
		DRM_ERROR("Can't find BO for addr 0x%010Lx %d %d %d %d\n",
			  addr, lo, hi, size, index);
		return r;
	}

	if ((addr + (uint64_t)size) >
	    (mapping->last + 1) * AMDGPU_GPU_PAGE_SIZE) {
		DRM_ERROR("BO to small for addr 0x%010Lx %d %d\n",
			  addr, lo, hi);
		return -EINVAL;
	}

	addr -= mapping->start * AMDGPU_GPU_PAGE_SIZE;
	addr += amdgpu_bo_gpu_offset(bo);
	addr -= ((uint64_t)size) * ((uint64_t)index);

	amdgpu_set_ib_value(p, ib_idx, lo, lower_32_bits(addr));
	amdgpu_set_ib_value(p, ib_idx, hi, upper_32_bits(addr));

	return 0;
}

/**
 * amdgpu_vce_validate_handle - validate stream handle
 *
 * @p: parser context
 * @handle: handle to validate
 * @allocated: allocated a new handle?
 *
 * Validates the handle and return the found session index or -EINVAL
 * we we don't have another free session index.
 */
static int amdgpu_vce_validate_handle(struct amdgpu_cs_parser *p,
				      uint32_t handle, uint32_t *allocated)
{
	unsigned i;

	/* validate the handle */
	for (i = 0; i < AMDGPU_MAX_VCE_HANDLES; ++i) {
		if (atomic_read(&p->adev->vce.handles[i]) == handle) {
			if (p->adev->vce.filp[i] != p->filp) {
				DRM_ERROR("VCE handle collision detected!\n");
				return -EINVAL;
			}
			return i;
		}
	}

	/* handle not found try to alloc a new one */
	for (i = 0; i < AMDGPU_MAX_VCE_HANDLES; ++i) {
		if (!atomic_cmpxchg(&p->adev->vce.handles[i], 0, handle)) {
			p->adev->vce.filp[i] = p->filp;
			p->adev->vce.img_size[i] = 0;
			*allocated |= 1 << i;
			return i;
		}
	}

	DRM_ERROR("No more free VCE handles!\n");
	return -EINVAL;
}

/**
 * amdgpu_vce_cs_parse - parse and validate the command stream
 *
 * @p: parser context
 *
 */
int amdgpu_vce_ring_parse_cs(struct amdgpu_cs_parser *p, uint32_t ib_idx)
{
	struct amdgpu_ib *ib = &p->job->ibs[ib_idx];
	unsigned fb_idx = 0, bs_idx = 0;
	int session_idx = -1;
	uint32_t destroyed = 0;
	uint32_t created = 0;
	uint32_t allocated = 0;
	uint32_t tmp, handle = 0;
	uint32_t *size = &tmp;
	unsigned idx;
	int i, r = 0;

	p->job->vm = NULL;
	ib->gpu_addr = amdgpu_sa_bo_gpu_addr(ib->sa_bo);

	for (idx = 0; idx < ib->length_dw;) {
		uint32_t len = amdgpu_get_ib_value(p, ib_idx, idx);
		uint32_t cmd = amdgpu_get_ib_value(p, ib_idx, idx + 1);

		if ((len < 8) || (len & 3)) {
			DRM_ERROR("invalid VCE command length (%d)!\n", len);
			r = -EINVAL;
			goto out;
		}

		switch (cmd) {
		case 0x00000002: /* task info */
			fb_idx = amdgpu_get_ib_value(p, ib_idx, idx + 6);
			bs_idx = amdgpu_get_ib_value(p, ib_idx, idx + 7);
			break;

		case 0x03000001: /* encode */
			r = amdgpu_vce_validate_bo(p, ib_idx, idx + 10,
						   idx + 9, 0, 0);
			if (r)
				goto out;

			r = amdgpu_vce_validate_bo(p, ib_idx, idx + 12,
						   idx + 11, 0, 0);
			if (r)
				goto out;
			break;

		case 0x05000001: /* context buffer */
			r = amdgpu_vce_validate_bo(p, ib_idx, idx + 3,
						   idx + 2, 0, 0);
			if (r)
				goto out;
			break;

		case 0x05000004: /* video bitstream buffer */
			tmp = amdgpu_get_ib_value(p, ib_idx, idx + 4);
			r = amdgpu_vce_validate_bo(p, ib_idx, idx + 3, idx + 2,
						   tmp, bs_idx);
			if (r)
				goto out;
			break;

		case 0x05000005: /* feedback buffer */
			r = amdgpu_vce_validate_bo(p, ib_idx, idx + 3, idx + 2,
						   4096, fb_idx);
			if (r)
				goto out;
			break;

		case 0x0500000d: /* MV buffer */
			r = amdgpu_vce_validate_bo(p, ib_idx, idx + 3,
							idx + 2, 0, 0);
			if (r)
				goto out;

			r = amdgpu_vce_validate_bo(p, ib_idx, idx + 8,
							idx + 7, 0, 0);
			if (r)
				goto out;
			break;
		}

		idx += len / 4;
	}

	for (idx = 0; idx < ib->length_dw;) {
		uint32_t len = amdgpu_get_ib_value(p, ib_idx, idx);
		uint32_t cmd = amdgpu_get_ib_value(p, ib_idx, idx + 1);

		switch (cmd) {
		case 0x00000001: /* session */
			handle = amdgpu_get_ib_value(p, ib_idx, idx + 2);
			session_idx = amdgpu_vce_validate_handle(p, handle,
								 &allocated);
			if (session_idx < 0) {
				r = session_idx;
				goto out;
			}
			size = &p->adev->vce.img_size[session_idx];
			break;

		case 0x00000002: /* task info */
			fb_idx = amdgpu_get_ib_value(p, ib_idx, idx + 6);
			bs_idx = amdgpu_get_ib_value(p, ib_idx, idx + 7);
			break;

		case 0x01000001: /* create */
			created |= 1 << session_idx;
			if (destroyed & (1 << session_idx)) {
				destroyed &= ~(1 << session_idx);
				allocated |= 1 << session_idx;

			} else if (!(allocated & (1 << session_idx))) {
				DRM_ERROR("Handle already in use!\n");
				r = -EINVAL;
				goto out;
			}

			*size = amdgpu_get_ib_value(p, ib_idx, idx + 8) *
				amdgpu_get_ib_value(p, ib_idx, idx + 10) *
				8 * 3 / 2;
			break;

		case 0x04000001: /* config extension */
		case 0x04000002: /* pic control */
		case 0x04000005: /* rate control */
		case 0x04000007: /* motion estimation */
		case 0x04000008: /* rdo */
		case 0x04000009: /* vui */
		case 0x05000002: /* auxiliary buffer */
		case 0x05000009: /* clock table */
			break;

		case 0x0500000c: /* hw config */
			switch (p->adev->asic_type) {
#ifdef CONFIG_DRM_AMDGPU_CIK
			case CHIP_KAVERI:
			case CHIP_MULLINS:
#endif
			case CHIP_CARRIZO:
				break;
			default:
				r = -EINVAL;
				goto out;
			}
			break;

		case 0x03000001: /* encode */
			r = amdgpu_vce_cs_reloc(p, ib_idx, idx + 10, idx + 9,
						*size, 0);
			if (r)
				goto out;

			r = amdgpu_vce_cs_reloc(p, ib_idx, idx + 12, idx + 11,
						*size / 3, 0);
			if (r)
				goto out;
			break;

		case 0x02000001: /* destroy */
			destroyed |= 1 << session_idx;
			break;

		case 0x05000001: /* context buffer */
			r = amdgpu_vce_cs_reloc(p, ib_idx, idx + 3, idx + 2,
						*size * 2, 0);
			if (r)
				goto out;
			break;

		case 0x05000004: /* video bitstream buffer */
			tmp = amdgpu_get_ib_value(p, ib_idx, idx + 4);
			r = amdgpu_vce_cs_reloc(p, ib_idx, idx + 3, idx + 2,
						tmp, bs_idx);
			if (r)
				goto out;
			break;

		case 0x05000005: /* feedback buffer */
			r = amdgpu_vce_cs_reloc(p, ib_idx, idx + 3, idx + 2,
						4096, fb_idx);
			if (r)
				goto out;
			break;

		case 0x0500000d: /* MV buffer */
			r = amdgpu_vce_cs_reloc(p, ib_idx, idx + 3,
							idx + 2, *size, 0);
			if (r)
				goto out;

			r = amdgpu_vce_cs_reloc(p, ib_idx, idx + 8,
							idx + 7, *size / 12, 0);
			if (r)
				goto out;
			break;

		default:
			DRM_ERROR("invalid VCE command (0x%x)!\n", cmd);
			r = -EINVAL;
			goto out;
		}

		if (session_idx == -1) {
			DRM_ERROR("no session command at start of IB\n");
			r = -EINVAL;
			goto out;
		}

		idx += len / 4;
	}

	if (allocated & ~created) {
		DRM_ERROR("New session without create command!\n");
		r = -ENOENT;
	}

out:
	if (!r) {
		/* No error, free all destroyed handle slots */
		tmp = destroyed;
	} else {
		/* Error during parsing, free all allocated handle slots */
		tmp = allocated;
	}

	for (i = 0; i < AMDGPU_MAX_VCE_HANDLES; ++i)
		if (tmp & (1 << i))
			atomic_set(&p->adev->vce.handles[i], 0);

	return r;
}

/**
 * amdgpu_vce_cs_parse_vm - parse the command stream in VM mode
 *
 * @p: parser context
 *
 */
int amdgpu_vce_ring_parse_cs_vm(struct amdgpu_cs_parser *p, uint32_t ib_idx)
{
	struct amdgpu_ib *ib = &p->job->ibs[ib_idx];
	int session_idx = -1;
	uint32_t destroyed = 0;
	uint32_t created = 0;
	uint32_t allocated = 0;
	uint32_t tmp, handle = 0;
	int i, r = 0, idx = 0;

	while (idx < ib->length_dw) {
		uint32_t len = amdgpu_get_ib_value(p, ib_idx, idx);
		uint32_t cmd = amdgpu_get_ib_value(p, ib_idx, idx + 1);

		if ((len < 8) || (len & 3)) {
			DRM_ERROR("invalid VCE command length (%d)!\n", len);
			r = -EINVAL;
			goto out;
		}

		switch (cmd) {
		case 0x00000001: /* session */
			handle = amdgpu_get_ib_value(p, ib_idx, idx + 2);
			session_idx = amdgpu_vce_validate_handle(p, handle,
								 &allocated);
			if (session_idx < 0) {
				r = session_idx;
				goto out;
			}
			break;

		case 0x01000001: /* create */
			created |= 1 << session_idx;
			if (destroyed & (1 << session_idx)) {
				destroyed &= ~(1 << session_idx);
				allocated |= 1 << session_idx;

			} else if (!(allocated & (1 << session_idx))) {
				DRM_ERROR("Handle already in use!\n");
				r = -EINVAL;
				goto out;
			}

			break;

		case 0x02000001: /* destroy */
			destroyed |= 1 << session_idx;
			break;

		default:
			break;
		}

		if (session_idx == -1) {
			DRM_ERROR("no session command at start of IB\n");
			r = -EINVAL;
			goto out;
		}

		idx += len / 4;
	}

	if (allocated & ~created) {
		DRM_ERROR("New session without create command!\n");
		r = -ENOENT;
	}

out:
	if (!r) {
		/* No error, free all destroyed handle slots */
		tmp = destroyed;
		amdgpu_ib_free(p->adev, ib, NULL);
	} else {
		/* Error during parsing, free all allocated handle slots */
		tmp = allocated;
	}

	for (i = 0; i < AMDGPU_MAX_VCE_HANDLES; ++i)
		if (tmp & (1 << i))
			atomic_set(&p->adev->vce.handles[i], 0);

	return r;
}

/**
 * amdgpu_vce_ring_emit_ib - execute indirect buffer
 *
 * @ring: engine to use
 * @ib: the IB to execute
 *
 */
void amdgpu_vce_ring_emit_ib(struct amdgpu_ring *ring,
				struct amdgpu_job *job,
				struct amdgpu_ib *ib,
				uint32_t flags)
{
	amdgpu_ring_write(ring, VCE_CMD_IB);
	amdgpu_ring_write(ring, lower_32_bits(ib->gpu_addr));
	amdgpu_ring_write(ring, upper_32_bits(ib->gpu_addr));
	amdgpu_ring_write(ring, ib->length_dw);
}

/**
 * amdgpu_vce_ring_emit_fence - add a fence command to the ring
 *
 * @ring: engine to use
 * @fence: the fence
 *
 */
void amdgpu_vce_ring_emit_fence(struct amdgpu_ring *ring, u64 addr, u64 seq,
				unsigned flags)
{
	WARN_ON(flags & AMDGPU_FENCE_FLAG_64BIT);

	amdgpu_ring_write(ring, VCE_CMD_FENCE);
	amdgpu_ring_write(ring, addr);
	amdgpu_ring_write(ring, upper_32_bits(addr));
	amdgpu_ring_write(ring, seq);
	amdgpu_ring_write(ring, VCE_CMD_TRAP);
	amdgpu_ring_write(ring, VCE_CMD_END);
}

/**
 * amdgpu_vce_ring_test_ring - test if VCE ring is working
 *
 * @ring: the engine to test on
 *
 */
int amdgpu_vce_ring_test_ring(struct amdgpu_ring *ring)
{
	struct amdgpu_device *adev = ring->adev;
	uint32_t rptr;
	unsigned i;
	int r, timeout = adev->usec_timeout;

	/* skip ring test for sriov*/
	if (amdgpu_sriov_vf(adev))
		return 0;

	r = amdgpu_ring_alloc(ring, 16);
	if (r)
		return r;

<<<<<<< HEAD
=======
	rptr = amdgpu_ring_get_rptr(ring);

>>>>>>> 0ecfebd2
	amdgpu_ring_write(ring, VCE_CMD_END);
	amdgpu_ring_commit(ring);

	for (i = 0; i < timeout; i++) {
		if (amdgpu_ring_get_rptr(ring) != rptr)
			break;
		DRM_UDELAY(1);
	}

	if (i >= timeout)
		r = -ETIMEDOUT;

	return r;
}

/**
 * amdgpu_vce_ring_test_ib - test if VCE IBs are working
 *
 * @ring: the engine to test on
 *
 */
int amdgpu_vce_ring_test_ib(struct amdgpu_ring *ring, long timeout)
{
	struct dma_fence *fence = NULL;
	long r;

	/* skip vce ring1/2 ib test for now, since it's not reliable */
	if (ring != &ring->adev->vce.ring[0])
		return 0;

	r = amdgpu_vce_get_create_msg(ring, 1, NULL);
	if (r)
		goto error;

	r = amdgpu_vce_get_destroy_msg(ring, 1, true, &fence);
	if (r)
		goto error;

	r = dma_fence_wait_timeout(fence, false, timeout);
	if (r == 0)
		r = -ETIMEDOUT;
	else if (r > 0)
		r = 0;

error:
	dma_fence_put(fence);
	return r;
}<|MERGE_RESOLUTION|>--- conflicted
+++ resolved
@@ -1084,11 +1084,8 @@
 	if (r)
 		return r;
 
-<<<<<<< HEAD
-=======
 	rptr = amdgpu_ring_get_rptr(ring);
 
->>>>>>> 0ecfebd2
 	amdgpu_ring_write(ring, VCE_CMD_END);
 	amdgpu_ring_commit(ring);
 
