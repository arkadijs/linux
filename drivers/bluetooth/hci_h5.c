--- conflicted
+++ resolved
@@ -1096,15 +1096,11 @@
 	{ .compatible = "realtek,rtl8822cs-bt",
 	  .data = (const void *)&h5_data_rtl8822cs },
 	{ .compatible = "realtek,rtl8723bs-bt",
-<<<<<<< HEAD
+	  .data = (const void *)&h5_data_rtl8723bs },
+	{ .compatible = "realtek,rtl8723cs-bt",
 	  .data = (const void *)&h5_data_rtl8723bs },
 	{ .compatible = "realtek,rtl8723ds-bt",
 	  .data = (const void *)&h5_data_rtl8723bs },
-=======
-	  .data = (const void *)&rtl_vnd },
-	{ .compatible = "realtek,rtl8723cs-bt",
-	  .data = (const void *)&rtl_vnd },
->>>>>>> 02acbea9
 #endif
 	{ },
 };
