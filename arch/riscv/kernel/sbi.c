--- conflicted
+++ resolved
@@ -5,11 +5,8 @@
  * Copyright (c) 2020 Western Digital Corporation or its affiliates.
  */
 
-<<<<<<< HEAD
+#define pr_fmt(fmt) "riscv: " fmt
 #include <linux/bits.h>
-=======
-#define pr_fmt(fmt) "riscv: " fmt
->>>>>>> bfe35049
 #include <linux/init.h>
 #include <linux/pm.h>
 #include <linux/reboot.h>
