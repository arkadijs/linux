// SPDX-License-Identifier: (GPL-2.0+ or MIT)
// Copyright (C) 2022 Jisheng Zhang <jszhang@kernel.org>
// Copyright (C) 2022 Samuel Holland <samuel@sholland.org>

#include <dt-bindings/input/input.h>

#include "sun20i-d1-lichee-rv.dts"

/ {
	model = "Sipeed Lichee RV Dock";
	compatible = "sipeed,lichee-rv-dock", "sipeed,lichee-rv",
		     "allwinner,sun20i-d1";

	aliases {
		ethernet1 = &rtl8723ds;
	};

	dmic_codec: dmic-codec {
		compatible = "dmic-codec";
		num-channels = <2>;
		#sound-dai-cells = <0>;
	};

	dmic-sound {
		compatible = "simple-audio-card";
		simple-audio-card,name = "DMIC";
		#address-cells = <1>;
		#size-cells = <0>;

		simple-audio-card,dai-link@0 {
			format = "pdm";
			frame-master = <&link0_cpu>;
			bitclock-master = <&link0_cpu>;

			link0_cpu: cpu {
				sound-dai = <&dmic>;
			};

			link0_codec: codec {
				sound-dai = <&dmic_codec>;
			};
		};
	};

	hdmi_connector: connector {
		compatible = "hdmi-connector";
		type = "a";

		port {
			hdmi_connector_in: endpoint {
				remote-endpoint = <&hdmi_out_connector>;
			};
		};
	};

	wifi_pwrseq: wifi-pwrseq {
		compatible = "mmc-pwrseq-simple";
		reset-gpios = <&pio 6 12 GPIO_ACTIVE_LOW>; /* PG12 */
	};
};

&codec {
	routing = "Internal Speaker", "HPOUTL",
		  "Internal Speaker", "HPOUTR",
		  "LINEINL", "HPOUTL",
		  "LINEINR", "HPOUTR",
		  "MICIN3", "Internal Microphone",
		  "Internal Microphone", "HBIAS";
	widgets = "Microphone", "Internal Microphone",
		  "Speaker", "Internal Speaker";
	status = "okay";
};

&de {
	status = "okay";
};

&dmic {
	pinctrl-0 = <&dmic_pb11_d0_pin>, <&dmic_pe17_clk_pin>;
	pinctrl-names = "default";
	status = "okay";
};

&ehci1 {
	status = "okay";
};

<<<<<<< HEAD
&hdmi {
	status = "okay";
};

&hdmi_out {
	hdmi_out_connector: endpoint {
		remote-endpoint = <&hdmi_connector_in>;
	};
};

&hdmi_phy {
	status = "okay";
};

=======
&ledc {
	pinctrl-0 = <&ledc_pc0_pin>;
	pinctrl-names = "default";
	status = "okay";

	multi-led@0 {
		reg = <0x0>;
		color = <LED_COLOR_ID_RGB>;
		function = LED_FUNCTION_STATUS;
	};
};

>>>>>>> 513b394e
&lradc {
	status = "okay";

	button-220 {
		label = "OK";
		linux,code = <KEY_OK>;
		channel = <0>;
		voltage = <220000>;
	};
};

&mmc1 {
	bus-width = <4>;
	mmc-pwrseq = <&wifi_pwrseq>;
	non-removable;
	vmmc-supply = <&reg_vcc_3v3>;
	vqmmc-supply = <&reg_vcc_3v3>;
	pinctrl-0 = <&mmc1_pins>;
	pinctrl-names = "default";
	status = "okay";

	rtl8723ds: wifi@1 {
		reg = <1>;
	};
};

&ohci1 {
	status = "okay";
};

&pio {
	dmic_pb11_d0_pin: dmic-pb11-d0-pin {
		pins = "PB11";
		function = "dmic";
	};

	dmic_pe17_clk_pin: dmic-pe17-clk-pin {
		pins = "PE17";
		function = "dmic";
	};
};

&uart1 {
	uart-has-rtscts;
	pinctrl-0 = <&uart1_pg6_pins>, <&uart1_pg8_rts_cts_pins>;
	pinctrl-names = "default";
	status = "okay";

	bluetooth {
		compatible = "realtek,rtl8723ds-bt";
		device-wake-gpios = <&pio 6 15 GPIO_ACTIVE_HIGH>; /* PG16 */
		enable-gpios = <&pio 6 18 GPIO_ACTIVE_HIGH>; /* PG18 */
		host-wake-gpios = <&pio 6 17 GPIO_ACTIVE_HIGH>; /* PG17 */
	};
};

&usbphy {
	usb1_vbus-supply = <&reg_vcc>;
};<|MERGE_RESOLUTION|>--- conflicted
+++ resolved
@@ -85,7 +85,6 @@
 	status = "okay";
 };
 
-<<<<<<< HEAD
 &hdmi {
 	status = "okay";
 };
@@ -100,7 +99,6 @@
 	status = "okay";
 };
 
-=======
 &ledc {
 	pinctrl-0 = <&ledc_pc0_pin>;
 	pinctrl-names = "default";
@@ -113,7 +111,6 @@
 	};
 };
 
->>>>>>> 513b394e
 &lradc {
 	status = "okay";
 
