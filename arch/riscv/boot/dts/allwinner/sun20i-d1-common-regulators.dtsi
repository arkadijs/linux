// SPDX-License-Identifier: (GPL-2.0+ or MIT)
// Copyright (C) 2021-2022 Samuel Holland <samuel@sholland.org>

/ {
	reg_vcc: vcc {
		compatible = "regulator-fixed";
		regulator-name = "vcc";
		regulator-min-microvolt = <5000000>;
		regulator-max-microvolt = <5000000>;
	};

	reg_vcc_3v3: vcc-3v3 {
		compatible = "regulator-fixed";
		regulator-name = "vcc-3v3";
		regulator-min-microvolt = <3300000>;
		regulator-max-microvolt = <3300000>;
		vin-supply = <&reg_vcc>;
	};
};

<<<<<<< HEAD
&codec {
	avcc-supply = <&reg_aldo>;
	hpvcc-supply = <&reg_hpldo>;
=======
&hdmi {
	hvcc-supply = <&reg_ldoa>;
>>>>>>> d8250c5c
};

&lradc {
	vref-supply = <&reg_aldo>;
};

&pio {
	vcc-pb-supply = <&reg_vcc_3v3>;
	vcc-pc-supply = <&reg_vcc_3v3>;
	vcc-pd-supply = <&reg_vcc_3v3>;
	vcc-pe-supply = <&reg_vcc_3v3>;
	vcc-pf-supply = <&reg_vcc_3v3>;
	vcc-pg-supply = <&reg_vcc_3v3>;
};

&reg_aldo {
	regulator-min-microvolt = <1800000>;
	regulator-max-microvolt = <1800000>;
	vdd33-supply = <&reg_vcc_3v3>;
};

&reg_hpldo {
	regulator-min-microvolt = <1800000>;
	regulator-max-microvolt = <1800000>;
	hpldoin-supply = <&reg_vcc_3v3>;
};

&reg_ldoa {
	regulator-always-on;
	regulator-min-microvolt = <1800000>;
	regulator-max-microvolt = <1800000>;
	ldo-in-supply = <&reg_vcc_3v3>;
};<|MERGE_RESOLUTION|>--- conflicted
+++ resolved
@@ -18,14 +18,13 @@
 	};
 };
 
-<<<<<<< HEAD
 &codec {
 	avcc-supply = <&reg_aldo>;
 	hpvcc-supply = <&reg_hpldo>;
-=======
+};
+
 &hdmi {
 	hvcc-supply = <&reg_ldoa>;
->>>>>>> d8250c5c
 };
 
 &lradc {
