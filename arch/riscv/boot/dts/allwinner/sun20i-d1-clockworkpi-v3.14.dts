--- conflicted
+++ resolved
@@ -22,7 +22,6 @@
 		stdout-path = "serial0:115200n8";
 	};
 
-<<<<<<< HEAD
 	audio_amplifier: audio-amplifier {
 		compatible = "simple-audio-amplifier";
 		enable-gpios = <&pio 4 1 GPIO_ACTIVE_HIGH>; /* PE1/GPIO11 */
@@ -41,6 +40,12 @@
 		VCC-supply = <&reg_aldo1>;
 	};
 
+	backlight: backlight {
+		compatible = "pwm-backlight";
+		power-supply = <&reg_vcc>;
+		pwms = <&pwm 4 50000 0>; /* PD20/GPIO9 */
+	};
+
 	bt_sco_codec: bt-sco-codec {
 		#sound-dai-cells = <0>;
 		compatible = "linux,bt-sco";
@@ -67,29 +72,21 @@
 		};
 	};
 
+	hdmi_connector: connector {
+		compatible = "hdmi-connector";
+		type = "d";
+
+		port {
+			hdmi_connector_in: endpoint {
+				remote-endpoint = <&hdmi_out_connector>;
+			};
+		};
+	};
+
 	/*
 	 * This regulator is PWM-controlled, but the PWM controller is not
 	 * yet supported, so fix the regulator to its default voltage.
 	 */
-=======
-	backlight: backlight {
-		compatible = "pwm-backlight";
-		power-supply = <&reg_vcc>;
-		pwms = <&pwm 4 50000 0>; /* PD20/GPIO9 */
-	};
-
-	hdmi_connector: connector {
-		compatible = "hdmi-connector";
-		type = "d";
-
-		port {
-			hdmi_connector_in: endpoint {
-				remote-endpoint = <&hdmi_out_connector>;
-			};
-		};
-	};
-
->>>>>>> d8250c5c
 	reg_vdd_cpu: vdd-cpu {
 		compatible = "pwm-regulator";
 		pwms = <&pwm 0 50000 0>;
