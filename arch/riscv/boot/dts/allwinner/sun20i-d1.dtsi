--- conflicted
+++ resolved
@@ -178,7 +178,6 @@
 			};
 
 			/omit-if-no-ref/
-<<<<<<< HEAD
 			pwm0_pd16_pin: pwm0-pd16-pin {
 				pins = "PD16";
 				function = "pwm0";
@@ -200,7 +199,9 @@
 			pwm7_pd22_pin: pwm7-pd22-pin {
 				pins = "PD22";
 				function = "pwm7";
-=======
+			};
+
+			/omit-if-no-ref/
 			spi0_pins: spi0-pins {
 				pins = "PC2", "PC3", "PC4", "PC5", "PC6", "PC7";
 				function = "spi0";
@@ -216,7 +217,6 @@
 			spi1_pd_pins: spi1-pd-pins {
 				pins = "PD10", "PD11", "PD12", "PD13", "PD14", "PD15";
 				function = "spi1";
->>>>>>> 32e80a43
 			};
 
 			/omit-if-no-ref/
