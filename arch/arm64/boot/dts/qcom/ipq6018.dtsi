--- conflicted
+++ resolved
@@ -759,10 +759,6 @@
 				snps,hird-threshold = /bits/ 8 <0x0>;
 				snps,dis_u2_susphy_quirk;
 				snps,dis_u3_susphy_quirk;
-<<<<<<< HEAD
-				snps,ref-clock-period-ns = <0x29>;
-=======
->>>>>>> ca9400ef
 				dr_mode = "host";
 			};
 		};
