--- conflicted
+++ resolved
@@ -114,13 +114,13 @@
 		method = "smc";
 	};
 
-<<<<<<< HEAD
 	scpi_protocol: scpi {
 		compatible = "arm,scpi";
 		mboxes = <&msgbox 2>, <&msgbox 3>;
 		mbox-names = "tx", "rx";
 		shmem = <&scpi_sram>;
-=======
+	};
+
 	sound_hdmi: sound_hdmi {
 		compatible = "allwinner,sun9i-a80-hdmi-audio",
 			     "allwinner,sun50i-h6-hdmi-audio";
@@ -133,7 +133,6 @@
 		cpu {
 			sound-dai = <&i2s1>;
 		};
->>>>>>> 373e8502
 	};
 
 	timer {
