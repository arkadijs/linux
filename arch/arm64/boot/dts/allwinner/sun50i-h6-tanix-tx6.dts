// SPDX-License-Identifier: (GPL-2.0+ OR MIT)
// Copyright (c) 2019 Jernej Skrabec <jernej.skrabec@siol.net>

/dts-v1/;

#include "sun50i-h6.dtsi"
#include "sun50i-h6-cpu-opp.dtsi"

#include <dt-bindings/gpio/gpio.h>

/ {
	model = "Tanix TX6";
	compatible = "oranth,tanix-tx6", "allwinner,sun50i-h6";

	aliases {
		serial0 = &uart0;
	};

	chosen {
		stdout-path = "serial0:115200n8";
	};

	connector {
		compatible = "hdmi-connector";
		ddc-en-gpios = <&pio 7 2 GPIO_ACTIVE_HIGH>; /* PH2 */
		type = "a";

		port {
			hdmi_con_in: endpoint {
				remote-endpoint = <&hdmi_out_con>;
			};
		};
	};

	reg_vcc1v8: regulator-vcc1v8 {
		compatible = "regulator-fixed";
		regulator-name = "vcc1v8";
		regulator-min-microvolt = <1800000>;
		regulator-max-microvolt = <1800000>;
	};

	reg_vcc3v3: regulator-vcc3v3 {
		compatible = "regulator-fixed";
		regulator-name = "vcc3v3";
		regulator-min-microvolt = <3300000>;
		regulator-max-microvolt = <3300000>;
	};

	reg_vdd_cpu_gpu: regulator-vdd-cpu-gpu {
		compatible = "regulator-fixed";
		regulator-name = "vdd-cpu-gpu";
		regulator-min-microvolt = <1135000>;
		regulator-max-microvolt = <1135000>;
	};

	sound-spdif {
		compatible = "simple-audio-card";
		simple-audio-card,name = "sun50i-h6-spdif";

		simple-audio-card,cpu {
			sound-dai = <&spdif>;
		};

		simple-audio-card,codec {
			sound-dai = <&spdif_out>;
		};
	};

	spdif_out: spdif-out {
		#sound-dai-cells = <0>;
		compatible = "linux,spdif-dit";
	};
};

&cpu0 {
	cpu-supply = <&reg_vdd_cpu_gpu>;
};

&de {
	status = "okay";
};

&dwc3 {
	status = "okay";
};

&ehci0 {
	status = "okay";
};

&ehci3 {
	status = "okay";
};

&gpu {
	mali-supply = <&reg_vdd_cpu_gpu>;
	status = "okay";
};

&hdmi {
	status = "okay";
};

&hdmi_out {
	hdmi_out_con: endpoint {
		remote-endpoint = <&hdmi_con_in>;
	};
};

&i2s1 {
	status = "okay";
};

&mmc0 {
	pinctrl-names = "default";
	pinctrl-0 = <&mmc0_pins>;
	vmmc-supply = <&reg_vcc3v3>;
	cd-gpios = <&pio 5 6 GPIO_ACTIVE_LOW>;
	bus-width = <4>;
	status = "okay";
};

&mmc2 {
	vmmc-supply = <&reg_vcc3v3>;
	vqmmc-supply = <&reg_vcc1v8>;
	bus-width = <8>;
	non-removable;
	cap-mmc-hw-reset;
	mmc-hs200-1_8v;
	status = "okay";
};

&ohci0 {
	status = "okay";
};

&ohci3 {
	status = "okay";
};

&pio {
	vcc-pc-supply = <&reg_vcc1v8>;
	vcc-pd-supply = <&reg_vcc3v3>;
	vcc-pg-supply = <&reg_vcc1v8>;
};

&r_ir {
	linux,rc-map-name = "rc-tanix-tx5max";
	status = "okay";
};

<<<<<<< HEAD
&spdif {
=======
&sound_hdmi {
>>>>>>> 373e8502
	status = "okay";
};

&uart0 {
	pinctrl-names = "default";
	pinctrl-0 = <&uart0_ph_pins>;
	status = "okay";
};

&usb2otg {
	dr_mode = "host";
	status = "okay";
};

&usb2phy {
	status = "okay";
};

&usb3phy {
	status = "okay";
};<|MERGE_RESOLUTION|>--- conflicted
+++ resolved
@@ -149,11 +149,11 @@
 	status = "okay";
 };
 
-<<<<<<< HEAD
 &spdif {
-=======
+	status = "okay";
+};
+
 &sound_hdmi {
->>>>>>> 373e8502
 	status = "okay";
 };
 
