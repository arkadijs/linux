# SPDX-License-Identifier: GPL-2.0
# Select 32 or 64 bit
config 64BIT
	bool "64-bit kernel" if "$(ARCH)" = "x86"
	default "$(ARCH)" != "i386"
	help
	  Say yes to build a 64-bit kernel - formerly known as x86_64
	  Say no to build a 32-bit kernel - formerly known as i386

config X86_32
	def_bool y
	depends on !64BIT
	# Options that are inherently 32-bit kernel only:
	select ARCH_WANT_IPC_PARSE_VERSION
	select CLKSRC_I8253
	select CLONE_BACKWARDS
	select GENERIC_VDSO_32
	select HAVE_DEBUG_STACKOVERFLOW
	select KMAP_LOCAL
	select MODULES_USE_ELF_REL
	select OLD_SIGACTION
	select ARCH_SPLIT_ARG64

config X86_64
	def_bool y
	depends on 64BIT
	# Options that are inherently 64-bit kernel only:
	select ARCH_HAS_GIGANTIC_PAGE
	select ARCH_SUPPORTS_INT128 if CC_HAS_INT128
	select ARCH_USE_CMPXCHG_LOCKREF
	select HAVE_ARCH_SOFT_DIRTY
	select MODULES_USE_ELF_RELA
	select NEED_DMA_MAP_STATE
	select SWIOTLB
	select ARCH_HAS_ELFCORE_COMPAT
	select ZONE_DMA32

config FORCE_DYNAMIC_FTRACE
	def_bool y
	depends on X86_32
	depends on FUNCTION_TRACER
	select DYNAMIC_FTRACE
	help
	 We keep the static function tracing (!DYNAMIC_FTRACE) around
	 in order to test the non static function tracing in the
	 generic code, as other architectures still use it. But we
	 only need to keep it around for x86_64. No need to keep it
	 for x86_32. For x86_32, force DYNAMIC_FTRACE. 
#
# Arch settings
#
# ( Note that options that are marked 'if X86_64' could in principle be
#   ported to 32-bit as well. )
#
config X86
	def_bool y
	#
	# Note: keep this list sorted alphabetically
	#
	select ACPI_LEGACY_TABLES_LOOKUP	if ACPI
	select ACPI_SYSTEM_POWER_STATES_SUPPORT	if ACPI
	select ARCH_32BIT_OFF_T			if X86_32
	select ARCH_CLOCKSOURCE_INIT
	select ARCH_CORRECT_STACKTRACE_ON_KRETPROBE
	select ARCH_ENABLE_HUGEPAGE_MIGRATION if X86_64 && HUGETLB_PAGE && MIGRATION
	select ARCH_ENABLE_MEMORY_HOTPLUG if X86_64
	select ARCH_ENABLE_MEMORY_HOTREMOVE if MEMORY_HOTPLUG
	select ARCH_ENABLE_SPLIT_PMD_PTLOCK if (PGTABLE_LEVELS > 2) && (X86_64 || X86_PAE)
	select ARCH_ENABLE_THP_MIGRATION if X86_64 && TRANSPARENT_HUGEPAGE
	select ARCH_HAS_ACPI_TABLE_UPGRADE	if ACPI
	select ARCH_HAS_CACHE_LINE_SIZE
	select ARCH_HAS_DEBUG_VIRTUAL
	select ARCH_HAS_DEBUG_VM_PGTABLE	if !X86_PAE
	select ARCH_HAS_DEVMEM_IS_ALLOWED
	select ARCH_HAS_EARLY_DEBUG		if KGDB
	select ARCH_HAS_ELF_RANDOMIZE
	select ARCH_HAS_FAST_MULTIPLIER
	select ARCH_HAS_FILTER_PGPROT
	select ARCH_HAS_FORTIFY_SOURCE
	select ARCH_HAS_GCOV_PROFILE_ALL
	select ARCH_HAS_KCOV			if X86_64
	select ARCH_HAS_MEM_ENCRYPT
	select ARCH_HAS_MEMBARRIER_SYNC_CORE
	select ARCH_HAS_NON_OVERLAPPING_ADDRESS_SPACE
	select ARCH_HAS_PMEM_API		if X86_64
	select ARCH_HAS_PTE_DEVMAP		if X86_64
	select ARCH_HAS_PTE_SPECIAL
	select ARCH_HAS_UACCESS_FLUSHCACHE	if X86_64
	select ARCH_HAS_COPY_MC			if X86_64
	select ARCH_HAS_SET_MEMORY
	select ARCH_HAS_SET_DIRECT_MAP
	select ARCH_HAS_STRICT_KERNEL_RWX
	select ARCH_HAS_STRICT_MODULE_RWX
	select ARCH_HAS_SYNC_CORE_BEFORE_USERMODE
	select ARCH_HAS_SYSCALL_WRAPPER
	select ARCH_HAS_UBSAN_SANITIZE_ALL
	select ARCH_HAS_DEBUG_WX
	select ARCH_HAS_ZONE_DMA_SET if EXPERT
	select ARCH_HAVE_NMI_SAFE_CMPXCHG
	select ARCH_MIGHT_HAVE_ACPI_PDC		if ACPI
	select ARCH_MIGHT_HAVE_PC_PARPORT
	select ARCH_MIGHT_HAVE_PC_SERIO
	select ARCH_STACKWALK
	select ARCH_SUPPORTS_ACPI
	select ARCH_SUPPORTS_ATOMIC_RMW
	select ARCH_SUPPORTS_DEBUG_PAGEALLOC
	select ARCH_SUPPORTS_PAGE_TABLE_CHECK	if X86_64
	select ARCH_SUPPORTS_NUMA_BALANCING	if X86_64
	select ARCH_SUPPORTS_KMAP_LOCAL_FORCE_MAP	if NR_CPUS <= 4096
	select ARCH_SUPPORTS_LTO_CLANG
	select ARCH_SUPPORTS_LTO_CLANG_THIN
	select ARCH_USE_BUILTIN_BSWAP
	select ARCH_USE_MEMTEST
	select ARCH_USE_QUEUED_RWLOCKS
	select ARCH_USE_QUEUED_SPINLOCKS
	select ARCH_USE_SYM_ANNOTATIONS
	select ARCH_WANT_BATCHED_UNMAP_TLB_FLUSH
	select ARCH_WANT_DEFAULT_BPF_JIT	if X86_64
	select ARCH_WANTS_DYNAMIC_TASK_STRUCT
	select ARCH_WANTS_NO_INSTR
	select ARCH_WANT_HUGE_PMD_SHARE
	select ARCH_WANT_LD_ORPHAN_WARN
	select ARCH_WANTS_THP_SWAP		if X86_64
	select ARCH_HAS_PARANOID_L1D_FLUSH
	select BUILDTIME_TABLE_SORT
	select CLKEVT_I8253
	select CLOCKSOURCE_VALIDATE_LAST_CYCLE
	select CLOCKSOURCE_WATCHDOG
	select DCACHE_WORD_ACCESS
	select DYNAMIC_SIGFRAME
	select EDAC_ATOMIC_SCRUB
	select EDAC_SUPPORT
	select GENERIC_CLOCKEVENTS_BROADCAST	if X86_64 || (X86_32 && X86_LOCAL_APIC)
	select GENERIC_CLOCKEVENTS_MIN_ADJUST
	select GENERIC_CMOS_UPDATE
	select GENERIC_CPU_AUTOPROBE
	select GENERIC_CPU_VULNERABILITIES
	select GENERIC_EARLY_IOREMAP
	select GENERIC_ENTRY
	select GENERIC_IOMAP
	select GENERIC_IRQ_EFFECTIVE_AFF_MASK	if SMP
	select GENERIC_IRQ_MATRIX_ALLOCATOR	if X86_LOCAL_APIC
	select GENERIC_IRQ_MIGRATION		if SMP
	select GENERIC_IRQ_PROBE
	select GENERIC_IRQ_RESERVATION_MODE
	select GENERIC_IRQ_SHOW
	select GENERIC_PENDING_IRQ		if SMP
	select GENERIC_PTDUMP
	select GENERIC_SMP_IDLE_THREAD
	select GENERIC_TIME_VSYSCALL
	select GENERIC_GETTIMEOFDAY
	select GENERIC_VDSO_TIME_NS
	select GUP_GET_PTE_LOW_HIGH		if X86_PAE
	select HARDIRQS_SW_RESEND
	select HARDLOCKUP_CHECK_TIMESTAMP	if X86_64
	select HAVE_ACPI_APEI			if ACPI
	select HAVE_ACPI_APEI_NMI		if ACPI
	select HAVE_ALIGNED_STRUCT_PAGE		if SLUB
	select HAVE_ARCH_AUDITSYSCALL
	select HAVE_ARCH_HUGE_VMAP		if X86_64 || X86_PAE
<<<<<<< HEAD
	select HAVE_ARCH_HUGE_VMALLOC		if HAVE_ARCH_HUGE_VMAP
=======
	select HAVE_ARCH_HUGE_VMALLOC		if X86_64
>>>>>>> 7df5072c
	select HAVE_ARCH_JUMP_LABEL
	select HAVE_ARCH_JUMP_LABEL_RELATIVE
	select HAVE_ARCH_KASAN			if X86_64
	select HAVE_ARCH_KASAN_VMALLOC		if X86_64
	select HAVE_ARCH_KFENCE
	select HAVE_ARCH_KGDB
	select HAVE_ARCH_MMAP_RND_BITS		if MMU
	select HAVE_ARCH_MMAP_RND_COMPAT_BITS	if MMU && COMPAT
	select HAVE_ARCH_COMPAT_MMAP_BASES	if MMU && COMPAT
	select HAVE_ARCH_PREL32_RELOCATIONS
	select HAVE_ARCH_SECCOMP_FILTER
	select HAVE_ARCH_THREAD_STRUCT_WHITELIST
	select HAVE_ARCH_STACKLEAK
	select HAVE_ARCH_TRACEHOOK
	select HAVE_ARCH_TRANSPARENT_HUGEPAGE
	select HAVE_ARCH_TRANSPARENT_HUGEPAGE_PUD if X86_64
	select HAVE_ARCH_USERFAULTFD_WP         if X86_64 && USERFAULTFD
	select HAVE_ARCH_USERFAULTFD_MINOR	if X86_64 && USERFAULTFD
	select HAVE_ARCH_VMAP_STACK		if X86_64
	select HAVE_ARCH_RANDOMIZE_KSTACK_OFFSET
	select HAVE_ARCH_WITHIN_STACK_FRAMES
	select HAVE_ASM_MODVERSIONS
	select HAVE_CMPXCHG_DOUBLE
	select HAVE_CMPXCHG_LOCAL
	select HAVE_CONTEXT_TRACKING		if X86_64
	select HAVE_CONTEXT_TRACKING_OFFSTACK	if HAVE_CONTEXT_TRACKING
	select HAVE_C_RECORDMCOUNT
	select HAVE_OBJTOOL_MCOUNT		if STACK_VALIDATION
	select HAVE_BUILDTIME_MCOUNT_SORT
	select HAVE_DEBUG_KMEMLEAK
	select HAVE_DMA_CONTIGUOUS
	select HAVE_DYNAMIC_FTRACE
	select HAVE_DYNAMIC_FTRACE_WITH_REGS
	select HAVE_DYNAMIC_FTRACE_WITH_ARGS	if X86_64
	select HAVE_DYNAMIC_FTRACE_WITH_DIRECT_CALLS
	select HAVE_SAMPLE_FTRACE_DIRECT	if X86_64
	select HAVE_SAMPLE_FTRACE_DIRECT_MULTI	if X86_64
	select HAVE_EBPF_JIT
	select HAVE_EFFICIENT_UNALIGNED_ACCESS
	select HAVE_EISA
	select HAVE_EXIT_THREAD
	select HAVE_FAST_GUP
	select HAVE_FENTRY			if X86_64 || DYNAMIC_FTRACE
	select HAVE_FTRACE_MCOUNT_RECORD
	select HAVE_FUNCTION_GRAPH_TRACER	if X86_32 || (X86_64 && DYNAMIC_FTRACE)
	select HAVE_FUNCTION_TRACER
	select HAVE_GCC_PLUGINS
	select HAVE_HW_BREAKPOINT
	select HAVE_IOREMAP_PROT
	select HAVE_IRQ_EXIT_ON_IRQ_STACK	if X86_64
	select HAVE_IRQ_TIME_ACCOUNTING
	select HAVE_KERNEL_BZIP2
	select HAVE_KERNEL_GZIP
	select HAVE_KERNEL_LZ4
	select HAVE_KERNEL_LZMA
	select HAVE_KERNEL_LZO
	select HAVE_KERNEL_XZ
	select HAVE_KERNEL_ZSTD
	select HAVE_KPROBES
	select HAVE_KPROBES_ON_FTRACE
	select HAVE_FUNCTION_ERROR_INJECTION
	select HAVE_KRETPROBES
	select HAVE_KVM
	select HAVE_LIVEPATCH			if X86_64
	select HAVE_MIXED_BREAKPOINTS_REGS
	select HAVE_MOD_ARCH_SPECIFIC
	select HAVE_MOVE_PMD
	select HAVE_MOVE_PUD
	select HAVE_NMI
	select HAVE_OPTPROBES
	select HAVE_PCSPKR_PLATFORM
	select HAVE_PERF_EVENTS
	select HAVE_PERF_EVENTS_NMI
	select HAVE_HARDLOCKUP_DETECTOR_PERF	if PERF_EVENTS && HAVE_PERF_EVENTS_NMI
	select HAVE_PCI
	select HAVE_PERF_REGS
	select HAVE_PERF_USER_STACK_DUMP
	select MMU_GATHER_RCU_TABLE_FREE		if PARAVIRT
	select HAVE_POSIX_CPU_TIMERS_TASK_WORK
	select HAVE_REGS_AND_STACK_ACCESS_API
	select HAVE_RELIABLE_STACKTRACE		if X86_64 && (UNWINDER_FRAME_POINTER || UNWINDER_ORC) && STACK_VALIDATION
	select HAVE_FUNCTION_ARG_ACCESS_API
	select HAVE_SETUP_PER_CPU_AREA
	select HAVE_SOFTIRQ_ON_OWN_STACK
	select HAVE_STACKPROTECTOR		if CC_HAS_SANE_STACKPROTECTOR
	select HAVE_STACK_VALIDATION		if X86_64
	select HAVE_STATIC_CALL
	select HAVE_STATIC_CALL_INLINE		if HAVE_STACK_VALIDATION
	select HAVE_PREEMPT_DYNAMIC
	select HAVE_RSEQ
	select HAVE_SYSCALL_TRACEPOINTS
	select HAVE_UNSTABLE_SCHED_CLOCK
	select HAVE_USER_RETURN_NOTIFIER
	select HAVE_GENERIC_VDSO
	select HOTPLUG_SMT			if SMP
	select IRQ_FORCED_THREADING
	select NEED_PER_CPU_EMBED_FIRST_CHUNK
	select NEED_PER_CPU_PAGE_FIRST_CHUNK
	select NEED_SG_DMA_LENGTH
	select PCI_DOMAINS			if PCI
	select PCI_LOCKLESS_CONFIG		if PCI
	select PERF_EVENTS
	select RTC_LIB
	select RTC_MC146818_LIB
	select SPARSE_IRQ
	select SRCU
	select STACK_VALIDATION			if HAVE_STACK_VALIDATION && (HAVE_STATIC_CALL_INLINE || RETPOLINE)
	select SYSCTL_EXCEPTION_TRACE
	select THREAD_INFO_IN_TASK
	select TRACE_IRQFLAGS_SUPPORT
	select USER_STACKTRACE_SUPPORT
	select VIRT_TO_BUS
	select HAVE_ARCH_KCSAN			if X86_64
	select X86_FEATURE_NAMES		if PROC_FS
	select PROC_PID_ARCH_STATUS		if PROC_FS
	select HAVE_ARCH_NODE_DEV_GROUP		if X86_SGX
	imply IMA_SECURE_AND_OR_TRUSTED_BOOT    if EFI

config INSTRUCTION_DECODER
	def_bool y
	depends on KPROBES || PERF_EVENTS || UPROBES

config OUTPUT_FORMAT
	string
	default "elf32-i386" if X86_32
	default "elf64-x86-64" if X86_64

config LOCKDEP_SUPPORT
	def_bool y

config STACKTRACE_SUPPORT
	def_bool y

config MMU
	def_bool y

config ARCH_MMAP_RND_BITS_MIN
	default 28 if 64BIT
	default 8

config ARCH_MMAP_RND_BITS_MAX
	default 32 if 64BIT
	default 16

config ARCH_MMAP_RND_COMPAT_BITS_MIN
	default 8

config ARCH_MMAP_RND_COMPAT_BITS_MAX
	default 16

config SBUS
	bool

config GENERIC_ISA_DMA
	def_bool y
	depends on ISA_DMA_API

config GENERIC_BUG
	def_bool y
	depends on BUG
	select GENERIC_BUG_RELATIVE_POINTERS if X86_64

config GENERIC_BUG_RELATIVE_POINTERS
	bool

config ARCH_MAY_HAVE_PC_FDC
	def_bool y
	depends on ISA_DMA_API

config GENERIC_CALIBRATE_DELAY
	def_bool y

config ARCH_HAS_CPU_RELAX
	def_bool y

config ARCH_HAS_FILTER_PGPROT
	def_bool y

config ARCH_HIBERNATION_POSSIBLE
	def_bool y

config ARCH_NR_GPIO
	int
	default 1024 if X86_64
	default 512

config ARCH_SUSPEND_POSSIBLE
	def_bool y

config ARCH_WANT_GENERAL_HUGETLB
	def_bool y

config AUDIT_ARCH
	def_bool y if X86_64

config KASAN_SHADOW_OFFSET
	hex
	depends on KASAN
	default 0xdffffc0000000000

config HAVE_INTEL_TXT
	def_bool y
	depends on INTEL_IOMMU && ACPI

config X86_32_SMP
	def_bool y
	depends on X86_32 && SMP

config X86_64_SMP
	def_bool y
	depends on X86_64 && SMP

config ARCH_SUPPORTS_UPROBES
	def_bool y

config FIX_EARLYCON_MEM
	def_bool y

config DYNAMIC_PHYSICAL_MASK
	bool

config PGTABLE_LEVELS
	int
	default 5 if X86_5LEVEL
	default 4 if X86_64
	default 3 if X86_PAE
	default 2

config CC_HAS_SANE_STACKPROTECTOR
	bool
	default $(success,$(srctree)/scripts/gcc-x86_64-has-stack-protector.sh $(CC)) if 64BIT
	default $(success,$(srctree)/scripts/gcc-x86_32-has-stack-protector.sh $(CC))
	help
	   We have to make sure stack protector is unconditionally disabled if
	   the compiler produces broken code or if it does not let us control
	   the segment on 32-bit kernels.

menu "Processor type and features"

config SMP
	bool "Symmetric multi-processing support"
	help
	  This enables support for systems with more than one CPU. If you have
	  a system with only one CPU, say N. If you have a system with more
	  than one CPU, say Y.

	  If you say N here, the kernel will run on uni- and multiprocessor
	  machines, but will use only one CPU of a multiprocessor machine. If
	  you say Y here, the kernel will run on many, but not all,
	  uniprocessor machines. On a uniprocessor machine, the kernel
	  will run faster if you say N here.

	  Note that if you say Y here and choose architecture "586" or
	  "Pentium" under "Processor family", the kernel will not work on 486
	  architectures. Similarly, multiprocessor kernels for the "PPro"
	  architecture may not work on all Pentium based boards.

	  People using multiprocessor machines who say Y here should also say
	  Y to "Enhanced Real Time Clock Support", below. The "Advanced Power
	  Management" code will be disabled if you say Y here.

	  See also <file:Documentation/x86/i386/IO-APIC.rst>,
	  <file:Documentation/admin-guide/lockup-watchdogs.rst> and the SMP-HOWTO available at
	  <http://www.tldp.org/docs.html#howto>.

	  If you don't know what to do here, say N.

config X86_FEATURE_NAMES
	bool "Processor feature human-readable names" if EMBEDDED
	default y
	help
	  This option compiles in a table of x86 feature bits and corresponding
	  names.  This is required to support /proc/cpuinfo and a few kernel
	  messages.  You can disable this to save space, at the expense of
	  making those few kernel messages show numeric feature bits instead.

	  If in doubt, say Y.

config X86_X2APIC
	bool "Support x2apic"
	depends on X86_LOCAL_APIC && X86_64 && (IRQ_REMAP || HYPERVISOR_GUEST)
	help
	  This enables x2apic support on CPUs that have this feature.

	  This allows 32-bit apic IDs (so it can support very large systems),
	  and accesses the local apic via MSRs not via mmio.

	  If you don't know what to do here, say N.

config X86_MPPARSE
	bool "Enable MPS table" if ACPI
	default y
	depends on X86_LOCAL_APIC
	help
	  For old smp systems that do not have proper acpi support. Newer systems
	  (esp with 64bit cpus) with acpi support, MADT and DSDT will override it

config GOLDFISH
	def_bool y
	depends on X86_GOLDFISH

config RETPOLINE
	bool "Avoid speculative indirect branches in kernel"
	default y
	help
	  Compile kernel with the retpoline compiler options to guard against
	  kernel-to-user data leaks by avoiding speculative indirect
	  branches. Requires a compiler with -mindirect-branch=thunk-extern
	  support for full protection. The kernel may run slower.

config CC_HAS_SLS
	def_bool $(cc-option,-mharden-sls=all)

config SLS
	bool "Mitigate Straight-Line-Speculation"
	depends on CC_HAS_SLS && X86_64
	default n
	help
	  Compile the kernel with straight-line-speculation options to guard
	  against straight line speculation. The kernel image might be slightly
	  larger.

config X86_CPU_RESCTRL
	bool "x86 CPU resource control support"
	depends on X86 && (CPU_SUP_INTEL || CPU_SUP_AMD)
	select KERNFS
	select PROC_CPU_RESCTRL		if PROC_FS
	help
	  Enable x86 CPU resource control support.

	  Provide support for the allocation and monitoring of system resources
	  usage by the CPU.

	  Intel calls this Intel Resource Director Technology
	  (Intel(R) RDT). More information about RDT can be found in the
	  Intel x86 Architecture Software Developer Manual.

	  AMD calls this AMD Platform Quality of Service (AMD QoS).
	  More information about AMD QoS can be found in the AMD64 Technology
	  Platform Quality of Service Extensions manual.

	  Say N if unsure.

if X86_32
config X86_BIGSMP
	bool "Support for big SMP systems with more than 8 CPUs"
	depends on SMP
	help
	  This option is needed for the systems that have more than 8 CPUs.

config X86_EXTENDED_PLATFORM
	bool "Support for extended (non-PC) x86 platforms"
	default y
	help
	  If you disable this option then the kernel will only support
	  standard PC platforms. (which covers the vast majority of
	  systems out there.)

	  If you enable this option then you'll be able to select support
	  for the following (non-PC) 32 bit x86 platforms:
		Goldfish (Android emulator)
		AMD Elan
		RDC R-321x SoC
		SGI 320/540 (Visual Workstation)
		STA2X11-based (e.g. Northville)
		Moorestown MID devices

	  If you have one of these systems, or if you want to build a
	  generic distribution kernel, say Y here - otherwise say N.
endif

if X86_64
config X86_EXTENDED_PLATFORM
	bool "Support for extended (non-PC) x86 platforms"
	default y
	help
	  If you disable this option then the kernel will only support
	  standard PC platforms. (which covers the vast majority of
	  systems out there.)

	  If you enable this option then you'll be able to select support
	  for the following (non-PC) 64 bit x86 platforms:
		Numascale NumaChip
		ScaleMP vSMP
		SGI Ultraviolet

	  If you have one of these systems, or if you want to build a
	  generic distribution kernel, say Y here - otherwise say N.
endif
# This is an alphabetically sorted list of 64 bit extended platforms
# Please maintain the alphabetic order if and when there are additions
config X86_NUMACHIP
	bool "Numascale NumaChip"
	depends on X86_64
	depends on X86_EXTENDED_PLATFORM
	depends on NUMA
	depends on SMP
	depends on X86_X2APIC
	depends on PCI_MMCONFIG
	help
	  Adds support for Numascale NumaChip large-SMP systems. Needed to
	  enable more than ~168 cores.
	  If you don't have one of these, you should say N here.

config X86_VSMP
	bool "ScaleMP vSMP"
	select HYPERVISOR_GUEST
	select PARAVIRT
	depends on X86_64 && PCI
	depends on X86_EXTENDED_PLATFORM
	depends on SMP
	help
	  Support for ScaleMP vSMP systems.  Say 'Y' here if this kernel is
	  supposed to run on these EM64T-based machines.  Only choose this option
	  if you have one of these machines.

config X86_UV
	bool "SGI Ultraviolet"
	depends on X86_64
	depends on X86_EXTENDED_PLATFORM
	depends on NUMA
	depends on EFI
	depends on KEXEC_CORE
	depends on X86_X2APIC
	depends on PCI
	help
	  This option is needed in order to support SGI Ultraviolet systems.
	  If you don't have one of these, you should say N here.

# Following is an alphabetically sorted list of 32 bit extended platforms
# Please maintain the alphabetic order if and when there are additions

config X86_GOLDFISH
	bool "Goldfish (Virtual Platform)"
	depends on X86_EXTENDED_PLATFORM
	help
	 Enable support for the Goldfish virtual platform used primarily
	 for Android development. Unless you are building for the Android
	 Goldfish emulator say N here.

config X86_INTEL_CE
	bool "CE4100 TV platform"
	depends on PCI
	depends on PCI_GODIRECT
	depends on X86_IO_APIC
	depends on X86_32
	depends on X86_EXTENDED_PLATFORM
	select X86_REBOOTFIXUPS
	select OF
	select OF_EARLY_FLATTREE
	help
	  Select for the Intel CE media processor (CE4100) SOC.
	  This option compiles in support for the CE4100 SOC for settop
	  boxes and media devices.

config X86_INTEL_MID
	bool "Intel MID platform support"
	depends on X86_EXTENDED_PLATFORM
	depends on X86_PLATFORM_DEVICES
	depends on PCI
	depends on X86_64 || (PCI_GOANY && X86_32)
	depends on X86_IO_APIC
	select I2C
	select DW_APB_TIMER
	select INTEL_SCU_PCI
	help
	  Select to build a kernel capable of supporting Intel MID (Mobile
	  Internet Device) platform systems which do not have the PCI legacy
	  interfaces. If you are building for a PC class system say N here.

	  Intel MID platforms are based on an Intel processor and chipset which
	  consume less power than most of the x86 derivatives.

config X86_INTEL_QUARK
	bool "Intel Quark platform support"
	depends on X86_32
	depends on X86_EXTENDED_PLATFORM
	depends on X86_PLATFORM_DEVICES
	depends on X86_TSC
	depends on PCI
	depends on PCI_GOANY
	depends on X86_IO_APIC
	select IOSF_MBI
	select INTEL_IMR
	select COMMON_CLK
	help
	  Select to include support for Quark X1000 SoC.
	  Say Y here if you have a Quark based system such as the Arduino
	  compatible Intel Galileo.

config X86_INTEL_LPSS
	bool "Intel Low Power Subsystem Support"
	depends on X86 && ACPI && PCI
	select COMMON_CLK
	select PINCTRL
	select IOSF_MBI
	help
	  Select to build support for Intel Low Power Subsystem such as
	  found on Intel Lynxpoint PCH. Selecting this option enables
	  things like clock tree (common clock framework) and pincontrol
	  which are needed by the LPSS peripheral drivers.

config X86_AMD_PLATFORM_DEVICE
	bool "AMD ACPI2Platform devices support"
	depends on ACPI
	select COMMON_CLK
	select PINCTRL
	help
	  Select to interpret AMD specific ACPI device to platform device
	  such as I2C, UART, GPIO found on AMD Carrizo and later chipsets.
	  I2C and UART depend on COMMON_CLK to set clock. GPIO driver is
	  implemented under PINCTRL subsystem.

config IOSF_MBI
	tristate "Intel SoC IOSF Sideband support for SoC platforms"
	depends on PCI
	help
	  This option enables sideband register access support for Intel SoC
	  platforms. On these platforms the IOSF sideband is used in lieu of
	  MSR's for some register accesses, mostly but not limited to thermal
	  and power. Drivers may query the availability of this device to
	  determine if they need the sideband in order to work on these
	  platforms. The sideband is available on the following SoC products.
	  This list is not meant to be exclusive.
	   - BayTrail
	   - Braswell
	   - Quark

	  You should say Y if you are running a kernel on one of these SoC's.

config IOSF_MBI_DEBUG
	bool "Enable IOSF sideband access through debugfs"
	depends on IOSF_MBI && DEBUG_FS
	help
	  Select this option to expose the IOSF sideband access registers (MCR,
	  MDR, MCRX) through debugfs to write and read register information from
	  different units on the SoC. This is most useful for obtaining device
	  state information for debug and analysis. As this is a general access
	  mechanism, users of this option would have specific knowledge of the
	  device they want to access.

	  If you don't require the option or are in doubt, say N.

config X86_RDC321X
	bool "RDC R-321x SoC"
	depends on X86_32
	depends on X86_EXTENDED_PLATFORM
	select M486
	select X86_REBOOTFIXUPS
	help
	  This option is needed for RDC R-321x system-on-chip, also known
	  as R-8610-(G).
	  If you don't have one of these chips, you should say N here.

config X86_32_NON_STANDARD
	bool "Support non-standard 32-bit SMP architectures"
	depends on X86_32 && SMP
	depends on X86_EXTENDED_PLATFORM
	help
	  This option compiles in the bigsmp and STA2X11 default
	  subarchitectures.  It is intended for a generic binary
	  kernel. If you select them all, kernel will probe it one by
	  one and will fallback to default.

# Alphabetically sorted list of Non standard 32 bit platforms

config X86_SUPPORTS_MEMORY_FAILURE
	def_bool y
	# MCE code calls memory_failure():
	depends on X86_MCE
	# On 32-bit this adds too big of NODES_SHIFT and we run out of page flags:
	# On 32-bit SPARSEMEM adds too big of SECTIONS_WIDTH:
	depends on X86_64 || !SPARSEMEM
	select ARCH_SUPPORTS_MEMORY_FAILURE

config STA2X11
	bool "STA2X11 Companion Chip Support"
	depends on X86_32_NON_STANDARD && PCI
	select SWIOTLB
	select MFD_STA2X11
	select GPIOLIB
	help
	  This adds support for boards based on the STA2X11 IO-Hub,
	  a.k.a. "ConneXt". The chip is used in place of the standard
	  PC chipset, so all "standard" peripherals are missing. If this
	  option is selected the kernel will still be able to boot on
	  standard PC machines.

config X86_32_IRIS
	tristate "Eurobraille/Iris poweroff module"
	depends on X86_32
	help
	  The Iris machines from EuroBraille do not have APM or ACPI support
	  to shut themselves down properly.  A special I/O sequence is
	  needed to do so, which is what this module does at
	  kernel shutdown.

	  This is only for Iris machines from EuroBraille.

	  If unused, say N.

config SCHED_OMIT_FRAME_POINTER
	def_bool y
	prompt "Single-depth WCHAN output"
	depends on X86
	help
	  Calculate simpler /proc/<PID>/wchan values. If this option
	  is disabled then wchan values will recurse back to the
	  caller function. This provides more accurate wchan values,
	  at the expense of slightly more scheduling overhead.

	  If in doubt, say "Y".

menuconfig HYPERVISOR_GUEST
	bool "Linux guest support"
	help
	  Say Y here to enable options for running Linux under various hyper-
	  visors. This option enables basic hypervisor detection and platform
	  setup.

	  If you say N, all options in this submenu will be skipped and
	  disabled, and Linux guest support won't be built in.

if HYPERVISOR_GUEST

config PARAVIRT
	bool "Enable paravirtualization code"
	depends on HAVE_STATIC_CALL
	help
	  This changes the kernel so it can modify itself when it is run
	  under a hypervisor, potentially improving performance significantly
	  over full virtualization.  However, when run without a hypervisor
	  the kernel is theoretically slower and slightly larger.

config PARAVIRT_XXL
	bool

config PARAVIRT_DEBUG
	bool "paravirt-ops debugging"
	depends on PARAVIRT && DEBUG_KERNEL
	help
	  Enable to debug paravirt_ops internals.  Specifically, BUG if
	  a paravirt_op is missing when it is called.

config PARAVIRT_SPINLOCKS
	bool "Paravirtualization layer for spinlocks"
	depends on PARAVIRT && SMP
	help
	  Paravirtualized spinlocks allow a pvops backend to replace the
	  spinlock implementation with something virtualization-friendly
	  (for example, block the virtual CPU rather than spinning).

	  It has a minimal impact on native kernels and gives a nice performance
	  benefit on paravirtualized KVM / Xen kernels.

	  If you are unsure how to answer this question, answer Y.

config X86_HV_CALLBACK_VECTOR
	def_bool n

source "arch/x86/xen/Kconfig"

config KVM_GUEST
	bool "KVM Guest support (including kvmclock)"
	depends on PARAVIRT
	select PARAVIRT_CLOCK
	select ARCH_CPUIDLE_HALTPOLL
	select X86_HV_CALLBACK_VECTOR
	default y
	help
	  This option enables various optimizations for running under the KVM
	  hypervisor. It includes a paravirtualized clock, so that instead
	  of relying on a PIT (or probably other) emulation by the
	  underlying device model, the host provides the guest with
	  timing infrastructure such as time of day, and system time

config ARCH_CPUIDLE_HALTPOLL
	def_bool n
	prompt "Disable host haltpoll when loading haltpoll driver"
	help
	  If virtualized under KVM, disable host haltpoll.

config PVH
	bool "Support for running PVH guests"
	help
	  This option enables the PVH entry point for guest virtual machines
	  as specified in the x86/HVM direct boot ABI.

config PARAVIRT_TIME_ACCOUNTING
	bool "Paravirtual steal time accounting"
	depends on PARAVIRT
	help
	  Select this option to enable fine granularity task steal time
	  accounting. Time spent executing other tasks in parallel with
	  the current vCPU is discounted from the vCPU power. To account for
	  that, there can be a small performance impact.

	  If in doubt, say N here.

config PARAVIRT_CLOCK
	bool

config JAILHOUSE_GUEST
	bool "Jailhouse non-root cell support"
	depends on X86_64 && PCI
	select X86_PM_TIMER
	help
	  This option allows to run Linux as guest in a Jailhouse non-root
	  cell. You can leave this option disabled if you only want to start
	  Jailhouse and run Linux afterwards in the root cell.

config ACRN_GUEST
	bool "ACRN Guest support"
	depends on X86_64
	select X86_HV_CALLBACK_VECTOR
	help
	  This option allows to run Linux as guest in the ACRN hypervisor. ACRN is
	  a flexible, lightweight reference open-source hypervisor, built with
	  real-time and safety-criticality in mind. It is built for embedded
	  IOT with small footprint and real-time features. More details can be
	  found in https://projectacrn.org/.

endif #HYPERVISOR_GUEST

source "arch/x86/Kconfig.cpu"

config HPET_TIMER
	def_bool X86_64
	prompt "HPET Timer Support" if X86_32
	help
	  Use the IA-PC HPET (High Precision Event Timer) to manage
	  time in preference to the PIT and RTC, if a HPET is
	  present.
	  HPET is the next generation timer replacing legacy 8254s.
	  The HPET provides a stable time base on SMP
	  systems, unlike the TSC, but it is more expensive to access,
	  as it is off-chip.  The interface used is documented
	  in the HPET spec, revision 1.

	  You can safely choose Y here.  However, HPET will only be
	  activated if the platform and the BIOS support this feature.
	  Otherwise the 8254 will be used for timing services.

	  Choose N to continue using the legacy 8254 timer.

config HPET_EMULATE_RTC
	def_bool y
	depends on HPET_TIMER && (RTC_DRV_CMOS=m || RTC_DRV_CMOS=y)

# Mark as expert because too many people got it wrong.
# The code disables itself when not needed.
config DMI
	default y
	select DMI_SCAN_MACHINE_NON_EFI_FALLBACK
	bool "Enable DMI scanning" if EXPERT
	help
	  Enabled scanning of DMI to identify machine quirks. Say Y
	  here unless you have verified that your setup is not
	  affected by entries in the DMI blacklist. Required by PNP
	  BIOS code.

config GART_IOMMU
	bool "Old AMD GART IOMMU support"
	select DMA_OPS
	select IOMMU_HELPER
	select SWIOTLB
	depends on X86_64 && PCI && AMD_NB
	help
	  Provides a driver for older AMD Athlon64/Opteron/Turion/Sempron
	  GART based hardware IOMMUs.

	  The GART supports full DMA access for devices with 32-bit access
	  limitations, on systems with more than 3 GB. This is usually needed
	  for USB, sound, many IDE/SATA chipsets and some other devices.

	  Newer systems typically have a modern AMD IOMMU, supported via
	  the CONFIG_AMD_IOMMU=y config option.

	  In normal configurations this driver is only active when needed:
	  there's more than 3 GB of memory and the system contains a
	  32-bit limited device.

	  If unsure, say Y.

config MAXSMP
	bool "Enable Maximum number of SMP Processors and NUMA Nodes"
	depends on X86_64 && SMP && DEBUG_KERNEL
	select CPUMASK_OFFSTACK
	help
	  Enable maximum number of CPUS and NUMA Nodes for this architecture.
	  If unsure, say N.

#
# The maximum number of CPUs supported:
#
# The main config value is NR_CPUS, which defaults to NR_CPUS_DEFAULT,
# and which can be configured interactively in the
# [NR_CPUS_RANGE_BEGIN ... NR_CPUS_RANGE_END] range.
#
# The ranges are different on 32-bit and 64-bit kernels, depending on
# hardware capabilities and scalability features of the kernel.
#
# ( If MAXSMP is enabled we just use the highest possible value and disable
#   interactive configuration. )
#

config NR_CPUS_RANGE_BEGIN
	int
	default NR_CPUS_RANGE_END if MAXSMP
	default    1 if !SMP
	default    2

config NR_CPUS_RANGE_END
	int
	depends on X86_32
	default   64 if  SMP &&  X86_BIGSMP
	default    8 if  SMP && !X86_BIGSMP
	default    1 if !SMP

config NR_CPUS_RANGE_END
	int
	depends on X86_64
	default 8192 if  SMP && CPUMASK_OFFSTACK
	default  512 if  SMP && !CPUMASK_OFFSTACK
	default    1 if !SMP

config NR_CPUS_DEFAULT
	int
	depends on X86_32
	default   32 if  X86_BIGSMP
	default    8 if  SMP
	default    1 if !SMP

config NR_CPUS_DEFAULT
	int
	depends on X86_64
	default 8192 if  MAXSMP
	default   64 if  SMP
	default    1 if !SMP

config NR_CPUS
	int "Maximum number of CPUs" if SMP && !MAXSMP
	range NR_CPUS_RANGE_BEGIN NR_CPUS_RANGE_END
	default NR_CPUS_DEFAULT
	help
	  This allows you to specify the maximum number of CPUs which this
	  kernel will support.  If CPUMASK_OFFSTACK is enabled, the maximum
	  supported value is 8192, otherwise the maximum value is 512.  The
	  minimum value which makes sense is 2.

	  This is purely to save memory: each supported CPU adds about 8KB
	  to the kernel image.

config SCHED_CLUSTER
	bool "Cluster scheduler support"
	depends on SMP
	default y
	help
	  Cluster scheduler support improves the CPU scheduler's decision
	  making when dealing with machines that have clusters of CPUs.
	  Cluster usually means a couple of CPUs which are placed closely
	  by sharing mid-level caches, last-level cache tags or internal
	  busses.

config SCHED_SMT
	def_bool y if SMP

config SCHED_MC
	def_bool y
	prompt "Multi-core scheduler support"
	depends on SMP
	help
	  Multi-core scheduler support improves the CPU scheduler's decision
	  making when dealing with multi-core CPU chips at a cost of slightly
	  increased overhead in some places. If unsure say N here.

config SCHED_MC_PRIO
	bool "CPU core priorities scheduler support"
	depends on SCHED_MC && CPU_SUP_INTEL
	select X86_INTEL_PSTATE
	select CPU_FREQ
	default y
	help
	  Intel Turbo Boost Max Technology 3.0 enabled CPUs have a
	  core ordering determined at manufacturing time, which allows
	  certain cores to reach higher turbo frequencies (when running
	  single threaded workloads) than others.

	  Enabling this kernel feature teaches the scheduler about
	  the TBM3 (aka ITMT) priority order of the CPU cores and adjusts the
	  scheduler's CPU selection logic accordingly, so that higher
	  overall system performance can be achieved.

	  This feature will have no effect on CPUs without this feature.

	  If unsure say Y here.

config UP_LATE_INIT
	def_bool y
	depends on !SMP && X86_LOCAL_APIC

config X86_UP_APIC
	bool "Local APIC support on uniprocessors" if !PCI_MSI
	default PCI_MSI
	depends on X86_32 && !SMP && !X86_32_NON_STANDARD
	help
	  A local APIC (Advanced Programmable Interrupt Controller) is an
	  integrated interrupt controller in the CPU. If you have a single-CPU
	  system which has a processor with a local APIC, you can say Y here to
	  enable and use it. If you say Y here even though your machine doesn't
	  have a local APIC, then the kernel will still run with no slowdown at
	  all. The local APIC supports CPU-generated self-interrupts (timer,
	  performance counters), and the NMI watchdog which detects hard
	  lockups.

config X86_UP_IOAPIC
	bool "IO-APIC support on uniprocessors"
	depends on X86_UP_APIC
	help
	  An IO-APIC (I/O Advanced Programmable Interrupt Controller) is an
	  SMP-capable replacement for PC-style interrupt controllers. Most
	  SMP systems and many recent uniprocessor systems have one.

	  If you have a single-CPU system with an IO-APIC, you can say Y here
	  to use it. If you say Y here even though your machine doesn't have
	  an IO-APIC, then the kernel will still run with no slowdown at all.

config X86_LOCAL_APIC
	def_bool y
	depends on X86_64 || SMP || X86_32_NON_STANDARD || X86_UP_APIC || PCI_MSI
	select IRQ_DOMAIN_HIERARCHY
	select PCI_MSI_IRQ_DOMAIN if PCI_MSI

config X86_IO_APIC
	def_bool y
	depends on X86_LOCAL_APIC || X86_UP_IOAPIC

config X86_REROUTE_FOR_BROKEN_BOOT_IRQS
	bool "Reroute for broken boot IRQs"
	depends on X86_IO_APIC
	help
	  This option enables a workaround that fixes a source of
	  spurious interrupts. This is recommended when threaded
	  interrupt handling is used on systems where the generation of
	  superfluous "boot interrupts" cannot be disabled.

	  Some chipsets generate a legacy INTx "boot IRQ" when the IRQ
	  entry in the chipset's IO-APIC is masked (as, e.g. the RT
	  kernel does during interrupt handling). On chipsets where this
	  boot IRQ generation cannot be disabled, this workaround keeps
	  the original IRQ line masked so that only the equivalent "boot
	  IRQ" is delivered to the CPUs. The workaround also tells the
	  kernel to set up the IRQ handler on the boot IRQ line. In this
	  way only one interrupt is delivered to the kernel. Otherwise
	  the spurious second interrupt may cause the kernel to bring
	  down (vital) interrupt lines.

	  Only affects "broken" chipsets. Interrupt sharing may be
	  increased on these systems.

config X86_MCE
	bool "Machine Check / overheating reporting"
	select GENERIC_ALLOCATOR
	default y
	help
	  Machine Check support allows the processor to notify the
	  kernel if it detects a problem (e.g. overheating, data corruption).
	  The action the kernel takes depends on the severity of the problem,
	  ranging from warning messages to halting the machine.

config X86_MCELOG_LEGACY
	bool "Support for deprecated /dev/mcelog character device"
	depends on X86_MCE
	help
	  Enable support for /dev/mcelog which is needed by the old mcelog
	  userspace logging daemon. Consider switching to the new generation
	  rasdaemon solution.

config X86_MCE_INTEL
	def_bool y
	prompt "Intel MCE features"
	depends on X86_MCE && X86_LOCAL_APIC
	help
	   Additional support for intel specific MCE features such as
	   the thermal monitor.

config X86_MCE_AMD
	def_bool y
	prompt "AMD MCE features"
	depends on X86_MCE && X86_LOCAL_APIC && AMD_NB
	help
	   Additional support for AMD specific MCE features such as
	   the DRAM Error Threshold.

config X86_ANCIENT_MCE
	bool "Support for old Pentium 5 / WinChip machine checks"
	depends on X86_32 && X86_MCE
	help
	  Include support for machine check handling on old Pentium 5 or WinChip
	  systems. These typically need to be enabled explicitly on the command
	  line.

config X86_MCE_THRESHOLD
	depends on X86_MCE_AMD || X86_MCE_INTEL
	def_bool y

config X86_MCE_INJECT
	depends on X86_MCE && X86_LOCAL_APIC && DEBUG_FS
	tristate "Machine check injector support"
	help
	  Provide support for injecting machine checks for testing purposes.
	  If you don't know what a machine check is and you don't do kernel
	  QA it is safe to say n.

source "arch/x86/events/Kconfig"

config X86_LEGACY_VM86
	bool "Legacy VM86 support"
	depends on X86_32
	help
	  This option allows user programs to put the CPU into V8086
	  mode, which is an 80286-era approximation of 16-bit real mode.

	  Some very old versions of X and/or vbetool require this option
	  for user mode setting.  Similarly, DOSEMU will use it if
	  available to accelerate real mode DOS programs.  However, any
	  recent version of DOSEMU, X, or vbetool should be fully
	  functional even without kernel VM86 support, as they will all
	  fall back to software emulation. Nevertheless, if you are using
	  a 16-bit DOS program where 16-bit performance matters, vm86
	  mode might be faster than emulation and you might want to
	  enable this option.

	  Note that any app that works on a 64-bit kernel is unlikely to
	  need this option, as 64-bit kernels don't, and can't, support
	  V8086 mode. This option is also unrelated to 16-bit protected
	  mode and is not needed to run most 16-bit programs under Wine.

	  Enabling this option increases the complexity of the kernel
	  and slows down exception handling a tiny bit.

	  If unsure, say N here.

config VM86
	bool
	default X86_LEGACY_VM86

config X86_16BIT
	bool "Enable support for 16-bit segments" if EXPERT
	default y
	depends on MODIFY_LDT_SYSCALL
	help
	  This option is required by programs like Wine to run 16-bit
	  protected mode legacy code on x86 processors.  Disabling
	  this option saves about 300 bytes on i386, or around 6K text
	  plus 16K runtime memory on x86-64,

config X86_ESPFIX32
	def_bool y
	depends on X86_16BIT && X86_32

config X86_ESPFIX64
	def_bool y
	depends on X86_16BIT && X86_64

config X86_VSYSCALL_EMULATION
	bool "Enable vsyscall emulation" if EXPERT
	default y
	depends on X86_64
	help
	 This enables emulation of the legacy vsyscall page.  Disabling
	 it is roughly equivalent to booting with vsyscall=none, except
	 that it will also disable the helpful warning if a program
	 tries to use a vsyscall.  With this option set to N, offending
	 programs will just segfault, citing addresses of the form
	 0xffffffffff600?00.

	 This option is required by many programs built before 2013, and
	 care should be used even with newer programs if set to N.

	 Disabling this option saves about 7K of kernel size and
	 possibly 4K of additional runtime pagetable memory.

config X86_IOPL_IOPERM
	bool "IOPERM and IOPL Emulation"
	default y
	help
	  This enables the ioperm() and iopl() syscalls which are necessary
	  for legacy applications.

	  Legacy IOPL support is an overbroad mechanism which allows user
	  space aside of accessing all 65536 I/O ports also to disable
	  interrupts. To gain this access the caller needs CAP_SYS_RAWIO
	  capabilities and permission from potentially active security
	  modules.

	  The emulation restricts the functionality of the syscall to
	  only allowing the full range I/O port access, but prevents the
	  ability to disable interrupts from user space which would be
	  granted if the hardware IOPL mechanism would be used.

config TOSHIBA
	tristate "Toshiba Laptop support"
	depends on X86_32
	help
	  This adds a driver to safely access the System Management Mode of
	  the CPU on Toshiba portables with a genuine Toshiba BIOS. It does
	  not work on models with a Phoenix BIOS. The System Management Mode
	  is used to set the BIOS and power saving options on Toshiba portables.

	  For information on utilities to make use of this driver see the
	  Toshiba Linux utilities web site at:
	  <http://www.buzzard.org.uk/toshiba/>.

	  Say Y if you intend to run this kernel on a Toshiba portable.
	  Say N otherwise.

config X86_REBOOTFIXUPS
	bool "Enable X86 board specific fixups for reboot"
	depends on X86_32
	help
	  This enables chipset and/or board specific fixups to be done
	  in order to get reboot to work correctly. This is only needed on
	  some combinations of hardware and BIOS. The symptom, for which
	  this config is intended, is when reboot ends with a stalled/hung
	  system.

	  Currently, the only fixup is for the Geode machines using
	  CS5530A and CS5536 chipsets and the RDC R-321x SoC.

	  Say Y if you want to enable the fixup. Currently, it's safe to
	  enable this option even if you don't need it.
	  Say N otherwise.

config MICROCODE
	bool "CPU microcode loading support"
	default y
	depends on CPU_SUP_AMD || CPU_SUP_INTEL
	help
	  If you say Y here, you will be able to update the microcode on
	  Intel and AMD processors. The Intel support is for the IA32 family,
	  e.g. Pentium Pro, Pentium II, Pentium III, Pentium 4, Xeon etc. The
	  AMD support is for families 0x10 and later. You will obviously need
	  the actual microcode binary data itself which is not shipped with
	  the Linux kernel.

	  The preferred method to load microcode from a detached initrd is described
	  in Documentation/x86/microcode.rst. For that you need to enable
	  CONFIG_BLK_DEV_INITRD in order for the loader to be able to scan the
	  initrd for microcode blobs.

	  In addition, you can build the microcode into the kernel. For that you
	  need to add the vendor-supplied microcode to the CONFIG_EXTRA_FIRMWARE
	  config option.

config MICROCODE_INTEL
	bool "Intel microcode loading support"
	depends on MICROCODE
	default MICROCODE
	help
	  This options enables microcode patch loading support for Intel
	  processors.

	  For the current Intel microcode data package go to
	  <https://downloadcenter.intel.com> and search for
	  'Linux Processor Microcode Data File'.

config MICROCODE_AMD
	bool "AMD microcode loading support"
	depends on MICROCODE
	help
	  If you select this option, microcode patch loading support for AMD
	  processors will be enabled.

config MICROCODE_OLD_INTERFACE
	bool "Ancient loading interface (DEPRECATED)"
	default n
	depends on MICROCODE
	help
	  DO NOT USE THIS! This is the ancient /dev/cpu/microcode interface
	  which was used by userspace tools like iucode_tool and microcode.ctl.
	  It is inadequate because it runs too late to be able to properly
	  load microcode on a machine and it needs special tools. Instead, you
	  should've switched to the early loading method with the initrd or
	  builtin microcode by now: Documentation/x86/microcode.rst

config X86_MSR
	tristate "/dev/cpu/*/msr - Model-specific register support"
	help
	  This device gives privileged processes access to the x86
	  Model-Specific Registers (MSRs).  It is a character device with
	  major 202 and minors 0 to 31 for /dev/cpu/0/msr to /dev/cpu/31/msr.
	  MSR accesses are directed to a specific CPU on multi-processor
	  systems.

config X86_CPUID
	tristate "/dev/cpu/*/cpuid - CPU information support"
	help
	  This device gives processes access to the x86 CPUID instruction to
	  be executed on a specific processor.  It is a character device
	  with major 203 and minors 0 to 31 for /dev/cpu/0/cpuid to
	  /dev/cpu/31/cpuid.

choice
	prompt "High Memory Support"
	default HIGHMEM4G
	depends on X86_32

config NOHIGHMEM
	bool "off"
	help
	  Linux can use up to 64 Gigabytes of physical memory on x86 systems.
	  However, the address space of 32-bit x86 processors is only 4
	  Gigabytes large. That means that, if you have a large amount of
	  physical memory, not all of it can be "permanently mapped" by the
	  kernel. The physical memory that's not permanently mapped is called
	  "high memory".

	  If you are compiling a kernel which will never run on a machine with
	  more than 1 Gigabyte total physical RAM, answer "off" here (default
	  choice and suitable for most users). This will result in a "3GB/1GB"
	  split: 3GB are mapped so that each process sees a 3GB virtual memory
	  space and the remaining part of the 4GB virtual memory space is used
	  by the kernel to permanently map as much physical memory as
	  possible.

	  If the machine has between 1 and 4 Gigabytes physical RAM, then
	  answer "4GB" here.

	  If more than 4 Gigabytes is used then answer "64GB" here. This
	  selection turns Intel PAE (Physical Address Extension) mode on.
	  PAE implements 3-level paging on IA32 processors. PAE is fully
	  supported by Linux, PAE mode is implemented on all recent Intel
	  processors (Pentium Pro and better). NOTE: If you say "64GB" here,
	  then the kernel will not boot on CPUs that don't support PAE!

	  The actual amount of total physical memory will either be
	  auto detected or can be forced by using a kernel command line option
	  such as "mem=256M". (Try "man bootparam" or see the documentation of
	  your boot loader (lilo or loadlin) about how to pass options to the
	  kernel at boot time.)

	  If unsure, say "off".

config HIGHMEM4G
	bool "4GB"
	help
	  Select this if you have a 32-bit processor and between 1 and 4
	  gigabytes of physical RAM.

config HIGHMEM64G
	bool "64GB"
	depends on !M486SX && !M486 && !M586 && !M586TSC && !M586MMX && !MGEODE_LX && !MGEODEGX1 && !MCYRIXIII && !MELAN && !MWINCHIPC6 && !MWINCHIP3D && !MK6
	select X86_PAE
	help
	  Select this if you have a 32-bit processor and more than 4
	  gigabytes of physical RAM.

endchoice

choice
	prompt "Memory split" if EXPERT
	default VMSPLIT_3G
	depends on X86_32
	help
	  Select the desired split between kernel and user memory.

	  If the address range available to the kernel is less than the
	  physical memory installed, the remaining memory will be available
	  as "high memory". Accessing high memory is a little more costly
	  than low memory, as it needs to be mapped into the kernel first.
	  Note that increasing the kernel address space limits the range
	  available to user programs, making the address space there
	  tighter.  Selecting anything other than the default 3G/1G split
	  will also likely make your kernel incompatible with binary-only
	  kernel modules.

	  If you are not absolutely sure what you are doing, leave this
	  option alone!

	config VMSPLIT_3G
		bool "3G/1G user/kernel split"
	config VMSPLIT_3G_OPT
		depends on !X86_PAE
		bool "3G/1G user/kernel split (for full 1G low memory)"
	config VMSPLIT_2G
		bool "2G/2G user/kernel split"
	config VMSPLIT_2G_OPT
		depends on !X86_PAE
		bool "2G/2G user/kernel split (for full 2G low memory)"
	config VMSPLIT_1G
		bool "1G/3G user/kernel split"
endchoice

config PAGE_OFFSET
	hex
	default 0xB0000000 if VMSPLIT_3G_OPT
	default 0x80000000 if VMSPLIT_2G
	default 0x78000000 if VMSPLIT_2G_OPT
	default 0x40000000 if VMSPLIT_1G
	default 0xC0000000
	depends on X86_32

config HIGHMEM
	def_bool y
	depends on X86_32 && (HIGHMEM64G || HIGHMEM4G)

config X86_PAE
	bool "PAE (Physical Address Extension) Support"
	depends on X86_32 && !HIGHMEM4G
	select PHYS_ADDR_T_64BIT
	select SWIOTLB
	help
	  PAE is required for NX support, and furthermore enables
	  larger swapspace support for non-overcommit purposes. It
	  has the cost of more pagetable lookup overhead, and also
	  consumes more pagetable space per process.

config X86_5LEVEL
	bool "Enable 5-level page tables support"
	default y
	select DYNAMIC_MEMORY_LAYOUT
	select SPARSEMEM_VMEMMAP
	depends on X86_64
	help
	  5-level paging enables access to larger address space:
	  upto 128 PiB of virtual address space and 4 PiB of
	  physical address space.

	  It will be supported by future Intel CPUs.

	  A kernel with the option enabled can be booted on machines that
	  support 4- or 5-level paging.

	  See Documentation/x86/x86_64/5level-paging.rst for more
	  information.

	  Say N if unsure.

config X86_DIRECT_GBPAGES
	def_bool y
	depends on X86_64
	help
	  Certain kernel features effectively disable kernel
	  linear 1 GB mappings (even if the CPU otherwise
	  supports them), so don't confuse the user by printing
	  that we have them enabled.

config X86_CPA_STATISTICS
	bool "Enable statistic for Change Page Attribute"
	depends on DEBUG_FS
	help
	  Expose statistics about the Change Page Attribute mechanism, which
	  helps to determine the effectiveness of preserving large and huge
	  page mappings when mapping protections are changed.

config X86_MEM_ENCRYPT
	select ARCH_HAS_FORCE_DMA_UNENCRYPTED
	select DYNAMIC_PHYSICAL_MASK
	select ARCH_HAS_RESTRICTED_VIRTIO_MEMORY_ACCESS
	def_bool n

config AMD_MEM_ENCRYPT
	bool "AMD Secure Memory Encryption (SME) support"
	depends on X86_64 && CPU_SUP_AMD
	select DMA_COHERENT_POOL
	select ARCH_USE_MEMREMAP_PROT
	select INSTRUCTION_DECODER
	select ARCH_HAS_CC_PLATFORM
	select X86_MEM_ENCRYPT
	help
	  Say yes to enable support for the encryption of system memory.
	  This requires an AMD processor that supports Secure Memory
	  Encryption (SME).

config AMD_MEM_ENCRYPT_ACTIVE_BY_DEFAULT
	bool "Activate AMD Secure Memory Encryption (SME) by default"
	depends on AMD_MEM_ENCRYPT
	help
	  Say yes to have system memory encrypted by default if running on
	  an AMD processor that supports Secure Memory Encryption (SME).

	  If set to Y, then the encryption of system memory can be
	  deactivated with the mem_encrypt=off command line option.

	  If set to N, then the encryption of system memory can be
	  activated with the mem_encrypt=on command line option.

# Common NUMA Features
config NUMA
	bool "NUMA Memory Allocation and Scheduler Support"
	depends on SMP
	depends on X86_64 || (X86_32 && HIGHMEM64G && X86_BIGSMP)
	default y if X86_BIGSMP
	select USE_PERCPU_NUMA_NODE_ID
	help
	  Enable NUMA (Non-Uniform Memory Access) support.

	  The kernel will try to allocate memory used by a CPU on the
	  local memory controller of the CPU and add some more
	  NUMA awareness to the kernel.

	  For 64-bit this is recommended if the system is Intel Core i7
	  (or later), AMD Opteron, or EM64T NUMA.

	  For 32-bit this is only needed if you boot a 32-bit
	  kernel on a 64-bit NUMA platform.

	  Otherwise, you should say N.

config AMD_NUMA
	def_bool y
	prompt "Old style AMD Opteron NUMA detection"
	depends on X86_64 && NUMA && PCI
	help
	  Enable AMD NUMA node topology detection.  You should say Y here if
	  you have a multi processor AMD system. This uses an old method to
	  read the NUMA configuration directly from the builtin Northbridge
	  of Opteron. It is recommended to use X86_64_ACPI_NUMA instead,
	  which also takes priority if both are compiled in.

config X86_64_ACPI_NUMA
	def_bool y
	prompt "ACPI NUMA detection"
	depends on X86_64 && NUMA && ACPI && PCI
	select ACPI_NUMA
	help
	  Enable ACPI SRAT based node topology detection.

config NUMA_EMU
	bool "NUMA emulation"
	depends on NUMA
	help
	  Enable NUMA emulation. A flat machine will be split
	  into virtual nodes when booted with "numa=fake=N", where N is the
	  number of nodes. This is only useful for debugging.

config NODES_SHIFT
	int "Maximum NUMA Nodes (as a power of 2)" if !MAXSMP
	range 1 10
	default "10" if MAXSMP
	default "6" if X86_64
	default "3"
	depends on NUMA
	help
	  Specify the maximum number of NUMA Nodes available on the target
	  system.  Increases memory reserved to accommodate various tables.

config ARCH_FLATMEM_ENABLE
	def_bool y
	depends on X86_32 && !NUMA

config ARCH_SPARSEMEM_ENABLE
	def_bool y
	depends on X86_64 || NUMA || X86_32 || X86_32_NON_STANDARD
	select SPARSEMEM_STATIC if X86_32
	select SPARSEMEM_VMEMMAP_ENABLE if X86_64

config ARCH_SPARSEMEM_DEFAULT
	def_bool X86_64 || (NUMA && X86_32)

config ARCH_SELECT_MEMORY_MODEL
	def_bool y
	depends on ARCH_SPARSEMEM_ENABLE

config ARCH_MEMORY_PROBE
	bool "Enable sysfs memory/probe interface"
	depends on MEMORY_HOTPLUG
	help
	  This option enables a sysfs memory/probe interface for testing.
	  See Documentation/admin-guide/mm/memory-hotplug.rst for more information.
	  If you are unsure how to answer this question, answer N.

config ARCH_PROC_KCORE_TEXT
	def_bool y
	depends on X86_64 && PROC_KCORE

config ILLEGAL_POINTER_VALUE
	hex
	default 0 if X86_32
	default 0xdead000000000000 if X86_64

config X86_PMEM_LEGACY_DEVICE
	bool

config X86_PMEM_LEGACY
	tristate "Support non-standard NVDIMMs and ADR protected memory"
	depends on PHYS_ADDR_T_64BIT
	depends on BLK_DEV
	select X86_PMEM_LEGACY_DEVICE
	select NUMA_KEEP_MEMINFO if NUMA
	select LIBNVDIMM
	help
	  Treat memory marked using the non-standard e820 type of 12 as used
	  by the Intel Sandy Bridge-EP reference BIOS as protected memory.
	  The kernel will offer these regions to the 'pmem' driver so
	  they can be used for persistent storage.

	  Say Y if unsure.

config HIGHPTE
	bool "Allocate 3rd-level pagetables from highmem"
	depends on HIGHMEM
	help
	  The VM uses one page table entry for each page of physical memory.
	  For systems with a lot of RAM, this can be wasteful of precious
	  low memory.  Setting this option will put user-space page table
	  entries in high memory.

config X86_CHECK_BIOS_CORRUPTION
	bool "Check for low memory corruption"
	help
	  Periodically check for memory corruption in low memory, which
	  is suspected to be caused by BIOS.  Even when enabled in the
	  configuration, it is disabled at runtime.  Enable it by
	  setting "memory_corruption_check=1" on the kernel command
	  line.  By default it scans the low 64k of memory every 60
	  seconds; see the memory_corruption_check_size and
	  memory_corruption_check_period parameters in
	  Documentation/admin-guide/kernel-parameters.rst to adjust this.

	  When enabled with the default parameters, this option has
	  almost no overhead, as it reserves a relatively small amount
	  of memory and scans it infrequently.  It both detects corruption
	  and prevents it from affecting the running system.

	  It is, however, intended as a diagnostic tool; if repeatable
	  BIOS-originated corruption always affects the same memory,
	  you can use memmap= to prevent the kernel from using that
	  memory.

config X86_BOOTPARAM_MEMORY_CORRUPTION_CHECK
	bool "Set the default setting of memory_corruption_check"
	depends on X86_CHECK_BIOS_CORRUPTION
	default y
	help
	  Set whether the default state of memory_corruption_check is
	  on or off.

config MATH_EMULATION
	bool
	depends on MODIFY_LDT_SYSCALL
	prompt "Math emulation" if X86_32 && (M486SX || MELAN)
	help
	  Linux can emulate a math coprocessor (used for floating point
	  operations) if you don't have one. 486DX and Pentium processors have
	  a math coprocessor built in, 486SX and 386 do not, unless you added
	  a 487DX or 387, respectively. (The messages during boot time can
	  give you some hints here ["man dmesg"].) Everyone needs either a
	  coprocessor or this emulation.

	  If you don't have a math coprocessor, you need to say Y here; if you
	  say Y here even though you have a coprocessor, the coprocessor will
	  be used nevertheless. (This behavior can be changed with the kernel
	  command line option "no387", which comes handy if your coprocessor
	  is broken. Try "man bootparam" or see the documentation of your boot
	  loader (lilo or loadlin) about how to pass options to the kernel at
	  boot time.) This means that it is a good idea to say Y here if you
	  intend to use this kernel on different machines.

	  More information about the internals of the Linux math coprocessor
	  emulation can be found in <file:arch/x86/math-emu/README>.

	  If you are not sure, say Y; apart from resulting in a 66 KB bigger
	  kernel, it won't hurt.

config MTRR
	def_bool y
	prompt "MTRR (Memory Type Range Register) support" if EXPERT
	help
	  On Intel P6 family processors (Pentium Pro, Pentium II and later)
	  the Memory Type Range Registers (MTRRs) may be used to control
	  processor access to memory ranges. This is most useful if you have
	  a video (VGA) card on a PCI or AGP bus. Enabling write-combining
	  allows bus write transfers to be combined into a larger transfer
	  before bursting over the PCI/AGP bus. This can increase performance
	  of image write operations 2.5 times or more. Saying Y here creates a
	  /proc/mtrr file which may be used to manipulate your processor's
	  MTRRs. Typically the X server should use this.

	  This code has a reasonably generic interface so that similar
	  control registers on other processors can be easily supported
	  as well:

	  The Cyrix 6x86, 6x86MX and M II processors have Address Range
	  Registers (ARRs) which provide a similar functionality to MTRRs. For
	  these, the ARRs are used to emulate the MTRRs.
	  The AMD K6-2 (stepping 8 and above) and K6-3 processors have two
	  MTRRs. The Centaur C6 (WinChip) has 8 MCRs, allowing
	  write-combining. All of these processors are supported by this code
	  and it makes sense to say Y here if you have one of them.

	  Saying Y here also fixes a problem with buggy SMP BIOSes which only
	  set the MTRRs for the boot CPU and not for the secondary CPUs. This
	  can lead to all sorts of problems, so it's good to say Y here.

	  You can safely say Y even if your machine doesn't have MTRRs, you'll
	  just add about 9 KB to your kernel.

	  See <file:Documentation/x86/mtrr.rst> for more information.

config MTRR_SANITIZER
	def_bool y
	prompt "MTRR cleanup support"
	depends on MTRR
	help
	  Convert MTRR layout from continuous to discrete, so X drivers can
	  add writeback entries.

	  Can be disabled with disable_mtrr_cleanup on the kernel command line.
	  The largest mtrr entry size for a continuous block can be set with
	  mtrr_chunk_size.

	  If unsure, say Y.

config MTRR_SANITIZER_ENABLE_DEFAULT
	int "MTRR cleanup enable value (0-1)"
	range 0 1
	default "0"
	depends on MTRR_SANITIZER
	help
	  Enable mtrr cleanup default value

config MTRR_SANITIZER_SPARE_REG_NR_DEFAULT
	int "MTRR cleanup spare reg num (0-7)"
	range 0 7
	default "1"
	depends on MTRR_SANITIZER
	help
	  mtrr cleanup spare entries default, it can be changed via
	  mtrr_spare_reg_nr=N on the kernel command line.

config X86_PAT
	def_bool y
	prompt "x86 PAT support" if EXPERT
	depends on MTRR
	help
	  Use PAT attributes to setup page level cache control.

	  PATs are the modern equivalents of MTRRs and are much more
	  flexible than MTRRs.

	  Say N here if you see bootup problems (boot crash, boot hang,
	  spontaneous reboots) or a non-working video driver.

	  If unsure, say Y.

config ARCH_USES_PG_UNCACHED
	def_bool y
	depends on X86_PAT

config ARCH_RANDOM
	def_bool y
	prompt "x86 architectural random number generator" if EXPERT
	help
	  Enable the x86 architectural RDRAND instruction
	  (Intel Bull Mountain technology) to generate random numbers.
	  If supported, this is a high bandwidth, cryptographically
	  secure hardware random number generator.

config X86_SMAP
	def_bool y
	prompt "Supervisor Mode Access Prevention" if EXPERT
	help
	  Supervisor Mode Access Prevention (SMAP) is a security
	  feature in newer Intel processors.  There is a small
	  performance cost if this enabled and turned on; there is
	  also a small increase in the kernel size if this is enabled.

	  If unsure, say Y.

config X86_UMIP
	def_bool y
	prompt "User Mode Instruction Prevention" if EXPERT
	help
	  User Mode Instruction Prevention (UMIP) is a security feature in
	  some x86 processors. If enabled, a general protection fault is
	  issued if the SGDT, SLDT, SIDT, SMSW or STR instructions are
	  executed in user mode. These instructions unnecessarily expose
	  information about the hardware state.

	  The vast majority of applications do not use these instructions.
	  For the very few that do, software emulation is provided in
	  specific cases in protected and virtual-8086 modes. Emulated
	  results are dummy.

config X86_INTEL_MEMORY_PROTECTION_KEYS
	prompt "Memory Protection Keys"
	def_bool y
	# Note: only available in 64-bit mode
	depends on X86_64 && (CPU_SUP_INTEL || CPU_SUP_AMD)
	select ARCH_USES_HIGH_VMA_FLAGS
	select ARCH_HAS_PKEYS
	help
	  Memory Protection Keys provides a mechanism for enforcing
	  page-based protections, but without requiring modification of the
	  page tables when an application changes protection domains.

	  For details, see Documentation/core-api/protection-keys.rst

	  If unsure, say y.

choice
	prompt "TSX enable mode"
	depends on CPU_SUP_INTEL
	default X86_INTEL_TSX_MODE_OFF
	help
	  Intel's TSX (Transactional Synchronization Extensions) feature
	  allows to optimize locking protocols through lock elision which
	  can lead to a noticeable performance boost.

	  On the other hand it has been shown that TSX can be exploited
	  to form side channel attacks (e.g. TAA) and chances are there
	  will be more of those attacks discovered in the future.

	  Therefore TSX is not enabled by default (aka tsx=off). An admin
	  might override this decision by tsx=on the command line parameter.
	  Even with TSX enabled, the kernel will attempt to enable the best
	  possible TAA mitigation setting depending on the microcode available
	  for the particular machine.

	  This option allows to set the default tsx mode between tsx=on, =off
	  and =auto. See Documentation/admin-guide/kernel-parameters.txt for more
	  details.

	  Say off if not sure, auto if TSX is in use but it should be used on safe
	  platforms or on if TSX is in use and the security aspect of tsx is not
	  relevant.

config X86_INTEL_TSX_MODE_OFF
	bool "off"
	help
	  TSX is disabled if possible - equals to tsx=off command line parameter.

config X86_INTEL_TSX_MODE_ON
	bool "on"
	help
	  TSX is always enabled on TSX capable HW - equals the tsx=on command
	  line parameter.

config X86_INTEL_TSX_MODE_AUTO
	bool "auto"
	help
	  TSX is enabled on TSX capable HW that is believed to be safe against
	  side channel attacks- equals the tsx=auto command line parameter.
endchoice

config X86_SGX
	bool "Software Guard eXtensions (SGX)"
	depends on X86_64 && CPU_SUP_INTEL
	depends on CRYPTO=y
	depends on CRYPTO_SHA256=y
	select SRCU
	select MMU_NOTIFIER
	select NUMA_KEEP_MEMINFO if NUMA
	select XARRAY_MULTI
	help
	  Intel(R) Software Guard eXtensions (SGX) is a set of CPU instructions
	  that can be used by applications to set aside private regions of code
	  and data, referred to as enclaves. An enclave's private memory can
	  only be accessed by code running within the enclave. Accesses from
	  outside the enclave, including other enclaves, are disallowed by
	  hardware.

	  If unsure, say N.

config EFI
	bool "EFI runtime service support"
	depends on ACPI
	select UCS2_STRING
	select EFI_RUNTIME_WRAPPERS
	select ARCH_USE_MEMREMAP_PROT
	help
	  This enables the kernel to use EFI runtime services that are
	  available (such as the EFI variable services).

	  This option is only useful on systems that have EFI firmware.
	  In addition, you should use the latest ELILO loader available
	  at <http://elilo.sourceforge.net> in order to take advantage
	  of EFI runtime services. However, even with this option, the
	  resultant kernel should continue to boot on existing non-EFI
	  platforms.

config EFI_STUB
	bool "EFI stub support"
	depends on EFI
	depends on $(cc-option,-mabi=ms) || X86_32
	select RELOCATABLE
	help
	  This kernel feature allows a bzImage to be loaded directly
	  by EFI firmware without the use of a bootloader.

	  See Documentation/admin-guide/efi-stub.rst for more information.

config EFI_MIXED
	bool "EFI mixed-mode support"
	depends on EFI_STUB && X86_64
	help
	   Enabling this feature allows a 64-bit kernel to be booted
	   on a 32-bit firmware, provided that your CPU supports 64-bit
	   mode.

	   Note that it is not possible to boot a mixed-mode enabled
	   kernel via the EFI boot stub - a bootloader that supports
	   the EFI handover protocol must be used.

	   If unsure, say N.

source "kernel/Kconfig.hz"

config KEXEC
	bool "kexec system call"
	select KEXEC_CORE
	help
	  kexec is a system call that implements the ability to shutdown your
	  current kernel, and to start another kernel.  It is like a reboot
	  but it is independent of the system firmware.   And like a reboot
	  you can start any kernel with it, not just Linux.

	  The name comes from the similarity to the exec system call.

	  It is an ongoing process to be certain the hardware in a machine
	  is properly shutdown, so do not be surprised if this code does not
	  initially work for you.  As of this writing the exact hardware
	  interface is strongly in flux, so no good recommendation can be
	  made.

config KEXEC_FILE
	bool "kexec file based system call"
	select KEXEC_CORE
	select BUILD_BIN2C
	depends on X86_64
	depends on CRYPTO=y
	depends on CRYPTO_SHA256=y
	help
	  This is new version of kexec system call. This system call is
	  file based and takes file descriptors as system call argument
	  for kernel and initramfs as opposed to list of segments as
	  accepted by previous system call.

config ARCH_HAS_KEXEC_PURGATORY
	def_bool KEXEC_FILE

config KEXEC_SIG
	bool "Verify kernel signature during kexec_file_load() syscall"
	depends on KEXEC_FILE
	help

	  This option makes the kexec_file_load() syscall check for a valid
	  signature of the kernel image.  The image can still be loaded without
	  a valid signature unless you also enable KEXEC_SIG_FORCE, though if
	  there's a signature that we can check, then it must be valid.

	  In addition to this option, you need to enable signature
	  verification for the corresponding kernel image type being
	  loaded in order for this to work.

config KEXEC_SIG_FORCE
	bool "Require a valid signature in kexec_file_load() syscall"
	depends on KEXEC_SIG
	help
	  This option makes kernel signature verification mandatory for
	  the kexec_file_load() syscall.

config KEXEC_BZIMAGE_VERIFY_SIG
	bool "Enable bzImage signature verification support"
	depends on KEXEC_SIG
	depends on SIGNED_PE_FILE_VERIFICATION
	select SYSTEM_TRUSTED_KEYRING
	help
	  Enable bzImage signature verification support.

config CRASH_DUMP
	bool "kernel crash dumps"
	depends on X86_64 || (X86_32 && HIGHMEM)
	help
	  Generate crash dump after being started by kexec.
	  This should be normally only set in special crash dump kernels
	  which are loaded in the main kernel with kexec-tools into
	  a specially reserved region and then later executed after
	  a crash by kdump/kexec. The crash dump kernel must be compiled
	  to a memory address not used by the main kernel or BIOS using
	  PHYSICAL_START, or it must be built as a relocatable image
	  (CONFIG_RELOCATABLE=y).
	  For more details see Documentation/admin-guide/kdump/kdump.rst

config KEXEC_JUMP
	bool "kexec jump"
	depends on KEXEC && HIBERNATION
	help
	  Jump between original kernel and kexeced kernel and invoke
	  code in physical address mode via KEXEC

config PHYSICAL_START
	hex "Physical address where the kernel is loaded" if (EXPERT || CRASH_DUMP)
	default "0x1000000"
	help
	  This gives the physical address where the kernel is loaded.

	  If kernel is a not relocatable (CONFIG_RELOCATABLE=n) then
	  bzImage will decompress itself to above physical address and
	  run from there. Otherwise, bzImage will run from the address where
	  it has been loaded by the boot loader and will ignore above physical
	  address.

	  In normal kdump cases one does not have to set/change this option
	  as now bzImage can be compiled as a completely relocatable image
	  (CONFIG_RELOCATABLE=y) and be used to load and run from a different
	  address. This option is mainly useful for the folks who don't want
	  to use a bzImage for capturing the crash dump and want to use a
	  vmlinux instead. vmlinux is not relocatable hence a kernel needs
	  to be specifically compiled to run from a specific memory area
	  (normally a reserved region) and this option comes handy.

	  So if you are using bzImage for capturing the crash dump,
	  leave the value here unchanged to 0x1000000 and set
	  CONFIG_RELOCATABLE=y.  Otherwise if you plan to use vmlinux
	  for capturing the crash dump change this value to start of
	  the reserved region.  In other words, it can be set based on
	  the "X" value as specified in the "crashkernel=YM@XM"
	  command line boot parameter passed to the panic-ed
	  kernel. Please take a look at Documentation/admin-guide/kdump/kdump.rst
	  for more details about crash dumps.

	  Usage of bzImage for capturing the crash dump is recommended as
	  one does not have to build two kernels. Same kernel can be used
	  as production kernel and capture kernel. Above option should have
	  gone away after relocatable bzImage support is introduced. But it
	  is present because there are users out there who continue to use
	  vmlinux for dump capture. This option should go away down the
	  line.

	  Don't change this unless you know what you are doing.

config RELOCATABLE
	bool "Build a relocatable kernel"
	default y
	help
	  This builds a kernel image that retains relocation information
	  so it can be loaded someplace besides the default 1MB.
	  The relocations tend to make the kernel binary about 10% larger,
	  but are discarded at runtime.

	  One use is for the kexec on panic case where the recovery kernel
	  must live at a different physical address than the primary
	  kernel.

	  Note: If CONFIG_RELOCATABLE=y, then the kernel runs from the address
	  it has been loaded at and the compile time physical address
	  (CONFIG_PHYSICAL_START) is used as the minimum location.

config RANDOMIZE_BASE
	bool "Randomize the address of the kernel image (KASLR)"
	depends on RELOCATABLE
	default y
	help
	  In support of Kernel Address Space Layout Randomization (KASLR),
	  this randomizes the physical address at which the kernel image
	  is decompressed and the virtual address where the kernel
	  image is mapped, as a security feature that deters exploit
	  attempts relying on knowledge of the location of kernel
	  code internals.

	  On 64-bit, the kernel physical and virtual addresses are
	  randomized separately. The physical address will be anywhere
	  between 16MB and the top of physical memory (up to 64TB). The
	  virtual address will be randomized from 16MB up to 1GB (9 bits
	  of entropy). Note that this also reduces the memory space
	  available to kernel modules from 1.5GB to 1GB.

	  On 32-bit, the kernel physical and virtual addresses are
	  randomized together. They will be randomized from 16MB up to
	  512MB (8 bits of entropy).

	  Entropy is generated using the RDRAND instruction if it is
	  supported. If RDTSC is supported, its value is mixed into
	  the entropy pool as well. If neither RDRAND nor RDTSC are
	  supported, then entropy is read from the i8254 timer. The
	  usable entropy is limited by the kernel being built using
	  2GB addressing, and that PHYSICAL_ALIGN must be at a
	  minimum of 2MB. As a result, only 10 bits of entropy are
	  theoretically possible, but the implementations are further
	  limited due to memory layouts.

	  If unsure, say Y.

# Relocation on x86 needs some additional build support
config X86_NEED_RELOCS
	def_bool y
	depends on RANDOMIZE_BASE || (X86_32 && RELOCATABLE)

config PHYSICAL_ALIGN
	hex "Alignment value to which kernel should be aligned"
	default "0x200000"
	range 0x2000 0x1000000 if X86_32
	range 0x200000 0x1000000 if X86_64
	help
	  This value puts the alignment restrictions on physical address
	  where kernel is loaded and run from. Kernel is compiled for an
	  address which meets above alignment restriction.

	  If bootloader loads the kernel at a non-aligned address and
	  CONFIG_RELOCATABLE is set, kernel will move itself to nearest
	  address aligned to above value and run from there.

	  If bootloader loads the kernel at a non-aligned address and
	  CONFIG_RELOCATABLE is not set, kernel will ignore the run time
	  load address and decompress itself to the address it has been
	  compiled for and run from there. The address for which kernel is
	  compiled already meets above alignment restrictions. Hence the
	  end result is that kernel runs from a physical address meeting
	  above alignment restrictions.

	  On 32-bit this value must be a multiple of 0x2000. On 64-bit
	  this value must be a multiple of 0x200000.

	  Don't change this unless you know what you are doing.

config DYNAMIC_MEMORY_LAYOUT
	bool
	help
	  This option makes base addresses of vmalloc and vmemmap as well as
	  __PAGE_OFFSET movable during boot.

config RANDOMIZE_MEMORY
	bool "Randomize the kernel memory sections"
	depends on X86_64
	depends on RANDOMIZE_BASE
	select DYNAMIC_MEMORY_LAYOUT
	default RANDOMIZE_BASE
	help
	   Randomizes the base virtual address of kernel memory sections
	   (physical memory mapping, vmalloc & vmemmap). This security feature
	   makes exploits relying on predictable memory locations less reliable.

	   The order of allocations remains unchanged. Entropy is generated in
	   the same way as RANDOMIZE_BASE. Current implementation in the optimal
	   configuration have in average 30,000 different possible virtual
	   addresses for each memory section.

	   If unsure, say Y.

config RANDOMIZE_MEMORY_PHYSICAL_PADDING
	hex "Physical memory mapping padding" if EXPERT
	depends on RANDOMIZE_MEMORY
	default "0xa" if MEMORY_HOTPLUG
	default "0x0"
	range 0x1 0x40 if MEMORY_HOTPLUG
	range 0x0 0x40
	help
	   Define the padding in terabytes added to the existing physical
	   memory size during kernel memory randomization. It is useful
	   for memory hotplug support but reduces the entropy available for
	   address randomization.

	   If unsure, leave at the default value.

config HOTPLUG_CPU
	def_bool y
	depends on SMP

config BOOTPARAM_HOTPLUG_CPU0
	bool "Set default setting of cpu0_hotpluggable"
	depends on HOTPLUG_CPU
	help
	  Set whether default state of cpu0_hotpluggable is on or off.

	  Say Y here to enable CPU0 hotplug by default. If this switch
	  is turned on, there is no need to give cpu0_hotplug kernel
	  parameter and the CPU0 hotplug feature is enabled by default.

	  Please note: there are two known CPU0 dependencies if you want
	  to enable the CPU0 hotplug feature either by this switch or by
	  cpu0_hotplug kernel parameter.

	  First, resume from hibernate or suspend always starts from CPU0.
	  So hibernate and suspend are prevented if CPU0 is offline.

	  Second dependency is PIC interrupts always go to CPU0. CPU0 can not
	  offline if any interrupt can not migrate out of CPU0. There may
	  be other CPU0 dependencies.

	  Please make sure the dependencies are under your control before
	  you enable this feature.

	  Say N if you don't want to enable CPU0 hotplug feature by default.
	  You still can enable the CPU0 hotplug feature at boot by kernel
	  parameter cpu0_hotplug.

config DEBUG_HOTPLUG_CPU0
	def_bool n
	prompt "Debug CPU0 hotplug"
	depends on HOTPLUG_CPU
	help
	  Enabling this option offlines CPU0 (if CPU0 can be offlined) as
	  soon as possible and boots up userspace with CPU0 offlined. User
	  can online CPU0 back after boot time.

	  To debug CPU0 hotplug, you need to enable CPU0 offline/online
	  feature by either turning on CONFIG_BOOTPARAM_HOTPLUG_CPU0 during
	  compilation or giving cpu0_hotplug kernel parameter at boot.

	  If unsure, say N.

config COMPAT_VDSO
	def_bool n
	prompt "Disable the 32-bit vDSO (needed for glibc 2.3.3)"
	depends on COMPAT_32
	help
	  Certain buggy versions of glibc will crash if they are
	  presented with a 32-bit vDSO that is not mapped at the address
	  indicated in its segment table.

	  The bug was introduced by f866314b89d56845f55e6f365e18b31ec978ec3a
	  and fixed by 3b3ddb4f7db98ec9e912ccdf54d35df4aa30e04a and
	  49ad572a70b8aeb91e57483a11dd1b77e31c4468.  Glibc 2.3.3 is
	  the only released version with the bug, but OpenSUSE 9
	  contains a buggy "glibc 2.3.2".

	  The symptom of the bug is that everything crashes on startup, saying:
	  dl_main: Assertion `(void *) ph->p_vaddr == _rtld_local._dl_sysinfo_dso' failed!

	  Saying Y here changes the default value of the vdso32 boot
	  option from 1 to 0, which turns off the 32-bit vDSO entirely.
	  This works around the glibc bug but hurts performance.

	  If unsure, say N: if you are compiling your own kernel, you
	  are unlikely to be using a buggy version of glibc.

choice
	prompt "vsyscall table for legacy applications"
	depends on X86_64
	default LEGACY_VSYSCALL_XONLY
	help
	  Legacy user code that does not know how to find the vDSO expects
	  to be able to issue three syscalls by calling fixed addresses in
	  kernel space. Since this location is not randomized with ASLR,
	  it can be used to assist security vulnerability exploitation.

	  This setting can be changed at boot time via the kernel command
	  line parameter vsyscall=[emulate|xonly|none].

	  On a system with recent enough glibc (2.14 or newer) and no
	  static binaries, you can say None without a performance penalty
	  to improve security.

	  If unsure, select "Emulate execution only".

	config LEGACY_VSYSCALL_EMULATE
		bool "Full emulation"
		help
		  The kernel traps and emulates calls into the fixed vsyscall
		  address mapping. This makes the mapping non-executable, but
		  it still contains readable known contents, which could be
		  used in certain rare security vulnerability exploits. This
		  configuration is recommended when using legacy userspace
		  that still uses vsyscalls along with legacy binary
		  instrumentation tools that require code to be readable.

		  An example of this type of legacy userspace is running
		  Pin on an old binary that still uses vsyscalls.

	config LEGACY_VSYSCALL_XONLY
		bool "Emulate execution only"
		help
		  The kernel traps and emulates calls into the fixed vsyscall
		  address mapping and does not allow reads.  This
		  configuration is recommended when userspace might use the
		  legacy vsyscall area but support for legacy binary
		  instrumentation of legacy code is not needed.  It mitigates
		  certain uses of the vsyscall area as an ASLR-bypassing
		  buffer.

	config LEGACY_VSYSCALL_NONE
		bool "None"
		help
		  There will be no vsyscall mapping at all. This will
		  eliminate any risk of ASLR bypass due to the vsyscall
		  fixed address mapping. Attempts to use the vsyscalls
		  will be reported to dmesg, so that either old or
		  malicious userspace programs can be identified.

endchoice

config CMDLINE_BOOL
	bool "Built-in kernel command line"
	help
	  Allow for specifying boot arguments to the kernel at
	  build time.  On some systems (e.g. embedded ones), it is
	  necessary or convenient to provide some or all of the
	  kernel boot arguments with the kernel itself (that is,
	  to not rely on the boot loader to provide them.)

	  To compile command line arguments into the kernel,
	  set this option to 'Y', then fill in the
	  boot arguments in CONFIG_CMDLINE.

	  Systems with fully functional boot loaders (i.e. non-embedded)
	  should leave this option set to 'N'.

config CMDLINE
	string "Built-in kernel command string"
	depends on CMDLINE_BOOL
	default ""
	help
	  Enter arguments here that should be compiled into the kernel
	  image and used at boot time.  If the boot loader provides a
	  command line at boot time, it is appended to this string to
	  form the full kernel command line, when the system boots.

	  However, you can use the CONFIG_CMDLINE_OVERRIDE option to
	  change this behavior.

	  In most cases, the command line (whether built-in or provided
	  by the boot loader) should specify the device for the root
	  file system.

config CMDLINE_OVERRIDE
	bool "Built-in command line overrides boot loader arguments"
	depends on CMDLINE_BOOL && CMDLINE != ""
	help
	  Set this option to 'Y' to have the kernel ignore the boot loader
	  command line, and use ONLY the built-in command line.

	  This is used to work around broken boot loaders.  This should
	  be set to 'N' under normal conditions.

config MODIFY_LDT_SYSCALL
	bool "Enable the LDT (local descriptor table)" if EXPERT
	default y
	help
	  Linux can allow user programs to install a per-process x86
	  Local Descriptor Table (LDT) using the modify_ldt(2) system
	  call.  This is required to run 16-bit or segmented code such as
	  DOSEMU or some Wine programs.  It is also used by some very old
	  threading libraries.

	  Enabling this feature adds a small amount of overhead to
	  context switches and increases the low-level kernel attack
	  surface.  Disabling it removes the modify_ldt(2) system call.

	  Saying 'N' here may make sense for embedded or server kernels.

config STRICT_SIGALTSTACK_SIZE
	bool "Enforce strict size checking for sigaltstack"
	depends on DYNAMIC_SIGFRAME
	help
	  For historical reasons MINSIGSTKSZ is a constant which became
	  already too small with AVX512 support. Add a mechanism to
	  enforce strict checking of the sigaltstack size against the
	  real size of the FPU frame. This option enables the check
	  by default. It can also be controlled via the kernel command
	  line option 'strict_sas_size' independent of this config
	  switch. Enabling it might break existing applications which
	  allocate a too small sigaltstack but 'work' because they
	  never get a signal delivered.

	  Say 'N' unless you want to really enforce this check.

source "kernel/livepatch/Kconfig"

endmenu

config ARCH_HAS_ADD_PAGES
	def_bool y
	depends on ARCH_ENABLE_MEMORY_HOTPLUG

config ARCH_MHP_MEMMAP_ON_MEMORY_ENABLE
	def_bool y

menu "Power management and ACPI options"

config ARCH_HIBERNATION_HEADER
	def_bool y
	depends on HIBERNATION

source "kernel/power/Kconfig"

source "drivers/acpi/Kconfig"

config X86_APM_BOOT
	def_bool y
	depends on APM

menuconfig APM
	tristate "APM (Advanced Power Management) BIOS support"
	depends on X86_32 && PM_SLEEP
	help
	  APM is a BIOS specification for saving power using several different
	  techniques. This is mostly useful for battery powered laptops with
	  APM compliant BIOSes. If you say Y here, the system time will be
	  reset after a RESUME operation, the /proc/apm device will provide
	  battery status information, and user-space programs will receive
	  notification of APM "events" (e.g. battery status change).

	  If you select "Y" here, you can disable actual use of the APM
	  BIOS by passing the "apm=off" option to the kernel at boot time.

	  Note that the APM support is almost completely disabled for
	  machines with more than one CPU.

	  In order to use APM, you will need supporting software. For location
	  and more information, read <file:Documentation/power/apm-acpi.rst>
	  and the Battery Powered Linux mini-HOWTO, available from
	  <http://www.tldp.org/docs.html#howto>.

	  This driver does not spin down disk drives (see the hdparm(8)
	  manpage ("man 8 hdparm") for that), and it doesn't turn off
	  VESA-compliant "green" monitors.

	  This driver does not support the TI 4000M TravelMate and the ACER
	  486/DX4/75 because they don't have compliant BIOSes. Many "green"
	  desktop machines also don't have compliant BIOSes, and this driver
	  may cause those machines to panic during the boot phase.

	  Generally, if you don't have a battery in your machine, there isn't
	  much point in using this driver and you should say N. If you get
	  random kernel OOPSes or reboots that don't seem to be related to
	  anything, try disabling/enabling this option (or disabling/enabling
	  APM in your BIOS).

	  Some other things you should try when experiencing seemingly random,
	  "weird" problems:

	  1) make sure that you have enough swap space and that it is
	  enabled.
	  2) pass the "no-hlt" option to the kernel
	  3) switch on floating point emulation in the kernel and pass
	  the "no387" option to the kernel
	  4) pass the "floppy=nodma" option to the kernel
	  5) pass the "mem=4M" option to the kernel (thereby disabling
	  all but the first 4 MB of RAM)
	  6) make sure that the CPU is not over clocked.
	  7) read the sig11 FAQ at <http://www.bitwizard.nl/sig11/>
	  8) disable the cache from your BIOS settings
	  9) install a fan for the video card or exchange video RAM
	  10) install a better fan for the CPU
	  11) exchange RAM chips
	  12) exchange the motherboard.

	  To compile this driver as a module, choose M here: the
	  module will be called apm.

if APM

config APM_IGNORE_USER_SUSPEND
	bool "Ignore USER SUSPEND"
	help
	  This option will ignore USER SUSPEND requests. On machines with a
	  compliant APM BIOS, you want to say N. However, on the NEC Versa M
	  series notebooks, it is necessary to say Y because of a BIOS bug.

config APM_DO_ENABLE
	bool "Enable PM at boot time"
	help
	  Enable APM features at boot time. From page 36 of the APM BIOS
	  specification: "When disabled, the APM BIOS does not automatically
	  power manage devices, enter the Standby State, enter the Suspend
	  State, or take power saving steps in response to CPU Idle calls."
	  This driver will make CPU Idle calls when Linux is idle (unless this
	  feature is turned off -- see "Do CPU IDLE calls", below). This
	  should always save battery power, but more complicated APM features
	  will be dependent on your BIOS implementation. You may need to turn
	  this option off if your computer hangs at boot time when using APM
	  support, or if it beeps continuously instead of suspending. Turn
	  this off if you have a NEC UltraLite Versa 33/C or a Toshiba
	  T400CDT. This is off by default since most machines do fine without
	  this feature.

config APM_CPU_IDLE
	depends on CPU_IDLE
	bool "Make CPU Idle calls when idle"
	help
	  Enable calls to APM CPU Idle/CPU Busy inside the kernel's idle loop.
	  On some machines, this can activate improved power savings, such as
	  a slowed CPU clock rate, when the machine is idle. These idle calls
	  are made after the idle loop has run for some length of time (e.g.,
	  333 mS). On some machines, this will cause a hang at boot time or
	  whenever the CPU becomes idle. (On machines with more than one CPU,
	  this option does nothing.)

config APM_DISPLAY_BLANK
	bool "Enable console blanking using APM"
	help
	  Enable console blanking using the APM. Some laptops can use this to
	  turn off the LCD backlight when the screen blanker of the Linux
	  virtual console blanks the screen. Note that this is only used by
	  the virtual console screen blanker, and won't turn off the backlight
	  when using the X Window system. This also doesn't have anything to
	  do with your VESA-compliant power-saving monitor. Further, this
	  option doesn't work for all laptops -- it might not turn off your
	  backlight at all, or it might print a lot of errors to the console,
	  especially if you are using gpm.

config APM_ALLOW_INTS
	bool "Allow interrupts during APM BIOS calls"
	help
	  Normally we disable external interrupts while we are making calls to
	  the APM BIOS as a measure to lessen the effects of a badly behaving
	  BIOS implementation.  The BIOS should reenable interrupts if it
	  needs to.  Unfortunately, some BIOSes do not -- especially those in
	  many of the newer IBM Thinkpads.  If you experience hangs when you
	  suspend, try setting this to Y.  Otherwise, say N.

endif # APM

source "drivers/cpufreq/Kconfig"

source "drivers/cpuidle/Kconfig"

source "drivers/idle/Kconfig"

endmenu


menu "Bus options (PCI etc.)"

choice
	prompt "PCI access mode"
	depends on X86_32 && PCI
	default PCI_GOANY
	help
	  On PCI systems, the BIOS can be used to detect the PCI devices and
	  determine their configuration. However, some old PCI motherboards
	  have BIOS bugs and may crash if this is done. Also, some embedded
	  PCI-based systems don't have any BIOS at all. Linux can also try to
	  detect the PCI hardware directly without using the BIOS.

	  With this option, you can specify how Linux should detect the
	  PCI devices. If you choose "BIOS", the BIOS will be used,
	  if you choose "Direct", the BIOS won't be used, and if you
	  choose "MMConfig", then PCI Express MMCONFIG will be used.
	  If you choose "Any", the kernel will try MMCONFIG, then the
	  direct access method and falls back to the BIOS if that doesn't
	  work. If unsure, go with the default, which is "Any".

config PCI_GOBIOS
	bool "BIOS"

config PCI_GOMMCONFIG
	bool "MMConfig"

config PCI_GODIRECT
	bool "Direct"

config PCI_GOOLPC
	bool "OLPC XO-1"
	depends on OLPC

config PCI_GOANY
	bool "Any"

endchoice

config PCI_BIOS
	def_bool y
	depends on X86_32 && PCI && (PCI_GOBIOS || PCI_GOANY)

# x86-64 doesn't support PCI BIOS access from long mode so always go direct.
config PCI_DIRECT
	def_bool y
	depends on PCI && (X86_64 || (PCI_GODIRECT || PCI_GOANY || PCI_GOOLPC || PCI_GOMMCONFIG))

config PCI_MMCONFIG
	bool "Support mmconfig PCI config space access" if X86_64
	default y
	depends on PCI && (ACPI || JAILHOUSE_GUEST)
	depends on X86_64 || (PCI_GOANY || PCI_GOMMCONFIG)

config PCI_OLPC
	def_bool y
	depends on PCI && OLPC && (PCI_GOOLPC || PCI_GOANY)

config PCI_XEN
	def_bool y
	depends on PCI && XEN

config MMCONF_FAM10H
	def_bool y
	depends on X86_64 && PCI_MMCONFIG && ACPI

config PCI_CNB20LE_QUIRK
	bool "Read CNB20LE Host Bridge Windows" if EXPERT
	depends on PCI
	help
	  Read the PCI windows out of the CNB20LE host bridge. This allows
	  PCI hotplug to work on systems with the CNB20LE chipset which do
	  not have ACPI.

	  There's no public spec for this chipset, and this functionality
	  is known to be incomplete.

	  You should say N unless you know you need this.

config ISA_BUS
	bool "ISA bus support on modern systems" if EXPERT
	help
	  Expose ISA bus device drivers and options available for selection and
	  configuration. Enable this option if your target machine has an ISA
	  bus. ISA is an older system, displaced by PCI and newer bus
	  architectures -- if your target machine is modern, it probably does
	  not have an ISA bus.

	  If unsure, say N.

# x86_64 have no ISA slots, but can have ISA-style DMA.
config ISA_DMA_API
	bool "ISA-style DMA support" if (X86_64 && EXPERT)
	default y
	help
	  Enables ISA-style DMA support for devices requiring such controllers.
	  If unsure, say Y.

if X86_32

config ISA
	bool "ISA support"
	help
	  Find out whether you have ISA slots on your motherboard.  ISA is the
	  name of a bus system, i.e. the way the CPU talks to the other stuff
	  inside your box.  Other bus systems are PCI, EISA, MicroChannel
	  (MCA) or VESA.  ISA is an older system, now being displaced by PCI;
	  newer boards don't support it.  If you have ISA, say Y, otherwise N.

config SCx200
	tristate "NatSemi SCx200 support"
	help
	  This provides basic support for National Semiconductor's
	  (now AMD's) Geode processors.  The driver probes for the
	  PCI-IDs of several on-chip devices, so its a good dependency
	  for other scx200_* drivers.

	  If compiled as a module, the driver is named scx200.

config SCx200HR_TIMER
	tristate "NatSemi SCx200 27MHz High-Resolution Timer Support"
	depends on SCx200
	default y
	help
	  This driver provides a clocksource built upon the on-chip
	  27MHz high-resolution timer.  Its also a workaround for
	  NSC Geode SC-1100's buggy TSC, which loses time when the
	  processor goes idle (as is done by the scheduler).  The
	  other workaround is idle=poll boot option.

config OLPC
	bool "One Laptop Per Child support"
	depends on !X86_PAE
	select GPIOLIB
	select OF
	select OF_PROMTREE
	select IRQ_DOMAIN
	select OLPC_EC
	help
	  Add support for detecting the unique features of the OLPC
	  XO hardware.

config OLPC_XO1_PM
	bool "OLPC XO-1 Power Management"
	depends on OLPC && MFD_CS5535=y && PM_SLEEP
	help
	  Add support for poweroff and suspend of the OLPC XO-1 laptop.

config OLPC_XO1_RTC
	bool "OLPC XO-1 Real Time Clock"
	depends on OLPC_XO1_PM && RTC_DRV_CMOS
	help
	  Add support for the XO-1 real time clock, which can be used as a
	  programmable wakeup source.

config OLPC_XO1_SCI
	bool "OLPC XO-1 SCI extras"
	depends on OLPC && OLPC_XO1_PM && GPIO_CS5535=y
	depends on INPUT=y
	select POWER_SUPPLY
	help
	  Add support for SCI-based features of the OLPC XO-1 laptop:
	   - EC-driven system wakeups
	   - Power button
	   - Ebook switch
	   - Lid switch
	   - AC adapter status updates
	   - Battery status updates

config OLPC_XO15_SCI
	bool "OLPC XO-1.5 SCI extras"
	depends on OLPC && ACPI
	select POWER_SUPPLY
	help
	  Add support for SCI-based features of the OLPC XO-1.5 laptop:
	   - EC-driven system wakeups
	   - AC adapter status updates
	   - Battery status updates

config ALIX
	bool "PCEngines ALIX System Support (LED setup)"
	select GPIOLIB
	help
	  This option enables system support for the PCEngines ALIX.
	  At present this just sets up LEDs for GPIO control on
	  ALIX2/3/6 boards.  However, other system specific setup should
	  get added here.

	  Note: You must still enable the drivers for GPIO and LED support
	  (GPIO_CS5535 & LEDS_GPIO) to actually use the LEDs

	  Note: You have to set alix.force=1 for boards with Award BIOS.

config NET5501
	bool "Soekris Engineering net5501 System Support (LEDS, GPIO, etc)"
	select GPIOLIB
	help
	  This option enables system support for the Soekris Engineering net5501.

config GEOS
	bool "Traverse Technologies GEOS System Support (LEDS, GPIO, etc)"
	select GPIOLIB
	depends on DMI
	help
	  This option enables system support for the Traverse Technologies GEOS.

config TS5500
	bool "Technologic Systems TS-5500 platform support"
	depends on MELAN
	select CHECK_SIGNATURE
	select NEW_LEDS
	select LEDS_CLASS
	help
	  This option enables system support for the Technologic Systems TS-5500.

endif # X86_32

config AMD_NB
	def_bool y
	depends on CPU_SUP_AMD && PCI

endmenu


menu "Binary Emulations"

config IA32_EMULATION
	bool "IA32 Emulation"
	depends on X86_64
	select ARCH_WANT_OLD_COMPAT_IPC
	select BINFMT_ELF
	select COMPAT_OLD_SIGACTION
	help
	  Include code to run legacy 32-bit programs under a
	  64-bit kernel. You should likely turn this on, unless you're
	  100% sure that you don't have any 32-bit programs left.

config IA32_AOUT
	tristate "IA32 a.out support"
	depends on IA32_EMULATION
	depends on BROKEN
	help
	  Support old a.out binaries in the 32bit emulation.

config X86_X32
	bool "x32 ABI for 64-bit mode"
	depends on X86_64
	help
	  Include code to run binaries for the x32 native 32-bit ABI
	  for 64-bit processors.  An x32 process gets access to the
	  full 64-bit register file and wide data path while leaving
	  pointers at 32 bits for smaller memory footprint.

	  You will need a recent binutils (2.22 or later) with
	  elf32_x86_64 support enabled to compile a kernel with this
	  option set.

config COMPAT_32
	def_bool y
	depends on IA32_EMULATION || X86_32
	select HAVE_UID16
	select OLD_SIGSUSPEND3

config COMPAT
	def_bool y
	depends on IA32_EMULATION || X86_X32

if COMPAT
config COMPAT_FOR_U64_ALIGNMENT
	def_bool y

config SYSVIPC_COMPAT
	def_bool y
	depends on SYSVIPC
endif

endmenu


config HAVE_ATOMIC_IOMAP
	def_bool y
	depends on X86_32

source "arch/x86/kvm/Kconfig"

source "arch/x86/Kconfig.assembler"<|MERGE_RESOLUTION|>--- conflicted
+++ resolved
@@ -158,11 +158,7 @@
 	select HAVE_ALIGNED_STRUCT_PAGE		if SLUB
 	select HAVE_ARCH_AUDITSYSCALL
 	select HAVE_ARCH_HUGE_VMAP		if X86_64 || X86_PAE
-<<<<<<< HEAD
-	select HAVE_ARCH_HUGE_VMALLOC		if HAVE_ARCH_HUGE_VMAP
-=======
 	select HAVE_ARCH_HUGE_VMALLOC		if X86_64
->>>>>>> 7df5072c
 	select HAVE_ARCH_JUMP_LABEL
 	select HAVE_ARCH_JUMP_LABEL_RELATIVE
 	select HAVE_ARCH_KASAN			if X86_64
