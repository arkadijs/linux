// SPDX-License-Identifier: GPL-2.0
// TLV320ADCX104 Sound driver
// Copyright (C) 2020 Texas Instruments Incorporated - https://www.ti.com/

#ifndef _TLV320ADCX140_H
#define _TLV320ADCX140_H

#define ADCX140_RATES	(SNDRV_PCM_RATE_44100 | \
			 SNDRV_PCM_RATE_48000)

#define ADCX140_FORMATS	(SNDRV_PCM_FMTBIT_S16_LE | \
			 SNDRV_PCM_FMTBIT_S20_3LE | \
			 SNDRV_PCM_FMTBIT_S24_3LE | \
			 SNDRV_PCM_FMTBIT_S24_LE | \
			 SNDRV_PCM_FMTBIT_S32_LE)

#define ADCX140_PAGE_SELECT	0x00
#define ADCX140_SW_RESET	0x01
#define ADCX140_SLEEP_CFG 	0x02
#define ADCX140_SHDN_CFG	0x05
#define ADCX140_ASI_CFG0	0x07
#define ADCX140_ASI_CFG1	0x08
#define ADCX140_ASI_CFG2	0x09
#define ADCX140_ASI_CH1		0x0b
#define ADCX140_ASI_CH2		0x0c
#define ADCX140_ASI_CH3		0x0d
#define ADCX140_ASI_CH4		0x0e
#define ADCX140_ASI_CH5		0x0f
#define ADCX140_ASI_CH6		0x10
#define ADCX140_ASI_CH7		0x11
#define ADCX140_ASI_CH8		0x12
#define ADCX140_MST_CFG0	0x13
#define ADCX140_MST_CFG1	0x14
#define ADCX140_ASI_STS		0x15
#define ADCX140_CLK_SRC		0x16
#define ADCX140_PDMCLK_CFG	0x1f
#define ADCX140_PDM_CFG		0x20
#define ADCX140_GPIO_CFG0	0x21
#define ADCX140_GPO_CFG0	0x22
#define ADCX140_GPO_CFG1	0x23
#define ADCX140_GPO_CFG2	0x24
#define ADCX140_GPO_CFG3	0x25
#define ADCX140_GPO_VAL		0x29
#define ADCX140_GPIO_MON	0x2a
#define ADCX140_GPI_CFG0	0x2b
#define ADCX140_GPI_CFG1	0x2c
#define ADCX140_GPI_MON		0x2f
#define ADCX140_INT_CFG		0x32
#define ADCX140_INT_MASK0	0x33
#define ADCX140_INT_LTCH0	0x36
#define ADCX140_BIAS_CFG	0x3b
#define ADCX140_CH1_CFG0	0x3c
#define ADCX140_CH1_CFG1	0x3d
#define ADCX140_CH1_CFG2	0x3e
#define ADCX140_CH1_CFG3	0x3f
#define ADCX140_CH1_CFG4	0x40
#define ADCX140_CH2_CFG0	0x41
#define ADCX140_CH2_CFG1	0x42
#define ADCX140_CH2_CFG2	0x43
#define ADCX140_CH2_CFG3	0x44
#define ADCX140_CH2_CFG4	0x45
#define ADCX140_CH3_CFG0	0x46
#define ADCX140_CH3_CFG1	0x47
#define ADCX140_CH3_CFG2	0x48
#define ADCX140_CH3_CFG3	0x49
#define ADCX140_CH3_CFG4 	0x4a
#define ADCX140_CH4_CFG0	0x4b
#define ADCX140_CH4_CFG1	0x4c
#define ADCX140_CH4_CFG2	0x4d
#define ADCX140_CH4_CFG3	0x4e
#define ADCX140_CH4_CFG4	0x4f
#define ADCX140_CH5_CFG2	0x52
#define ADCX140_CH5_CFG3	0x53
#define ADCX140_CH5_CFG4	0x54
#define ADCX140_CH6_CFG2	0x57
#define ADCX140_CH6_CFG3	0x58
#define ADCX140_CH6_CFG4	0x59
#define ADCX140_CH7_CFG2	0x5c
#define ADCX140_CH7_CFG3	0x5d
#define ADCX140_CH7_CFG4	0x5e
#define ADCX140_CH8_CFG2	0x61
#define ADCX140_CH8_CFG3	0x62
#define ADCX140_CH8_CFG4	0x63
#define ADCX140_DSP_CFG0	0x6b
#define ADCX140_DSP_CFG1	0x6c
#define ADCX140_DRE_CFG0	0x6d
#define ADCX140_AGC_CFG0	0x70
#define ADCX140_IN_CH_EN	0x73
#define ADCX140_ASI_OUT_CH_EN	0x74
#define ADCX140_PWR_CFG		0x75
#define ADCX140_DEV_STS0	0x76
#define ADCX140_DEV_STS1	0x77

#define ADCX140_RESET	BIT(0)

#define ADCX140_WAKE_DEV	BIT(0)
#define ADCX140_AREG_INTERNAL	BIT(7)

#define ADCX140_BCLKINV_BIT	BIT(2)
#define ADCX140_FSYNCINV_BIT	BIT(3)
#define ADCX140_INV_MSK		(ADCX140_BCLKINV_BIT | ADCX140_FSYNCINV_BIT)
#define ADCX140_BCLK_FSYNC_MASTER	BIT(7)
#define ADCX140_I2S_MODE_BIT	BIT(6)
#define ADCX140_LEFT_JUST_BIT	BIT(7)
#define ADCX140_ASI_FORMAT_MSK	(ADCX140_I2S_MODE_BIT | ADCX140_LEFT_JUST_BIT)

#define ADCX140_16_BIT_WORD	0x0
#define ADCX140_20_BIT_WORD	BIT(4)
#define ADCX140_24_BIT_WORD	BIT(5)
#define ADCX140_32_BIT_WORD	(BIT(4) | BIT(5))
#define ADCX140_WORD_LEN_MSK	0x30

#define ADCX140_MAX_CHANNELS	8

#define ADCX140_MIC_BIAS_VAL_VREF	0
#define ADCX140_MIC_BIAS_VAL_VREF_1096	1
#define ADCX140_MIC_BIAS_VAL_AVDD	6
#define ADCX140_MIC_BIAS_VAL_MSK GENMASK(6, 4)
#define ADCX140_MIC_BIAS_SHIFT		4

#define ADCX140_MIC_BIAS_VREF_275V	0
#define ADCX140_MIC_BIAS_VREF_25V	1
#define ADCX140_MIC_BIAS_VREF_1375V	2
#define ADCX140_MIC_BIAS_VREF_MSK GENMASK(1, 0)

#define ADCX140_PWR_CTRL_MSK    GENMASK(7, 5)
#define ADCX140_PWR_CFG_BIAS_PDZ	BIT(7)
#define ADCX140_PWR_CFG_ADC_PDZ		BIT(6)
#define ADCX140_PWR_CFG_PLL_PDZ		BIT(5)

#define ADCX140_TX_OFFSET_MASK		GENMASK(4, 0)

#define ADCX140_NUM_PDM_EDGES		4
#define ADCX140_PDM_EDGE_SHIFT		7

#define ADCX140_NUM_GPI_PINS		4
#define ADCX140_GPI_SHIFT		4
#define ADCX140_GPI1_INDEX		0
#define ADCX140_GPI2_INDEX		1
#define ADCX140_GPI3_INDEX		2
#define ADCX140_GPI4_INDEX		3

#define ADCX140_NUM_GPOS		4
#define ADCX140_NUM_GPO_CFGS		2
#define ADCX140_GPO_SHIFT		4
#define ADCX140_GPO_CFG_MAX		4
#define ADCX140_GPO_DRV_MAX		5

<<<<<<< HEAD
=======
#define ADCX140_TX_FILL    BIT(0)

#define ADCX140_NUM_GPIO_CFGS		2
#define ADCX140_GPIO_SHIFT		4
#define ADCX140_GPIO_CFG_MAX		15
#define ADCX140_GPIO_DRV_MAX		5
>>>>>>> 85a75555

#endif /* _TLV320ADCX140_ */<|MERGE_RESOLUTION|>--- conflicted
+++ resolved
@@ -146,14 +146,11 @@
 #define ADCX140_GPO_CFG_MAX		4
 #define ADCX140_GPO_DRV_MAX		5
 
-<<<<<<< HEAD
-=======
 #define ADCX140_TX_FILL    BIT(0)
 
 #define ADCX140_NUM_GPIO_CFGS		2
 #define ADCX140_GPIO_SHIFT		4
 #define ADCX140_GPIO_CFG_MAX		15
 #define ADCX140_GPIO_DRV_MAX		5
->>>>>>> 85a75555
 
 #endif /* _TLV320ADCX140_ */