/*
   BlueZ - Bluetooth protocol stack for Linux
   Copyright (C) 2000-2001 Qualcomm Incorporated

   Written 2000,2001 by Maxim Krasnyansky <maxk@qualcomm.com>

   This program is free software; you can redistribute it and/or modify
   it under the terms of the GNU General Public License version 2 as
   published by the Free Software Foundation;

   THE SOFTWARE IS PROVIDED "AS IS", WITHOUT WARRANTY OF ANY KIND, EXPRESS
   OR IMPLIED, INCLUDING BUT NOT LIMITED TO THE WARRANTIES OF MERCHANTABILITY,
   FITNESS FOR A PARTICULAR PURPOSE AND NONINFRINGEMENT OF THIRD PARTY RIGHTS.
   IN NO EVENT SHALL THE COPYRIGHT HOLDER(S) AND AUTHOR(S) BE LIABLE FOR ANY
   CLAIM, OR ANY SPECIAL INDIRECT OR CONSEQUENTIAL DAMAGES, OR ANY DAMAGES
   WHATSOEVER RESULTING FROM LOSS OF USE, DATA OR PROFITS, WHETHER IN AN
   ACTION OF CONTRACT, NEGLIGENCE OR OTHER TORTIOUS ACTION, ARISING OUT OF
   OR IN CONNECTION WITH THE USE OR PERFORMANCE OF THIS SOFTWARE.

   ALL LIABILITY, INCLUDING LIABILITY FOR INFRINGEMENT OF ANY PATENTS,
   COPYRIGHTS, TRADEMARKS OR OTHER RIGHTS, RELATING TO USE OF THIS
   SOFTWARE IS DISCLAIMED.
*/

#ifndef __HCI_H
#define __HCI_H

#define HCI_MAX_ACL_SIZE	1024
#define HCI_MAX_SCO_SIZE	255
#define HCI_MAX_ISO_SIZE	251
#define HCI_MAX_EVENT_SIZE	260
#define HCI_MAX_FRAME_SIZE	(HCI_MAX_ACL_SIZE + 4)

#define HCI_LINK_KEY_SIZE	16
#define HCI_AMP_LINK_KEY_SIZE	(2 * HCI_LINK_KEY_SIZE)

#define HCI_MAX_AMP_ASSOC_SIZE	672

#define HCI_MAX_CPB_DATA_SIZE	252

/* HCI dev events */
#define HCI_DEV_REG			1
#define HCI_DEV_UNREG			2
#define HCI_DEV_UP			3
#define HCI_DEV_DOWN			4
#define HCI_DEV_SUSPEND			5
#define HCI_DEV_RESUME			6
#define HCI_DEV_OPEN			7
#define HCI_DEV_CLOSE			8
#define HCI_DEV_SETUP			9

/* HCI notify events */
#define HCI_NOTIFY_CONN_ADD		1
#define HCI_NOTIFY_CONN_DEL		2
#define HCI_NOTIFY_VOICE_SETTING	3
#define HCI_NOTIFY_ENABLE_SCO_CVSD	4
#define HCI_NOTIFY_ENABLE_SCO_TRANSP	5
#define HCI_NOTIFY_DISABLE_SCO		6

/* HCI bus types */
#define HCI_VIRTUAL	0
#define HCI_USB		1
#define HCI_PCCARD	2
#define HCI_UART	3
#define HCI_RS232	4
#define HCI_PCI		5
#define HCI_SDIO	6
#define HCI_SPI		7
#define HCI_I2C		8
#define HCI_SMD		9
#define HCI_VIRTIO	10

/* HCI controller types */
#define HCI_PRIMARY	0x00
#define HCI_AMP		0x01

/* First BR/EDR Controller shall have ID = 0 */
#define AMP_ID_BREDR	0x00

/* AMP controller types */
#define AMP_TYPE_BREDR	0x00
#define AMP_TYPE_80211	0x01

/* AMP controller status */
#define AMP_STATUS_POWERED_DOWN			0x00
#define AMP_STATUS_BLUETOOTH_ONLY		0x01
#define AMP_STATUS_NO_CAPACITY			0x02
#define AMP_STATUS_LOW_CAPACITY			0x03
#define AMP_STATUS_MEDIUM_CAPACITY		0x04
#define AMP_STATUS_HIGH_CAPACITY		0x05
#define AMP_STATUS_FULL_CAPACITY		0x06

/* HCI device quirks */
enum {
	/* When this quirk is set, the HCI Reset command is send when
	 * closing the transport instead of when opening it.
	 *
	 * This quirk must be set before hci_register_dev is called.
	 */
	HCI_QUIRK_RESET_ON_CLOSE,

	/* When this quirk is set, the device is turned into a raw-only
	 * device and it will stay in unconfigured state.
	 *
	 * This quirk must be set before hci_register_dev is called.
	 */
	HCI_QUIRK_RAW_DEVICE,

	/* When this quirk is set, the buffer sizes reported by
	 * HCI Read Buffer Size command are corrected if invalid.
	 *
	 * This quirk must be set before hci_register_dev is called.
	 */
	HCI_QUIRK_FIXUP_BUFFER_SIZE,

	/* When this quirk is set, then a controller that does not
	 * indicate support for Inquiry Result with RSSI is assumed to
	 * support it anyway. Some early Bluetooth 1.2 controllers had
	 * wrongly configured local features that will require forcing
	 * them to enable this mode. Getting RSSI information with the
	 * inquiry responses is preferred since it allows for a better
	 * user experience.
	 *
	 * This quirk must be set before hci_register_dev is called.
	 */
	HCI_QUIRK_FIXUP_INQUIRY_MODE,

	/* When this quirk is set, then the HCI Read Local Supported
	 * Commands command is not supported. In general Bluetooth 1.2
	 * and later controllers should support this command. However
	 * some controllers indicate Bluetooth 1.2 support, but do
	 * not support this command.
	 *
	 * This quirk must be set before hci_register_dev is called.
	 */
	HCI_QUIRK_BROKEN_LOCAL_COMMANDS,

	/* When this quirk is set, then no stored link key handling
	 * is performed. This is mainly due to the fact that the
	 * HCI Delete Stored Link Key command is advertised, but
	 * not supported.
	 *
	 * This quirk must be set before hci_register_dev is called.
	 */
	HCI_QUIRK_BROKEN_STORED_LINK_KEY,

	/* When this quirk is set, an external configuration step
	 * is required and will be indicated with the controller
	 * configuration.
	 *
	 * This quirk can be set before hci_register_dev is called or
	 * during the hdev->setup vendor callback.
	 */
	HCI_QUIRK_EXTERNAL_CONFIG,

	/* When this quirk is set, the public Bluetooth address
	 * initially reported by HCI Read BD Address command
	 * is considered invalid. Controller configuration is
	 * required before this device can be used.
	 *
	 * This quirk can be set before hci_register_dev is called or
	 * during the hdev->setup vendor callback.
	 */
	HCI_QUIRK_INVALID_BDADDR,

	/* When this quirk is set, the public Bluetooth address
	 * initially reported by HCI Read BD Address command
	 * is considered invalid. The public BD Address can be
	 * specified in the fwnode property 'local-bd-address'.
	 * If this property does not exist or is invalid controller
	 * configuration is required before this device can be used.
	 *
	 * This quirk can be set before hci_register_dev is called or
	 * during the hdev->setup vendor callback.
	 */
	HCI_QUIRK_USE_BDADDR_PROPERTY,

	/* When this quirk is set, the duplicate filtering during
	 * scanning is based on Bluetooth devices addresses. To allow
	 * RSSI based updates, restart scanning if needed.
	 *
	 * This quirk can be set before hci_register_dev is called or
	 * during the hdev->setup vendor callback.
	 */
	HCI_QUIRK_STRICT_DUPLICATE_FILTER,

	/* When this quirk is set, LE scan and BR/EDR inquiry is done
	 * simultaneously, otherwise it's interleaved.
	 *
	 * This quirk can be set before hci_register_dev is called or
	 * during the hdev->setup vendor callback.
	 */
	HCI_QUIRK_SIMULTANEOUS_DISCOVERY,

	/* When this quirk is set, the enabling of diagnostic mode is
	 * not persistent over HCI Reset. Every time the controller
	 * is brought up it needs to be reprogrammed.
	 *
	 * This quirk can be set before hci_register_dev is called or
	 * during the hdev->setup vendor callback.
	 */
	HCI_QUIRK_NON_PERSISTENT_DIAG,

	/* When this quirk is set, setup() would be run after every
	 * open() and not just after the first open().
	 *
	 * This quirk can be set before hci_register_dev is called or
	 * during the hdev->setup vendor callback.
	 *
	 */
	HCI_QUIRK_NON_PERSISTENT_SETUP,

	/* When this quirk is set, wide band speech is supported by
	 * the driver since no reliable mechanism exist to report
	 * this from the hardware, a driver flag is use to convey
	 * this support
	 *
	 * This quirk must be set before hci_register_dev is called.
	 */
	HCI_QUIRK_WIDEBAND_SPEECH_SUPPORTED,

	/* When this quirk is set, the controller has validated that
	 * LE states reported through the HCI_LE_READ_SUPPORTED_STATES are
	 * valid.  This mechanism is necessary as many controllers have
	 * been seen has having trouble initiating a connectable
	 * advertisement despite the state combination being reported as
	 * supported.
	 */
	HCI_QUIRK_VALID_LE_STATES,

<<<<<<< HEAD
	/* When this quirk is set, then erroneous data reporting
	 * is ignored. This is mainly due to the fact that the HCI
	 * Read Default Erroneous Data Reporting command is advertised,
	 * but not supported; these controllers often reply with unknown
	 * command and tend to lock up randomly. Needing a hard reset.
	 *
	 * This quirk can be set before hci_register_dev is called or
	 * during the hdev->setup vendor callback.
	 */
	HCI_QUIRK_BROKEN_ERR_DATA_REPORTING,

	/*
	 * When this quirk is set, then the hci_suspend_notifier is not
	 * registered. This is intended for devices which drop completely
	 * from the bus on system-suspend and which will show up as a new
	 * HCI after resume.
	 */
	HCI_QUIRK_NO_SUSPEND_NOTIFIER,
=======
	/* When this quirk is set, max_page for local extended features
	 * is set to 1, even if controller reports higher number. Some
	 * controllers (e.g. RTL8723CS) report more pages, but they
	 * don't actually support features declared there.
	 */
	HCI_QUIRK_BROKEN_LOCAL_EXT_FTR_MAX_PAGE,
>>>>>>> 02acbea9
};

/* HCI device flags */
enum {
	HCI_UP,
	HCI_INIT,
	HCI_RUNNING,

	HCI_PSCAN,
	HCI_ISCAN,
	HCI_AUTH,
	HCI_ENCRYPT,
	HCI_INQUIRY,

	HCI_RAW,

	HCI_RESET,
};

/* HCI socket flags */
enum {
	HCI_SOCK_TRUSTED,
	HCI_MGMT_INDEX_EVENTS,
	HCI_MGMT_UNCONF_INDEX_EVENTS,
	HCI_MGMT_EXT_INDEX_EVENTS,
	HCI_MGMT_EXT_INFO_EVENTS,
	HCI_MGMT_OPTION_EVENTS,
	HCI_MGMT_SETTING_EVENTS,
	HCI_MGMT_DEV_CLASS_EVENTS,
	HCI_MGMT_LOCAL_NAME_EVENTS,
	HCI_MGMT_OOB_DATA_EVENTS,
	HCI_MGMT_EXP_FEATURE_EVENTS,
};

/*
 * BR/EDR and/or LE controller flags: the flags defined here should represent
 * states from the controller.
 */
enum {
	HCI_SETUP,
	HCI_CONFIG,
	HCI_AUTO_OFF,
	HCI_RFKILLED,
	HCI_MGMT,
	HCI_BONDABLE,
	HCI_SERVICE_CACHE,
	HCI_KEEP_DEBUG_KEYS,
	HCI_USE_DEBUG_KEYS,
	HCI_UNREGISTER,
	HCI_UNCONFIGURED,
	HCI_USER_CHANNEL,
	HCI_EXT_CONFIGURED,
	HCI_LE_ADV,
	HCI_LE_SCAN,
	HCI_SSP_ENABLED,
	HCI_SC_ENABLED,
	HCI_SC_ONLY,
	HCI_PRIVACY,
	HCI_LIMITED_PRIVACY,
	HCI_RPA_EXPIRED,
	HCI_RPA_RESOLVING,
	HCI_HS_ENABLED,
	HCI_LE_ENABLED,
	HCI_ADVERTISING,
	HCI_ADVERTISING_CONNECTABLE,
	HCI_CONNECTABLE,
	HCI_DISCOVERABLE,
	HCI_LIMITED_DISCOVERABLE,
	HCI_LINK_SECURITY,
	HCI_PERIODIC_INQ,
	HCI_FAST_CONNECTABLE,
	HCI_BREDR_ENABLED,
	HCI_LE_SCAN_INTERRUPTED,
	HCI_WIDEBAND_SPEECH_ENABLED,
	HCI_EVENT_FILTER_CONFIGURED,

	HCI_DUT_MODE,
	HCI_VENDOR_DIAG,
	HCI_FORCE_BREDR_SMP,
	HCI_FORCE_STATIC_ADDR,
	HCI_LL_RPA_RESOLUTION,
	HCI_ENABLE_LL_PRIVACY,
	HCI_CMD_PENDING,
	HCI_FORCE_NO_MITM,

	__HCI_NUM_FLAGS,
};

/* HCI timeouts */
#define HCI_DISCONN_TIMEOUT	msecs_to_jiffies(2000)	/* 2 seconds */
#define HCI_PAIRING_TIMEOUT	msecs_to_jiffies(60000)	/* 60 seconds */
#define HCI_INIT_TIMEOUT	msecs_to_jiffies(10000)	/* 10 seconds */
#define HCI_CMD_TIMEOUT		msecs_to_jiffies(2000)	/* 2 seconds */
#define HCI_NCMD_TIMEOUT	msecs_to_jiffies(4000)	/* 4 seconds */
#define HCI_ACL_TX_TIMEOUT	msecs_to_jiffies(45000)	/* 45 seconds */
#define HCI_AUTO_OFF_TIMEOUT	msecs_to_jiffies(2000)	/* 2 seconds */
#define HCI_POWER_OFF_TIMEOUT	msecs_to_jiffies(5000)	/* 5 seconds */
#define HCI_LE_CONN_TIMEOUT	msecs_to_jiffies(20000)	/* 20 seconds */
#define HCI_LE_AUTOCONN_TIMEOUT	msecs_to_jiffies(4000)	/* 4 seconds */

/* HCI data types */
#define HCI_COMMAND_PKT		0x01
#define HCI_ACLDATA_PKT		0x02
#define HCI_SCODATA_PKT		0x03
#define HCI_EVENT_PKT		0x04
#define HCI_ISODATA_PKT		0x05
#define HCI_DIAG_PKT		0xf0
#define HCI_VENDOR_PKT		0xff

/* HCI packet types */
#define HCI_DM1		0x0008
#define HCI_DM3		0x0400
#define HCI_DM5		0x4000
#define HCI_DH1		0x0010
#define HCI_DH3		0x0800
#define HCI_DH5		0x8000

/* HCI packet types inverted masks */
#define HCI_2DH1	0x0002
#define HCI_3DH1	0x0004
#define HCI_2DH3	0x0100
#define HCI_3DH3	0x0200
#define HCI_2DH5	0x1000
#define HCI_3DH5	0x2000

#define HCI_HV1		0x0020
#define HCI_HV2		0x0040
#define HCI_HV3		0x0080

#define SCO_PTYPE_MASK	(HCI_HV1 | HCI_HV2 | HCI_HV3)
#define ACL_PTYPE_MASK	(~SCO_PTYPE_MASK)

/* eSCO packet types */
#define ESCO_HV1	0x0001
#define ESCO_HV2	0x0002
#define ESCO_HV3	0x0004
#define ESCO_EV3	0x0008
#define ESCO_EV4	0x0010
#define ESCO_EV5	0x0020
#define ESCO_2EV3	0x0040
#define ESCO_3EV3	0x0080
#define ESCO_2EV5	0x0100
#define ESCO_3EV5	0x0200

#define SCO_ESCO_MASK  (ESCO_HV1 | ESCO_HV2 | ESCO_HV3)
#define EDR_ESCO_MASK  (ESCO_2EV3 | ESCO_3EV3 | ESCO_2EV5 | ESCO_3EV5)

/* ACL flags */
#define ACL_START_NO_FLUSH	0x00
#define ACL_CONT		0x01
#define ACL_START		0x02
#define ACL_COMPLETE		0x03
#define ACL_ACTIVE_BCAST	0x04
#define ACL_PICO_BCAST		0x08

/* ISO PB flags */
#define ISO_START		0x00
#define ISO_CONT		0x01
#define ISO_SINGLE		0x02
#define ISO_END			0x03

/* ISO TS flags */
#define ISO_TS			0x01

/* Baseband links */
#define SCO_LINK	0x00
#define ACL_LINK	0x01
#define ESCO_LINK	0x02
/* Low Energy links do not have defined link type. Use invented one */
#define LE_LINK		0x80
#define AMP_LINK	0x81
#define ISO_LINK	0x82
#define INVALID_LINK	0xff

/* LMP features */
#define LMP_3SLOT	0x01
#define LMP_5SLOT	0x02
#define LMP_ENCRYPT	0x04
#define LMP_SOFFSET	0x08
#define LMP_TACCURACY	0x10
#define LMP_RSWITCH	0x20
#define LMP_HOLD	0x40
#define LMP_SNIFF	0x80

#define LMP_PARK	0x01
#define LMP_RSSI	0x02
#define LMP_QUALITY	0x04
#define LMP_SCO		0x08
#define LMP_HV2		0x10
#define LMP_HV3		0x20
#define LMP_ULAW	0x40
#define LMP_ALAW	0x80

#define LMP_CVSD	0x01
#define LMP_PSCHEME	0x02
#define LMP_PCONTROL	0x04
#define LMP_TRANSPARENT	0x08

#define LMP_EDR_2M		0x02
#define LMP_EDR_3M		0x04
#define LMP_RSSI_INQ	0x40
#define LMP_ESCO	0x80

#define LMP_EV4		0x01
#define LMP_EV5		0x02
#define LMP_NO_BREDR	0x20
#define LMP_LE		0x40
#define LMP_EDR_3SLOT	0x80

#define LMP_EDR_5SLOT	0x01
#define LMP_SNIFF_SUBR	0x02
#define LMP_PAUSE_ENC	0x04
#define LMP_EDR_ESCO_2M	0x20
#define LMP_EDR_ESCO_3M	0x40
#define LMP_EDR_3S_ESCO	0x80

#define LMP_EXT_INQ	0x01
#define LMP_SIMUL_LE_BR	0x02
#define LMP_SIMPLE_PAIR	0x08
#define LMP_NO_FLUSH	0x40

#define LMP_LSTO	0x01
#define LMP_INQ_TX_PWR	0x02
#define LMP_EXTFEATURES	0x80

/* Extended LMP features */
#define LMP_CPB_CENTRAL		0x01
#define LMP_CPB_PERIPHERAL	0x02
#define LMP_SYNC_TRAIN		0x04
#define LMP_SYNC_SCAN		0x08

#define LMP_SC		0x01
#define LMP_PING	0x02

/* Host features */
#define LMP_HOST_SSP		0x01
#define LMP_HOST_LE		0x02
#define LMP_HOST_LE_BREDR	0x04
#define LMP_HOST_SC		0x08

/* LE features */
#define HCI_LE_ENCRYPTION		0x01
#define HCI_LE_CONN_PARAM_REQ_PROC	0x02
#define HCI_LE_PERIPHERAL_FEATURES	0x08
#define HCI_LE_PING			0x10
#define HCI_LE_DATA_LEN_EXT		0x20
#define HCI_LE_LL_PRIVACY		0x40
#define HCI_LE_EXT_SCAN_POLICY		0x80
#define HCI_LE_PHY_2M			0x01
#define HCI_LE_PHY_CODED		0x08
#define HCI_LE_EXT_ADV			0x10
#define HCI_LE_CHAN_SEL_ALG2		0x40
#define HCI_LE_CIS_CENTRAL		0x10
#define HCI_LE_CIS_PERIPHERAL		0x20

/* Connection modes */
#define HCI_CM_ACTIVE	0x0000
#define HCI_CM_HOLD	0x0001
#define HCI_CM_SNIFF	0x0002
#define HCI_CM_PARK	0x0003

/* Link policies */
#define HCI_LP_RSWITCH	0x0001
#define HCI_LP_HOLD	0x0002
#define HCI_LP_SNIFF	0x0004
#define HCI_LP_PARK	0x0008

/* Link modes */
#define HCI_LM_ACCEPT	0x8000
#define HCI_LM_MASTER	0x0001
#define HCI_LM_AUTH	0x0002
#define HCI_LM_ENCRYPT	0x0004
#define HCI_LM_TRUSTED	0x0008
#define HCI_LM_RELIABLE	0x0010
#define HCI_LM_SECURE	0x0020
#define HCI_LM_FIPS	0x0040

/* Authentication types */
#define HCI_AT_NO_BONDING		0x00
#define HCI_AT_NO_BONDING_MITM		0x01
#define HCI_AT_DEDICATED_BONDING	0x02
#define HCI_AT_DEDICATED_BONDING_MITM	0x03
#define HCI_AT_GENERAL_BONDING		0x04
#define HCI_AT_GENERAL_BONDING_MITM	0x05

/* I/O capabilities */
#define HCI_IO_DISPLAY_ONLY	0x00
#define HCI_IO_DISPLAY_YESNO	0x01
#define HCI_IO_KEYBOARD_ONLY	0x02
#define HCI_IO_NO_INPUT_OUTPUT	0x03

/* Link Key types */
#define HCI_LK_COMBINATION		0x00
#define HCI_LK_LOCAL_UNIT		0x01
#define HCI_LK_REMOTE_UNIT		0x02
#define HCI_LK_DEBUG_COMBINATION	0x03
#define HCI_LK_UNAUTH_COMBINATION_P192	0x04
#define HCI_LK_AUTH_COMBINATION_P192	0x05
#define HCI_LK_CHANGED_COMBINATION	0x06
#define HCI_LK_UNAUTH_COMBINATION_P256	0x07
#define HCI_LK_AUTH_COMBINATION_P256	0x08

/* ---- HCI Error Codes ---- */
#define HCI_ERROR_UNKNOWN_CONN_ID	0x02
#define HCI_ERROR_AUTH_FAILURE		0x05
#define HCI_ERROR_PIN_OR_KEY_MISSING	0x06
#define HCI_ERROR_MEMORY_EXCEEDED	0x07
#define HCI_ERROR_CONNECTION_TIMEOUT	0x08
#define HCI_ERROR_REJ_LIMITED_RESOURCES	0x0d
#define HCI_ERROR_REJ_BAD_ADDR		0x0f
#define HCI_ERROR_REMOTE_USER_TERM	0x13
#define HCI_ERROR_REMOTE_LOW_RESOURCES	0x14
#define HCI_ERROR_REMOTE_POWER_OFF	0x15
#define HCI_ERROR_LOCAL_HOST_TERM	0x16
#define HCI_ERROR_PAIRING_NOT_ALLOWED	0x18
#define HCI_ERROR_INVALID_LL_PARAMS	0x1e
#define HCI_ERROR_UNSPECIFIED		0x1f
#define HCI_ERROR_ADVERTISING_TIMEOUT	0x3c

/* Flow control modes */
#define HCI_FLOW_CTL_MODE_PACKET_BASED	0x00
#define HCI_FLOW_CTL_MODE_BLOCK_BASED	0x01

/* The core spec defines 127 as the "not available" value */
#define HCI_TX_POWER_INVALID	127
#define HCI_RSSI_INVALID	127

#define HCI_ROLE_MASTER		0x00
#define HCI_ROLE_SLAVE		0x01

/* Extended Inquiry Response field types */
#define EIR_FLAGS		0x01 /* flags */
#define EIR_UUID16_SOME		0x02 /* 16-bit UUID, more available */
#define EIR_UUID16_ALL		0x03 /* 16-bit UUID, all listed */
#define EIR_UUID32_SOME		0x04 /* 32-bit UUID, more available */
#define EIR_UUID32_ALL		0x05 /* 32-bit UUID, all listed */
#define EIR_UUID128_SOME	0x06 /* 128-bit UUID, more available */
#define EIR_UUID128_ALL		0x07 /* 128-bit UUID, all listed */
#define EIR_NAME_SHORT		0x08 /* shortened local name */
#define EIR_NAME_COMPLETE	0x09 /* complete local name */
#define EIR_TX_POWER		0x0A /* transmit power level */
#define EIR_CLASS_OF_DEV	0x0D /* Class of Device */
#define EIR_SSP_HASH_C192	0x0E /* Simple Pairing Hash C-192 */
#define EIR_SSP_RAND_R192	0x0F /* Simple Pairing Randomizer R-192 */
#define EIR_DEVICE_ID		0x10 /* device ID */
#define EIR_APPEARANCE		0x19 /* Device appearance */
#define EIR_LE_BDADDR		0x1B /* LE Bluetooth device address */
#define EIR_LE_ROLE		0x1C /* LE role */
#define EIR_SSP_HASH_C256	0x1D /* Simple Pairing Hash C-256 */
#define EIR_SSP_RAND_R256	0x1E /* Simple Pairing Rand R-256 */
#define EIR_LE_SC_CONFIRM	0x22 /* LE SC Confirmation Value */
#define EIR_LE_SC_RANDOM	0x23 /* LE SC Random Value */

/* Low Energy Advertising Flags */
#define LE_AD_LIMITED		0x01 /* Limited Discoverable */
#define LE_AD_GENERAL		0x02 /* General Discoverable */
#define LE_AD_NO_BREDR		0x04 /* BR/EDR not supported */
#define LE_AD_SIM_LE_BREDR_CTRL	0x08 /* Simultaneous LE & BR/EDR Controller */
#define LE_AD_SIM_LE_BREDR_HOST	0x10 /* Simultaneous LE & BR/EDR Host */

/* -----  HCI Commands ---- */
#define HCI_OP_NOP			0x0000

#define HCI_OP_INQUIRY			0x0401
struct hci_cp_inquiry {
	__u8     lap[3];
	__u8     length;
	__u8     num_rsp;
} __packed;

#define HCI_OP_INQUIRY_CANCEL		0x0402

#define HCI_OP_PERIODIC_INQ		0x0403

#define HCI_OP_EXIT_PERIODIC_INQ	0x0404

#define HCI_OP_CREATE_CONN		0x0405
struct hci_cp_create_conn {
	bdaddr_t bdaddr;
	__le16   pkt_type;
	__u8     pscan_rep_mode;
	__u8     pscan_mode;
	__le16   clock_offset;
	__u8     role_switch;
} __packed;

#define HCI_OP_DISCONNECT		0x0406
struct hci_cp_disconnect {
	__le16   handle;
	__u8     reason;
} __packed;

#define HCI_OP_ADD_SCO			0x0407
struct hci_cp_add_sco {
	__le16   handle;
	__le16   pkt_type;
} __packed;

#define HCI_OP_CREATE_CONN_CANCEL	0x0408
struct hci_cp_create_conn_cancel {
	bdaddr_t bdaddr;
} __packed;

#define HCI_OP_ACCEPT_CONN_REQ		0x0409
struct hci_cp_accept_conn_req {
	bdaddr_t bdaddr;
	__u8     role;
} __packed;

#define HCI_OP_REJECT_CONN_REQ		0x040a
struct hci_cp_reject_conn_req {
	bdaddr_t bdaddr;
	__u8     reason;
} __packed;

#define HCI_OP_LINK_KEY_REPLY		0x040b
struct hci_cp_link_key_reply {
	bdaddr_t bdaddr;
	__u8     link_key[HCI_LINK_KEY_SIZE];
} __packed;

#define HCI_OP_LINK_KEY_NEG_REPLY	0x040c
struct hci_cp_link_key_neg_reply {
	bdaddr_t bdaddr;
} __packed;

#define HCI_OP_PIN_CODE_REPLY		0x040d
struct hci_cp_pin_code_reply {
	bdaddr_t bdaddr;
	__u8     pin_len;
	__u8     pin_code[16];
} __packed;
struct hci_rp_pin_code_reply {
	__u8     status;
	bdaddr_t bdaddr;
} __packed;

#define HCI_OP_PIN_CODE_NEG_REPLY	0x040e
struct hci_cp_pin_code_neg_reply {
	bdaddr_t bdaddr;
} __packed;
struct hci_rp_pin_code_neg_reply {
	__u8     status;
	bdaddr_t bdaddr;
} __packed;

#define HCI_OP_CHANGE_CONN_PTYPE	0x040f
struct hci_cp_change_conn_ptype {
	__le16   handle;
	__le16   pkt_type;
} __packed;

#define HCI_OP_AUTH_REQUESTED		0x0411
struct hci_cp_auth_requested {
	__le16   handle;
} __packed;

#define HCI_OP_SET_CONN_ENCRYPT		0x0413
struct hci_cp_set_conn_encrypt {
	__le16   handle;
	__u8     encrypt;
} __packed;

#define HCI_OP_CHANGE_CONN_LINK_KEY	0x0415
struct hci_cp_change_conn_link_key {
	__le16   handle;
} __packed;

#define HCI_OP_REMOTE_NAME_REQ		0x0419
struct hci_cp_remote_name_req {
	bdaddr_t bdaddr;
	__u8     pscan_rep_mode;
	__u8     pscan_mode;
	__le16   clock_offset;
} __packed;

#define HCI_OP_REMOTE_NAME_REQ_CANCEL	0x041a
struct hci_cp_remote_name_req_cancel {
	bdaddr_t bdaddr;
} __packed;

#define HCI_OP_READ_REMOTE_FEATURES	0x041b
struct hci_cp_read_remote_features {
	__le16   handle;
} __packed;

#define HCI_OP_READ_REMOTE_EXT_FEATURES	0x041c
struct hci_cp_read_remote_ext_features {
	__le16   handle;
	__u8     page;
} __packed;

#define HCI_OP_READ_REMOTE_VERSION	0x041d
struct hci_cp_read_remote_version {
	__le16   handle;
} __packed;

#define HCI_OP_READ_CLOCK_OFFSET	0x041f
struct hci_cp_read_clock_offset {
	__le16   handle;
} __packed;

#define HCI_OP_SETUP_SYNC_CONN		0x0428
struct hci_cp_setup_sync_conn {
	__le16   handle;
	__le32   tx_bandwidth;
	__le32   rx_bandwidth;
	__le16   max_latency;
	__le16   voice_setting;
	__u8     retrans_effort;
	__le16   pkt_type;
} __packed;

#define HCI_OP_ACCEPT_SYNC_CONN_REQ	0x0429
struct hci_cp_accept_sync_conn_req {
	bdaddr_t bdaddr;
	__le32   tx_bandwidth;
	__le32   rx_bandwidth;
	__le16   max_latency;
	__le16   content_format;
	__u8     retrans_effort;
	__le16   pkt_type;
} __packed;

#define HCI_OP_REJECT_SYNC_CONN_REQ	0x042a
struct hci_cp_reject_sync_conn_req {
	bdaddr_t bdaddr;
	__u8     reason;
} __packed;

#define HCI_OP_IO_CAPABILITY_REPLY	0x042b
struct hci_cp_io_capability_reply {
	bdaddr_t bdaddr;
	__u8     capability;
	__u8     oob_data;
	__u8     authentication;
} __packed;

#define HCI_OP_USER_CONFIRM_REPLY		0x042c
struct hci_cp_user_confirm_reply {
	bdaddr_t bdaddr;
} __packed;
struct hci_rp_user_confirm_reply {
	__u8     status;
	bdaddr_t bdaddr;
} __packed;

#define HCI_OP_USER_CONFIRM_NEG_REPLY	0x042d

#define HCI_OP_USER_PASSKEY_REPLY		0x042e
struct hci_cp_user_passkey_reply {
	bdaddr_t bdaddr;
	__le32	passkey;
} __packed;

#define HCI_OP_USER_PASSKEY_NEG_REPLY	0x042f

#define HCI_OP_REMOTE_OOB_DATA_REPLY	0x0430
struct hci_cp_remote_oob_data_reply {
	bdaddr_t bdaddr;
	__u8     hash[16];
	__u8     rand[16];
} __packed;

#define HCI_OP_REMOTE_OOB_DATA_NEG_REPLY	0x0433
struct hci_cp_remote_oob_data_neg_reply {
	bdaddr_t bdaddr;
} __packed;

#define HCI_OP_IO_CAPABILITY_NEG_REPLY	0x0434
struct hci_cp_io_capability_neg_reply {
	bdaddr_t bdaddr;
	__u8     reason;
} __packed;

#define HCI_OP_CREATE_PHY_LINK		0x0435
struct hci_cp_create_phy_link {
	__u8     phy_handle;
	__u8     key_len;
	__u8     key_type;
	__u8     key[HCI_AMP_LINK_KEY_SIZE];
} __packed;

#define HCI_OP_ACCEPT_PHY_LINK		0x0436
struct hci_cp_accept_phy_link {
	__u8     phy_handle;
	__u8     key_len;
	__u8     key_type;
	__u8     key[HCI_AMP_LINK_KEY_SIZE];
} __packed;

#define HCI_OP_DISCONN_PHY_LINK		0x0437
struct hci_cp_disconn_phy_link {
	__u8     phy_handle;
	__u8     reason;
} __packed;

struct ext_flow_spec {
	__u8       id;
	__u8       stype;
	__le16     msdu;
	__le32     sdu_itime;
	__le32     acc_lat;
	__le32     flush_to;
} __packed;

#define HCI_OP_CREATE_LOGICAL_LINK	0x0438
#define HCI_OP_ACCEPT_LOGICAL_LINK	0x0439
struct hci_cp_create_accept_logical_link {
	__u8                  phy_handle;
	struct ext_flow_spec  tx_flow_spec;
	struct ext_flow_spec  rx_flow_spec;
} __packed;

#define HCI_OP_DISCONN_LOGICAL_LINK	0x043a
struct hci_cp_disconn_logical_link {
	__le16   log_handle;
} __packed;

#define HCI_OP_LOGICAL_LINK_CANCEL	0x043b
struct hci_cp_logical_link_cancel {
	__u8     phy_handle;
	__u8     flow_spec_id;
} __packed;

struct hci_rp_logical_link_cancel {
	__u8     status;
	__u8     phy_handle;
	__u8     flow_spec_id;
} __packed;

#define HCI_OP_SET_CPB			0x0441
struct hci_cp_set_cpb {
	__u8	enable;
	__u8	lt_addr;
	__u8	lpo_allowed;
	__le16	packet_type;
	__le16	interval_min;
	__le16	interval_max;
	__le16	cpb_sv_tout;
} __packed;
struct hci_rp_set_cpb {
	__u8	status;
	__u8	lt_addr;
	__le16	interval;
} __packed;

#define HCI_OP_START_SYNC_TRAIN		0x0443

#define HCI_OP_REMOTE_OOB_EXT_DATA_REPLY	0x0445
struct hci_cp_remote_oob_ext_data_reply {
	bdaddr_t bdaddr;
	__u8     hash192[16];
	__u8     rand192[16];
	__u8     hash256[16];
	__u8     rand256[16];
} __packed;

#define HCI_OP_SNIFF_MODE		0x0803
struct hci_cp_sniff_mode {
	__le16   handle;
	__le16   max_interval;
	__le16   min_interval;
	__le16   attempt;
	__le16   timeout;
} __packed;

#define HCI_OP_EXIT_SNIFF_MODE		0x0804
struct hci_cp_exit_sniff_mode {
	__le16   handle;
} __packed;

#define HCI_OP_ROLE_DISCOVERY		0x0809
struct hci_cp_role_discovery {
	__le16   handle;
} __packed;
struct hci_rp_role_discovery {
	__u8     status;
	__le16   handle;
	__u8     role;
} __packed;

#define HCI_OP_SWITCH_ROLE		0x080b
struct hci_cp_switch_role {
	bdaddr_t bdaddr;
	__u8     role;
} __packed;

#define HCI_OP_READ_LINK_POLICY		0x080c
struct hci_cp_read_link_policy {
	__le16   handle;
} __packed;
struct hci_rp_read_link_policy {
	__u8     status;
	__le16   handle;
	__le16   policy;
} __packed;

#define HCI_OP_WRITE_LINK_POLICY	0x080d
struct hci_cp_write_link_policy {
	__le16   handle;
	__le16   policy;
} __packed;
struct hci_rp_write_link_policy {
	__u8     status;
	__le16   handle;
} __packed;

#define HCI_OP_READ_DEF_LINK_POLICY	0x080e
struct hci_rp_read_def_link_policy {
	__u8     status;
	__le16   policy;
} __packed;

#define HCI_OP_WRITE_DEF_LINK_POLICY	0x080f
struct hci_cp_write_def_link_policy {
	__le16   policy;
} __packed;

#define HCI_OP_SNIFF_SUBRATE		0x0811
struct hci_cp_sniff_subrate {
	__le16   handle;
	__le16   max_latency;
	__le16   min_remote_timeout;
	__le16   min_local_timeout;
} __packed;

#define HCI_OP_SET_EVENT_MASK		0x0c01

#define HCI_OP_RESET			0x0c03

#define HCI_OP_SET_EVENT_FLT		0x0c05
#define HCI_SET_EVENT_FLT_SIZE		9
struct hci_cp_set_event_filter {
	__u8		flt_type;
	__u8		cond_type;
	struct {
		bdaddr_t bdaddr;
		__u8 auto_accept;
	} __packed	addr_conn_flt;
} __packed;

/* Filter types */
#define HCI_FLT_CLEAR_ALL	0x00
#define HCI_FLT_INQ_RESULT	0x01
#define HCI_FLT_CONN_SETUP	0x02

/* CONN_SETUP Condition types */
#define HCI_CONN_SETUP_ALLOW_ALL	0x00
#define HCI_CONN_SETUP_ALLOW_CLASS	0x01
#define HCI_CONN_SETUP_ALLOW_BDADDR	0x02

/* CONN_SETUP Conditions */
#define HCI_CONN_SETUP_AUTO_OFF		0x01
#define HCI_CONN_SETUP_AUTO_ON		0x02
#define HCI_CONN_SETUP_AUTO_ON_WITH_RS	0x03

#define HCI_OP_READ_STORED_LINK_KEY	0x0c0d
struct hci_cp_read_stored_link_key {
	bdaddr_t bdaddr;
	__u8     read_all;
} __packed;
struct hci_rp_read_stored_link_key {
	__u8     status;
	__u8     max_keys;
	__u8     num_keys;
} __packed;

#define HCI_OP_DELETE_STORED_LINK_KEY	0x0c12
struct hci_cp_delete_stored_link_key {
	bdaddr_t bdaddr;
	__u8     delete_all;
} __packed;
struct hci_rp_delete_stored_link_key {
	__u8     status;
	__u8     num_keys;
} __packed;

#define HCI_MAX_NAME_LENGTH		248

#define HCI_OP_WRITE_LOCAL_NAME		0x0c13
struct hci_cp_write_local_name {
	__u8     name[HCI_MAX_NAME_LENGTH];
} __packed;

#define HCI_OP_READ_LOCAL_NAME		0x0c14
struct hci_rp_read_local_name {
	__u8     status;
	__u8     name[HCI_MAX_NAME_LENGTH];
} __packed;

#define HCI_OP_WRITE_CA_TIMEOUT		0x0c16

#define HCI_OP_WRITE_PG_TIMEOUT		0x0c18

#define HCI_OP_WRITE_SCAN_ENABLE	0x0c1a
	#define SCAN_DISABLED		0x00
	#define SCAN_INQUIRY		0x01
	#define SCAN_PAGE		0x02

#define HCI_OP_READ_AUTH_ENABLE		0x0c1f

#define HCI_OP_WRITE_AUTH_ENABLE	0x0c20
	#define AUTH_DISABLED		0x00
	#define AUTH_ENABLED		0x01

#define HCI_OP_READ_ENCRYPT_MODE	0x0c21

#define HCI_OP_WRITE_ENCRYPT_MODE	0x0c22
	#define ENCRYPT_DISABLED	0x00
	#define ENCRYPT_P2P		0x01
	#define ENCRYPT_BOTH		0x02

#define HCI_OP_READ_CLASS_OF_DEV	0x0c23
struct hci_rp_read_class_of_dev {
	__u8     status;
	__u8     dev_class[3];
} __packed;

#define HCI_OP_WRITE_CLASS_OF_DEV	0x0c24
struct hci_cp_write_class_of_dev {
	__u8     dev_class[3];
} __packed;

#define HCI_OP_READ_VOICE_SETTING	0x0c25
struct hci_rp_read_voice_setting {
	__u8     status;
	__le16   voice_setting;
} __packed;

#define HCI_OP_WRITE_VOICE_SETTING	0x0c26
struct hci_cp_write_voice_setting {
	__le16   voice_setting;
} __packed;

#define HCI_OP_HOST_BUFFER_SIZE		0x0c33
struct hci_cp_host_buffer_size {
	__le16   acl_mtu;
	__u8     sco_mtu;
	__le16   acl_max_pkt;
	__le16   sco_max_pkt;
} __packed;

#define HCI_OP_READ_NUM_SUPPORTED_IAC	0x0c38
struct hci_rp_read_num_supported_iac {
	__u8	status;
	__u8	num_iac;
} __packed;

#define HCI_OP_READ_CURRENT_IAC_LAP	0x0c39

#define HCI_OP_WRITE_CURRENT_IAC_LAP	0x0c3a
struct hci_cp_write_current_iac_lap {
	__u8	num_iac;
	__u8	iac_lap[6];
} __packed;

#define HCI_OP_WRITE_INQUIRY_MODE	0x0c45

#define HCI_MAX_EIR_LENGTH		240

#define HCI_OP_WRITE_EIR		0x0c52
struct hci_cp_write_eir {
	__u8	fec;
	__u8	data[HCI_MAX_EIR_LENGTH];
} __packed;

#define HCI_OP_READ_SSP_MODE		0x0c55
struct hci_rp_read_ssp_mode {
	__u8     status;
	__u8     mode;
} __packed;

#define HCI_OP_WRITE_SSP_MODE		0x0c56
struct hci_cp_write_ssp_mode {
	__u8     mode;
} __packed;

#define HCI_OP_READ_LOCAL_OOB_DATA		0x0c57
struct hci_rp_read_local_oob_data {
	__u8     status;
	__u8     hash[16];
	__u8     rand[16];
} __packed;

#define HCI_OP_READ_INQ_RSP_TX_POWER	0x0c58
struct hci_rp_read_inq_rsp_tx_power {
	__u8     status;
	__s8     tx_power;
} __packed;

#define HCI_OP_READ_DEF_ERR_DATA_REPORTING	0x0c5a
	#define ERR_DATA_REPORTING_DISABLED	0x00
	#define ERR_DATA_REPORTING_ENABLED	0x01
struct hci_rp_read_def_err_data_reporting {
	__u8     status;
	__u8     err_data_reporting;
} __packed;

#define HCI_OP_WRITE_DEF_ERR_DATA_REPORTING	0x0c5b
struct hci_cp_write_def_err_data_reporting {
	__u8     err_data_reporting;
} __packed;

#define HCI_OP_SET_EVENT_MASK_PAGE_2	0x0c63

#define HCI_OP_READ_LOCATION_DATA	0x0c64

#define HCI_OP_READ_FLOW_CONTROL_MODE	0x0c66
struct hci_rp_read_flow_control_mode {
	__u8     status;
	__u8     mode;
} __packed;

#define HCI_OP_WRITE_LE_HOST_SUPPORTED	0x0c6d
struct hci_cp_write_le_host_supported {
	__u8	le;
	__u8	simul;
} __packed;

#define HCI_OP_SET_RESERVED_LT_ADDR	0x0c74
struct hci_cp_set_reserved_lt_addr {
	__u8	lt_addr;
} __packed;
struct hci_rp_set_reserved_lt_addr {
	__u8	status;
	__u8	lt_addr;
} __packed;

#define HCI_OP_DELETE_RESERVED_LT_ADDR	0x0c75
struct hci_cp_delete_reserved_lt_addr {
	__u8	lt_addr;
} __packed;
struct hci_rp_delete_reserved_lt_addr {
	__u8	status;
	__u8	lt_addr;
} __packed;

#define HCI_OP_SET_CPB_DATA		0x0c76
struct hci_cp_set_cpb_data {
	__u8	lt_addr;
	__u8	fragment;
	__u8	data_length;
	__u8	data[HCI_MAX_CPB_DATA_SIZE];
} __packed;
struct hci_rp_set_cpb_data {
	__u8	status;
	__u8	lt_addr;
} __packed;

#define HCI_OP_READ_SYNC_TRAIN_PARAMS	0x0c77

#define HCI_OP_WRITE_SYNC_TRAIN_PARAMS	0x0c78
struct hci_cp_write_sync_train_params {
	__le16	interval_min;
	__le16	interval_max;
	__le32	sync_train_tout;
	__u8	service_data;
} __packed;
struct hci_rp_write_sync_train_params {
	__u8	status;
	__le16	sync_train_int;
} __packed;

#define HCI_OP_READ_SC_SUPPORT		0x0c79
struct hci_rp_read_sc_support {
	__u8	status;
	__u8	support;
} __packed;

#define HCI_OP_WRITE_SC_SUPPORT		0x0c7a
struct hci_cp_write_sc_support {
	__u8	support;
} __packed;

#define HCI_OP_READ_AUTH_PAYLOAD_TO    0x0c7b
struct hci_cp_read_auth_payload_to {
	__le16  handle;
} __packed;
struct hci_rp_read_auth_payload_to {
	__u8    status;
	__le16  handle;
	__le16  timeout;
} __packed;

#define HCI_OP_WRITE_AUTH_PAYLOAD_TO    0x0c7c
struct hci_cp_write_auth_payload_to {
	__le16  handle;
	__le16  timeout;
} __packed;
struct hci_rp_write_auth_payload_to {
	__u8    status;
	__le16  handle;
} __packed;

#define HCI_OP_READ_LOCAL_OOB_EXT_DATA	0x0c7d
struct hci_rp_read_local_oob_ext_data {
	__u8     status;
	__u8     hash192[16];
	__u8     rand192[16];
	__u8     hash256[16];
	__u8     rand256[16];
} __packed;

#define HCI_OP_READ_LOCAL_VERSION	0x1001
struct hci_rp_read_local_version {
	__u8     status;
	__u8     hci_ver;
	__le16   hci_rev;
	__u8     lmp_ver;
	__le16   manufacturer;
	__le16   lmp_subver;
} __packed;

#define HCI_OP_READ_LOCAL_COMMANDS	0x1002
struct hci_rp_read_local_commands {
	__u8     status;
	__u8     commands[64];
} __packed;

#define HCI_OP_READ_LOCAL_FEATURES	0x1003
struct hci_rp_read_local_features {
	__u8     status;
	__u8     features[8];
} __packed;

#define HCI_OP_READ_LOCAL_EXT_FEATURES	0x1004
struct hci_cp_read_local_ext_features {
	__u8     page;
} __packed;
struct hci_rp_read_local_ext_features {
	__u8     status;
	__u8     page;
	__u8     max_page;
	__u8     features[8];
} __packed;

#define HCI_OP_READ_BUFFER_SIZE		0x1005
struct hci_rp_read_buffer_size {
	__u8     status;
	__le16   acl_mtu;
	__u8     sco_mtu;
	__le16   acl_max_pkt;
	__le16   sco_max_pkt;
} __packed;

#define HCI_OP_READ_BD_ADDR		0x1009
struct hci_rp_read_bd_addr {
	__u8     status;
	bdaddr_t bdaddr;
} __packed;

#define HCI_OP_READ_DATA_BLOCK_SIZE	0x100a
struct hci_rp_read_data_block_size {
	__u8     status;
	__le16   max_acl_len;
	__le16   block_len;
	__le16   num_blocks;
} __packed;

#define HCI_OP_READ_LOCAL_CODECS	0x100b

#define HCI_OP_READ_LOCAL_PAIRING_OPTS	0x100c
struct hci_rp_read_local_pairing_opts {
	__u8     status;
	__u8     pairing_opts;
	__u8     max_key_size;
} __packed;

#define HCI_OP_READ_PAGE_SCAN_ACTIVITY	0x0c1b
struct hci_rp_read_page_scan_activity {
	__u8     status;
	__le16   interval;
	__le16   window;
} __packed;

#define HCI_OP_WRITE_PAGE_SCAN_ACTIVITY	0x0c1c
struct hci_cp_write_page_scan_activity {
	__le16   interval;
	__le16   window;
} __packed;

#define HCI_OP_READ_TX_POWER		0x0c2d
struct hci_cp_read_tx_power {
	__le16   handle;
	__u8     type;
} __packed;
struct hci_rp_read_tx_power {
	__u8     status;
	__le16   handle;
	__s8     tx_power;
} __packed;

#define HCI_OP_READ_PAGE_SCAN_TYPE	0x0c46
struct hci_rp_read_page_scan_type {
	__u8     status;
	__u8     type;
} __packed;

#define HCI_OP_WRITE_PAGE_SCAN_TYPE	0x0c47
	#define PAGE_SCAN_TYPE_STANDARD		0x00
	#define PAGE_SCAN_TYPE_INTERLACED	0x01

#define HCI_OP_READ_RSSI		0x1405
struct hci_cp_read_rssi {
	__le16   handle;
} __packed;
struct hci_rp_read_rssi {
	__u8     status;
	__le16   handle;
	__s8     rssi;
} __packed;

#define HCI_OP_READ_CLOCK		0x1407
struct hci_cp_read_clock {
	__le16   handle;
	__u8     which;
} __packed;
struct hci_rp_read_clock {
	__u8     status;
	__le16   handle;
	__le32   clock;
	__le16   accuracy;
} __packed;

#define HCI_OP_READ_ENC_KEY_SIZE	0x1408
struct hci_cp_read_enc_key_size {
	__le16   handle;
} __packed;
struct hci_rp_read_enc_key_size {
	__u8     status;
	__le16   handle;
	__u8     key_size;
} __packed;

#define HCI_OP_READ_LOCAL_AMP_INFO	0x1409
struct hci_rp_read_local_amp_info {
	__u8     status;
	__u8     amp_status;
	__le32   total_bw;
	__le32   max_bw;
	__le32   min_latency;
	__le32   max_pdu;
	__u8     amp_type;
	__le16   pal_cap;
	__le16   max_assoc_size;
	__le32   max_flush_to;
	__le32   be_flush_to;
} __packed;

#define HCI_OP_READ_LOCAL_AMP_ASSOC	0x140a
struct hci_cp_read_local_amp_assoc {
	__u8     phy_handle;
	__le16   len_so_far;
	__le16   max_len;
} __packed;
struct hci_rp_read_local_amp_assoc {
	__u8     status;
	__u8     phy_handle;
	__le16   rem_len;
	__u8     frag[];
} __packed;

#define HCI_OP_WRITE_REMOTE_AMP_ASSOC	0x140b
struct hci_cp_write_remote_amp_assoc {
	__u8     phy_handle;
	__le16   len_so_far;
	__le16   rem_len;
	__u8     frag[];
} __packed;
struct hci_rp_write_remote_amp_assoc {
	__u8     status;
	__u8     phy_handle;
} __packed;

#define HCI_OP_GET_MWS_TRANSPORT_CONFIG	0x140c

#define HCI_OP_ENABLE_DUT_MODE		0x1803

#define HCI_OP_WRITE_SSP_DEBUG_MODE	0x1804

#define HCI_OP_LE_SET_EVENT_MASK	0x2001
struct hci_cp_le_set_event_mask {
	__u8     mask[8];
} __packed;

#define HCI_OP_LE_READ_BUFFER_SIZE	0x2002
struct hci_rp_le_read_buffer_size {
	__u8     status;
	__le16   le_mtu;
	__u8     le_max_pkt;
} __packed;

#define HCI_OP_LE_READ_LOCAL_FEATURES	0x2003
struct hci_rp_le_read_local_features {
	__u8     status;
	__u8     features[8];
} __packed;

#define HCI_OP_LE_SET_RANDOM_ADDR	0x2005

#define HCI_OP_LE_SET_ADV_PARAM		0x2006
struct hci_cp_le_set_adv_param {
	__le16   min_interval;
	__le16   max_interval;
	__u8     type;
	__u8     own_address_type;
	__u8     direct_addr_type;
	bdaddr_t direct_addr;
	__u8     channel_map;
	__u8     filter_policy;
} __packed;

#define HCI_OP_LE_READ_ADV_TX_POWER	0x2007
struct hci_rp_le_read_adv_tx_power {
	__u8	status;
	__s8	tx_power;
} __packed;

#define HCI_MAX_AD_LENGTH		31

#define HCI_OP_LE_SET_ADV_DATA		0x2008
struct hci_cp_le_set_adv_data {
	__u8	length;
	__u8	data[HCI_MAX_AD_LENGTH];
} __packed;

#define HCI_OP_LE_SET_SCAN_RSP_DATA	0x2009
struct hci_cp_le_set_scan_rsp_data {
	__u8	length;
	__u8	data[HCI_MAX_AD_LENGTH];
} __packed;

#define HCI_OP_LE_SET_ADV_ENABLE	0x200a

#define LE_SCAN_PASSIVE			0x00
#define LE_SCAN_ACTIVE			0x01

#define HCI_OP_LE_SET_SCAN_PARAM	0x200b
struct hci_cp_le_set_scan_param {
	__u8    type;
	__le16  interval;
	__le16  window;
	__u8    own_address_type;
	__u8    filter_policy;
} __packed;

#define LE_SCAN_DISABLE			0x00
#define LE_SCAN_ENABLE			0x01
#define LE_SCAN_FILTER_DUP_DISABLE	0x00
#define LE_SCAN_FILTER_DUP_ENABLE	0x01

#define HCI_OP_LE_SET_SCAN_ENABLE	0x200c
struct hci_cp_le_set_scan_enable {
	__u8     enable;
	__u8     filter_dup;
} __packed;

#define HCI_LE_USE_PEER_ADDR		0x00
#define HCI_LE_USE_ACCEPT_LIST		0x01

#define HCI_OP_LE_CREATE_CONN		0x200d
struct hci_cp_le_create_conn {
	__le16   scan_interval;
	__le16   scan_window;
	__u8     filter_policy;
	__u8     peer_addr_type;
	bdaddr_t peer_addr;
	__u8     own_address_type;
	__le16   conn_interval_min;
	__le16   conn_interval_max;
	__le16   conn_latency;
	__le16   supervision_timeout;
	__le16   min_ce_len;
	__le16   max_ce_len;
} __packed;

#define HCI_OP_LE_CREATE_CONN_CANCEL	0x200e

#define HCI_OP_LE_READ_ACCEPT_LIST_SIZE	0x200f
struct hci_rp_le_read_accept_list_size {
	__u8	status;
	__u8	size;
} __packed;

#define HCI_OP_LE_CLEAR_ACCEPT_LIST	0x2010

#define HCI_OP_LE_ADD_TO_ACCEPT_LIST	0x2011
struct hci_cp_le_add_to_accept_list {
	__u8     bdaddr_type;
	bdaddr_t bdaddr;
} __packed;

#define HCI_OP_LE_DEL_FROM_ACCEPT_LIST	0x2012
struct hci_cp_le_del_from_accept_list {
	__u8     bdaddr_type;
	bdaddr_t bdaddr;
} __packed;

#define HCI_OP_LE_CONN_UPDATE		0x2013
struct hci_cp_le_conn_update {
	__le16   handle;
	__le16   conn_interval_min;
	__le16   conn_interval_max;
	__le16   conn_latency;
	__le16   supervision_timeout;
	__le16   min_ce_len;
	__le16   max_ce_len;
} __packed;

#define HCI_OP_LE_READ_REMOTE_FEATURES	0x2016
struct hci_cp_le_read_remote_features {
	__le16	 handle;
} __packed;

#define HCI_OP_LE_START_ENC		0x2019
struct hci_cp_le_start_enc {
	__le16	handle;
	__le64	rand;
	__le16	ediv;
	__u8	ltk[16];
} __packed;

#define HCI_OP_LE_LTK_REPLY		0x201a
struct hci_cp_le_ltk_reply {
	__le16	handle;
	__u8	ltk[16];
} __packed;
struct hci_rp_le_ltk_reply {
	__u8	status;
	__le16	handle;
} __packed;

#define HCI_OP_LE_LTK_NEG_REPLY		0x201b
struct hci_cp_le_ltk_neg_reply {
	__le16	handle;
} __packed;
struct hci_rp_le_ltk_neg_reply {
	__u8	status;
	__le16	handle;
} __packed;

#define HCI_OP_LE_READ_SUPPORTED_STATES	0x201c
struct hci_rp_le_read_supported_states {
	__u8	status;
	__u8	le_states[8];
} __packed;

#define HCI_OP_LE_CONN_PARAM_REQ_REPLY	0x2020
struct hci_cp_le_conn_param_req_reply {
	__le16	handle;
	__le16	interval_min;
	__le16	interval_max;
	__le16	latency;
	__le16	timeout;
	__le16	min_ce_len;
	__le16	max_ce_len;
} __packed;

#define HCI_OP_LE_CONN_PARAM_REQ_NEG_REPLY	0x2021
struct hci_cp_le_conn_param_req_neg_reply {
	__le16	handle;
	__u8	reason;
} __packed;

#define HCI_OP_LE_SET_DATA_LEN		0x2022
struct hci_cp_le_set_data_len {
	__le16	handle;
	__le16	tx_len;
	__le16	tx_time;
} __packed;
struct hci_rp_le_set_data_len {
	__u8	status;
	__le16	handle;
} __packed;

#define HCI_OP_LE_READ_DEF_DATA_LEN	0x2023
struct hci_rp_le_read_def_data_len {
	__u8	status;
	__le16	tx_len;
	__le16	tx_time;
} __packed;

#define HCI_OP_LE_WRITE_DEF_DATA_LEN	0x2024
struct hci_cp_le_write_def_data_len {
	__le16	tx_len;
	__le16	tx_time;
} __packed;

#define HCI_OP_LE_ADD_TO_RESOLV_LIST	0x2027
struct hci_cp_le_add_to_resolv_list {
	__u8	 bdaddr_type;
	bdaddr_t bdaddr;
	__u8	 peer_irk[16];
	__u8	 local_irk[16];
} __packed;

#define HCI_OP_LE_DEL_FROM_RESOLV_LIST	0x2028
struct hci_cp_le_del_from_resolv_list {
	__u8	 bdaddr_type;
	bdaddr_t bdaddr;
} __packed;

#define HCI_OP_LE_CLEAR_RESOLV_LIST	0x2029

#define HCI_OP_LE_READ_RESOLV_LIST_SIZE	0x202a
struct hci_rp_le_read_resolv_list_size {
	__u8	status;
	__u8	size;
} __packed;

#define HCI_OP_LE_SET_ADDR_RESOLV_ENABLE 0x202d

#define HCI_OP_LE_SET_RPA_TIMEOUT	0x202e

#define HCI_OP_LE_READ_MAX_DATA_LEN	0x202f
struct hci_rp_le_read_max_data_len {
	__u8	status;
	__le16	tx_len;
	__le16	tx_time;
	__le16	rx_len;
	__le16	rx_time;
} __packed;

#define HCI_OP_LE_SET_DEFAULT_PHY	0x2031
struct hci_cp_le_set_default_phy {
	__u8    all_phys;
	__u8    tx_phys;
	__u8    rx_phys;
} __packed;

#define HCI_LE_SET_PHY_1M		0x01
#define HCI_LE_SET_PHY_2M		0x02
#define HCI_LE_SET_PHY_CODED		0x04

#define HCI_OP_LE_SET_EXT_SCAN_PARAMS   0x2041
struct hci_cp_le_set_ext_scan_params {
	__u8    own_addr_type;
	__u8    filter_policy;
	__u8    scanning_phys;
	__u8    data[];
} __packed;

#define LE_SCAN_PHY_1M		0x01
#define LE_SCAN_PHY_2M		0x02
#define LE_SCAN_PHY_CODED	0x04

struct hci_cp_le_scan_phy_params {
	__u8    type;
	__le16  interval;
	__le16  window;
} __packed;

#define HCI_OP_LE_SET_EXT_SCAN_ENABLE   0x2042
struct hci_cp_le_set_ext_scan_enable {
	__u8    enable;
	__u8    filter_dup;
	__le16  duration;
	__le16  period;
} __packed;

#define HCI_OP_LE_EXT_CREATE_CONN    0x2043
struct hci_cp_le_ext_create_conn {
	__u8      filter_policy;
	__u8      own_addr_type;
	__u8      peer_addr_type;
	bdaddr_t  peer_addr;
	__u8      phys;
	__u8      data[];
} __packed;

struct hci_cp_le_ext_conn_param {
	__le16 scan_interval;
	__le16 scan_window;
	__le16 conn_interval_min;
	__le16 conn_interval_max;
	__le16 conn_latency;
	__le16 supervision_timeout;
	__le16 min_ce_len;
	__le16 max_ce_len;
} __packed;

#define HCI_OP_LE_READ_NUM_SUPPORTED_ADV_SETS	0x203b
struct hci_rp_le_read_num_supported_adv_sets {
	__u8  status;
	__u8  num_of_sets;
} __packed;

#define HCI_OP_LE_SET_EXT_ADV_PARAMS		0x2036
struct hci_cp_le_set_ext_adv_params {
	__u8      handle;
	__le16    evt_properties;
	__u8      min_interval[3];
	__u8      max_interval[3];
	__u8      channel_map;
	__u8      own_addr_type;
	__u8      peer_addr_type;
	bdaddr_t  peer_addr;
	__u8      filter_policy;
	__u8      tx_power;
	__u8      primary_phy;
	__u8      secondary_max_skip;
	__u8      secondary_phy;
	__u8      sid;
	__u8      notif_enable;
} __packed;

#define HCI_ADV_PHY_1M		0X01
#define HCI_ADV_PHY_2M		0x02
#define HCI_ADV_PHY_CODED	0x03

struct hci_rp_le_set_ext_adv_params {
	__u8  status;
	__u8  tx_power;
} __packed;

#define HCI_OP_LE_SET_EXT_ADV_ENABLE		0x2039
struct hci_cp_le_set_ext_adv_enable {
	__u8  enable;
	__u8  num_of_sets;
	__u8  data[];
} __packed;

struct hci_cp_ext_adv_set {
	__u8  handle;
	__le16 duration;
	__u8  max_events;
} __packed;

#define HCI_MAX_EXT_AD_LENGTH	251

#define HCI_OP_LE_SET_EXT_ADV_DATA		0x2037
struct hci_cp_le_set_ext_adv_data {
	__u8  handle;
	__u8  operation;
	__u8  frag_pref;
	__u8  length;
	__u8  data[];
} __packed;

#define HCI_OP_LE_SET_EXT_SCAN_RSP_DATA		0x2038
struct hci_cp_le_set_ext_scan_rsp_data {
	__u8  handle;
	__u8  operation;
	__u8  frag_pref;
	__u8  length;
	__u8  data[];
} __packed;

#define LE_SET_ADV_DATA_OP_COMPLETE	0x03

#define LE_SET_ADV_DATA_NO_FRAG		0x01

#define HCI_OP_LE_REMOVE_ADV_SET	0x203c

#define HCI_OP_LE_CLEAR_ADV_SETS	0x203d

#define HCI_OP_LE_SET_ADV_SET_RAND_ADDR	0x2035
struct hci_cp_le_set_adv_set_rand_addr {
	__u8  handle;
	bdaddr_t  bdaddr;
} __packed;

#define HCI_OP_LE_READ_TRANSMIT_POWER	0x204b
struct hci_rp_le_read_transmit_power {
	__u8  status;
	__s8  min_le_tx_power;
	__s8  max_le_tx_power;
} __packed;

#define HCI_OP_LE_READ_BUFFER_SIZE_V2	0x2060
struct hci_rp_le_read_buffer_size_v2 {
	__u8    status;
	__le16  acl_mtu;
	__u8    acl_max_pkt;
	__le16  iso_mtu;
	__u8    iso_max_pkt;
} __packed;

#define HCI_OP_LE_READ_ISO_TX_SYNC		0x2061
struct hci_cp_le_read_iso_tx_sync {
	__le16  handle;
} __packed;

struct hci_rp_le_read_iso_tx_sync {
	__u8    status;
	__le16  handle;
	__le16  seq;
	__le32  imestamp;
	__u8    offset[3];
} __packed;

#define HCI_OP_LE_SET_CIG_PARAMS		0x2062
struct hci_cis_params {
	__u8    cis_id;
	__le16  c_sdu;
	__le16  p_pdu;
	__u8    c_phy;
	__u8    p_phy;
	__u8    c_rtn;
	__u8    p_rtn;
} __packed;

struct hci_cp_le_set_cig_params {
	__u8    cig_id;
	__u8    c_interval[3];
	__u8    p_interval[3];
	__u8    wc_sca;
	__u8    packing;
	__u8    framing;
	__le16  c_latency;
	__le16  p_latency;
	__u8    num_cis;
	struct hci_cis_params cis[];
} __packed;

struct hci_rp_le_set_cig_params {
	__u8    status;
	__u8    cig_id;
	__u8    num_handles;
	__le16  handle[];
} __packed;

#define HCI_OP_LE_CREATE_CIS			0x2064
struct hci_cis {
	__le16  cis_handle;
	__le16  acl_handle;
} __packed;

struct hci_cp_le_create_cis {
	__u8    num_cis;
	struct hci_cis cis[];
} __packed;

#define HCI_OP_LE_REMOVE_CIG			0x2065
struct hci_cp_le_remove_cig {
	__u8    cig_id;
} __packed;

#define HCI_OP_LE_ACCEPT_CIS			0x2066
struct hci_cp_le_accept_cis {
	__le16  handle;
} __packed;

#define HCI_OP_LE_REJECT_CIS			0x2067
struct hci_cp_le_reject_cis {
	__le16  handle;
	__u8    reason;
} __packed;

/* ---- HCI Events ---- */
#define HCI_EV_INQUIRY_COMPLETE		0x01

#define HCI_EV_INQUIRY_RESULT		0x02
struct inquiry_info {
	bdaddr_t bdaddr;
	__u8     pscan_rep_mode;
	__u8     pscan_period_mode;
	__u8     pscan_mode;
	__u8     dev_class[3];
	__le16   clock_offset;
} __packed;

#define HCI_EV_CONN_COMPLETE		0x03
struct hci_ev_conn_complete {
	__u8     status;
	__le16   handle;
	bdaddr_t bdaddr;
	__u8     link_type;
	__u8     encr_mode;
} __packed;

#define HCI_EV_CONN_REQUEST		0x04
struct hci_ev_conn_request {
	bdaddr_t bdaddr;
	__u8     dev_class[3];
	__u8     link_type;
} __packed;

#define HCI_EV_DISCONN_COMPLETE		0x05
struct hci_ev_disconn_complete {
	__u8     status;
	__le16   handle;
	__u8     reason;
} __packed;

#define HCI_EV_AUTH_COMPLETE		0x06
struct hci_ev_auth_complete {
	__u8     status;
	__le16   handle;
} __packed;

#define HCI_EV_REMOTE_NAME		0x07
struct hci_ev_remote_name {
	__u8     status;
	bdaddr_t bdaddr;
	__u8     name[HCI_MAX_NAME_LENGTH];
} __packed;

#define HCI_EV_ENCRYPT_CHANGE		0x08
struct hci_ev_encrypt_change {
	__u8     status;
	__le16   handle;
	__u8     encrypt;
} __packed;

#define HCI_EV_CHANGE_LINK_KEY_COMPLETE	0x09
struct hci_ev_change_link_key_complete {
	__u8     status;
	__le16   handle;
} __packed;

#define HCI_EV_REMOTE_FEATURES		0x0b
struct hci_ev_remote_features {
	__u8     status;
	__le16   handle;
	__u8     features[8];
} __packed;

#define HCI_EV_REMOTE_VERSION		0x0c
struct hci_ev_remote_version {
	__u8     status;
	__le16   handle;
	__u8     lmp_ver;
	__le16   manufacturer;
	__le16   lmp_subver;
} __packed;

#define HCI_EV_QOS_SETUP_COMPLETE	0x0d
struct hci_qos {
	__u8     service_type;
	__u32    token_rate;
	__u32    peak_bandwidth;
	__u32    latency;
	__u32    delay_variation;
} __packed;
struct hci_ev_qos_setup_complete {
	__u8     status;
	__le16   handle;
	struct   hci_qos qos;
} __packed;

#define HCI_EV_CMD_COMPLETE		0x0e
struct hci_ev_cmd_complete {
	__u8     ncmd;
	__le16   opcode;
} __packed;

#define HCI_EV_CMD_STATUS		0x0f
struct hci_ev_cmd_status {
	__u8     status;
	__u8     ncmd;
	__le16   opcode;
} __packed;

#define HCI_EV_HARDWARE_ERROR		0x10
struct hci_ev_hardware_error {
	__u8     code;
} __packed;

#define HCI_EV_ROLE_CHANGE		0x12
struct hci_ev_role_change {
	__u8     status;
	bdaddr_t bdaddr;
	__u8     role;
} __packed;

#define HCI_EV_NUM_COMP_PKTS		0x13
struct hci_comp_pkts_info {
	__le16   handle;
	__le16   count;
} __packed;

struct hci_ev_num_comp_pkts {
	__u8     num_hndl;
	struct hci_comp_pkts_info handles[];
} __packed;

#define HCI_EV_MODE_CHANGE		0x14
struct hci_ev_mode_change {
	__u8     status;
	__le16   handle;
	__u8     mode;
	__le16   interval;
} __packed;

#define HCI_EV_PIN_CODE_REQ		0x16
struct hci_ev_pin_code_req {
	bdaddr_t bdaddr;
} __packed;

#define HCI_EV_LINK_KEY_REQ		0x17
struct hci_ev_link_key_req {
	bdaddr_t bdaddr;
} __packed;

#define HCI_EV_LINK_KEY_NOTIFY		0x18
struct hci_ev_link_key_notify {
	bdaddr_t bdaddr;
	__u8     link_key[HCI_LINK_KEY_SIZE];
	__u8     key_type;
} __packed;

#define HCI_EV_CLOCK_OFFSET		0x1c
struct hci_ev_clock_offset {
	__u8     status;
	__le16   handle;
	__le16   clock_offset;
} __packed;

#define HCI_EV_PKT_TYPE_CHANGE		0x1d
struct hci_ev_pkt_type_change {
	__u8     status;
	__le16   handle;
	__le16   pkt_type;
} __packed;

#define HCI_EV_PSCAN_REP_MODE		0x20
struct hci_ev_pscan_rep_mode {
	bdaddr_t bdaddr;
	__u8     pscan_rep_mode;
} __packed;

#define HCI_EV_INQUIRY_RESULT_WITH_RSSI	0x22
struct inquiry_info_with_rssi {
	bdaddr_t bdaddr;
	__u8     pscan_rep_mode;
	__u8     pscan_period_mode;
	__u8     dev_class[3];
	__le16   clock_offset;
	__s8     rssi;
} __packed;
struct inquiry_info_with_rssi_and_pscan_mode {
	bdaddr_t bdaddr;
	__u8     pscan_rep_mode;
	__u8     pscan_period_mode;
	__u8     pscan_mode;
	__u8     dev_class[3];
	__le16   clock_offset;
	__s8     rssi;
} __packed;

#define HCI_EV_REMOTE_EXT_FEATURES	0x23
struct hci_ev_remote_ext_features {
	__u8     status;
	__le16   handle;
	__u8     page;
	__u8     max_page;
	__u8     features[8];
} __packed;

#define HCI_EV_SYNC_CONN_COMPLETE	0x2c
struct hci_ev_sync_conn_complete {
	__u8     status;
	__le16   handle;
	bdaddr_t bdaddr;
	__u8     link_type;
	__u8     tx_interval;
	__u8     retrans_window;
	__le16   rx_pkt_len;
	__le16   tx_pkt_len;
	__u8     air_mode;
} __packed;

#define HCI_EV_SYNC_CONN_CHANGED	0x2d
struct hci_ev_sync_conn_changed {
	__u8     status;
	__le16   handle;
	__u8     tx_interval;
	__u8     retrans_window;
	__le16   rx_pkt_len;
	__le16   tx_pkt_len;
} __packed;

#define HCI_EV_SNIFF_SUBRATE		0x2e
struct hci_ev_sniff_subrate {
	__u8     status;
	__le16   handle;
	__le16   max_tx_latency;
	__le16   max_rx_latency;
	__le16   max_remote_timeout;
	__le16   max_local_timeout;
} __packed;

#define HCI_EV_EXTENDED_INQUIRY_RESULT	0x2f
struct extended_inquiry_info {
	bdaddr_t bdaddr;
	__u8     pscan_rep_mode;
	__u8     pscan_period_mode;
	__u8     dev_class[3];
	__le16   clock_offset;
	__s8     rssi;
	__u8     data[240];
} __packed;

#define HCI_EV_KEY_REFRESH_COMPLETE	0x30
struct hci_ev_key_refresh_complete {
	__u8	status;
	__le16	handle;
} __packed;

#define HCI_EV_IO_CAPA_REQUEST		0x31
struct hci_ev_io_capa_request {
	bdaddr_t bdaddr;
} __packed;

#define HCI_EV_IO_CAPA_REPLY		0x32
struct hci_ev_io_capa_reply {
	bdaddr_t bdaddr;
	__u8     capability;
	__u8     oob_data;
	__u8     authentication;
} __packed;

#define HCI_EV_USER_CONFIRM_REQUEST	0x33
struct hci_ev_user_confirm_req {
	bdaddr_t	bdaddr;
	__le32		passkey;
} __packed;

#define HCI_EV_USER_PASSKEY_REQUEST	0x34
struct hci_ev_user_passkey_req {
	bdaddr_t	bdaddr;
} __packed;

#define HCI_EV_REMOTE_OOB_DATA_REQUEST	0x35
struct hci_ev_remote_oob_data_request {
	bdaddr_t bdaddr;
} __packed;

#define HCI_EV_SIMPLE_PAIR_COMPLETE	0x36
struct hci_ev_simple_pair_complete {
	__u8     status;
	bdaddr_t bdaddr;
} __packed;

#define HCI_EV_USER_PASSKEY_NOTIFY	0x3b
struct hci_ev_user_passkey_notify {
	bdaddr_t	bdaddr;
	__le32		passkey;
} __packed;

#define HCI_KEYPRESS_STARTED		0
#define HCI_KEYPRESS_ENTERED		1
#define HCI_KEYPRESS_ERASED		2
#define HCI_KEYPRESS_CLEARED		3
#define HCI_KEYPRESS_COMPLETED		4

#define HCI_EV_KEYPRESS_NOTIFY		0x3c
struct hci_ev_keypress_notify {
	bdaddr_t	bdaddr;
	__u8		type;
} __packed;

#define HCI_EV_REMOTE_HOST_FEATURES	0x3d
struct hci_ev_remote_host_features {
	bdaddr_t bdaddr;
	__u8     features[8];
} __packed;

#define HCI_EV_LE_META			0x3e
struct hci_ev_le_meta {
	__u8     subevent;
} __packed;

#define HCI_EV_PHY_LINK_COMPLETE	0x40
struct hci_ev_phy_link_complete {
	__u8     status;
	__u8     phy_handle;
} __packed;

#define HCI_EV_CHANNEL_SELECTED		0x41
struct hci_ev_channel_selected {
	__u8     phy_handle;
} __packed;

#define HCI_EV_DISCONN_PHY_LINK_COMPLETE	0x42
struct hci_ev_disconn_phy_link_complete {
	__u8     status;
	__u8     phy_handle;
	__u8     reason;
} __packed;

#define HCI_EV_LOGICAL_LINK_COMPLETE		0x45
struct hci_ev_logical_link_complete {
	__u8     status;
	__le16   handle;
	__u8     phy_handle;
	__u8     flow_spec_id;
} __packed;

#define HCI_EV_DISCONN_LOGICAL_LINK_COMPLETE	0x46
struct hci_ev_disconn_logical_link_complete {
	__u8     status;
	__le16   handle;
	__u8     reason;
} __packed;

#define HCI_EV_NUM_COMP_BLOCKS		0x48
struct hci_comp_blocks_info {
	__le16   handle;
	__le16   pkts;
	__le16   blocks;
} __packed;

struct hci_ev_num_comp_blocks {
	__le16   num_blocks;
	__u8     num_hndl;
	struct hci_comp_blocks_info handles[];
} __packed;

#define HCI_EV_SYNC_TRAIN_COMPLETE	0x4F
struct hci_ev_sync_train_complete {
	__u8	status;
} __packed;

#define HCI_EV_PERIPHERAL_PAGE_RESP_TIMEOUT	0x54

#define HCI_EV_LE_CONN_COMPLETE		0x01
struct hci_ev_le_conn_complete {
	__u8     status;
	__le16   handle;
	__u8     role;
	__u8     bdaddr_type;
	bdaddr_t bdaddr;
	__le16   interval;
	__le16   latency;
	__le16   supervision_timeout;
	__u8     clk_accurancy;
} __packed;

/* Advertising report event types */
#define LE_ADV_IND		0x00
#define LE_ADV_DIRECT_IND	0x01
#define LE_ADV_SCAN_IND		0x02
#define LE_ADV_NONCONN_IND	0x03
#define LE_ADV_SCAN_RSP		0x04
#define LE_ADV_INVALID		0x05

/* Legacy event types in extended adv report */
#define LE_LEGACY_ADV_IND		0x0013
#define LE_LEGACY_ADV_DIRECT_IND 	0x0015
#define LE_LEGACY_ADV_SCAN_IND		0x0012
#define LE_LEGACY_NONCONN_IND		0x0010
#define LE_LEGACY_SCAN_RSP_ADV		0x001b
#define LE_LEGACY_SCAN_RSP_ADV_SCAN	0x001a

/* Extended Advertising event types */
#define LE_EXT_ADV_NON_CONN_IND		0x0000
#define LE_EXT_ADV_CONN_IND		0x0001
#define LE_EXT_ADV_SCAN_IND		0x0002
#define LE_EXT_ADV_DIRECT_IND		0x0004
#define LE_EXT_ADV_SCAN_RSP		0x0008
#define LE_EXT_ADV_LEGACY_PDU		0x0010

#define ADDR_LE_DEV_PUBLIC		0x00
#define ADDR_LE_DEV_RANDOM		0x01
#define ADDR_LE_DEV_PUBLIC_RESOLVED	0x02
#define ADDR_LE_DEV_RANDOM_RESOLVED	0x03

#define HCI_EV_LE_ADVERTISING_REPORT	0x02
struct hci_ev_le_advertising_info {
	__u8	 evt_type;
	__u8	 bdaddr_type;
	bdaddr_t bdaddr;
	__u8	 length;
	__u8	 data[];
} __packed;

#define HCI_EV_LE_CONN_UPDATE_COMPLETE	0x03
struct hci_ev_le_conn_update_complete {
	__u8     status;
	__le16   handle;
	__le16   interval;
	__le16   latency;
	__le16   supervision_timeout;
} __packed;

#define HCI_EV_LE_REMOTE_FEAT_COMPLETE	0x04
struct hci_ev_le_remote_feat_complete {
	__u8     status;
	__le16   handle;
	__u8     features[8];
} __packed;

#define HCI_EV_LE_LTK_REQ		0x05
struct hci_ev_le_ltk_req {
	__le16	handle;
	__le64	rand;
	__le16	ediv;
} __packed;

#define HCI_EV_LE_REMOTE_CONN_PARAM_REQ	0x06
struct hci_ev_le_remote_conn_param_req {
	__le16 handle;
	__le16 interval_min;
	__le16 interval_max;
	__le16 latency;
	__le16 timeout;
} __packed;

#define HCI_EV_LE_DATA_LEN_CHANGE	0x07
struct hci_ev_le_data_len_change {
	__le16	handle;
	__le16	tx_len;
	__le16	tx_time;
	__le16	rx_len;
	__le16	rx_time;
} __packed;

#define HCI_EV_LE_DIRECT_ADV_REPORT	0x0B
struct hci_ev_le_direct_adv_info {
	__u8	 evt_type;
	__u8	 bdaddr_type;
	bdaddr_t bdaddr;
	__u8	 direct_addr_type;
	bdaddr_t direct_addr;
	__s8	 rssi;
} __packed;

#define HCI_EV_LE_PHY_UPDATE_COMPLETE	0x0c
struct hci_ev_le_phy_update_complete {
	__u8  status;
	__le16 handle;
	__u8  tx_phy;
	__u8  rx_phy;
} __packed;

#define HCI_EV_LE_EXT_ADV_REPORT    0x0d
struct hci_ev_le_ext_adv_report {
	__le16 	 evt_type;
	__u8	 bdaddr_type;
	bdaddr_t bdaddr;
	__u8	 primary_phy;
	__u8	 secondary_phy;
	__u8	 sid;
	__u8	 tx_power;
	__s8	 rssi;
	__le16 	 interval;
	__u8  	 direct_addr_type;
	bdaddr_t direct_addr;
	__u8  	 length;
	__u8	 data[];
} __packed;

#define HCI_EV_LE_ENHANCED_CONN_COMPLETE    0x0a
struct hci_ev_le_enh_conn_complete {
	__u8      status;
	__le16    handle;
	__u8      role;
	__u8      bdaddr_type;
	bdaddr_t  bdaddr;
	bdaddr_t  local_rpa;
	bdaddr_t  peer_rpa;
	__le16    interval;
	__le16    latency;
	__le16    supervision_timeout;
	__u8      clk_accurancy;
} __packed;

#define HCI_EV_LE_EXT_ADV_SET_TERM	0x12
struct hci_evt_le_ext_adv_set_term {
	__u8	status;
	__u8	handle;
	__le16	conn_handle;
	__u8	num_evts;
} __packed;

#define HCI_EVT_LE_CIS_ESTABLISHED	0x19
struct hci_evt_le_cis_established {
	__u8  status;
	__le16 handle;
	__u8  cig_sync_delay[3];
	__u8  cis_sync_delay[3];
	__u8  c_latency[3];
	__u8  p_latency[3];
	__u8  c_phy;
	__u8  p_phy;
	__u8  nse;
	__u8  c_bn;
	__u8  p_bn;
	__u8  c_ft;
	__u8  p_ft;
	__le16 c_mtu;
	__le16 p_mtu;
	__le16 interval;
} __packed;

#define HCI_EVT_LE_CIS_REQ		0x1a
struct hci_evt_le_cis_req {
	__le16 acl_handle;
	__le16 cis_handle;
	__u8  cig_id;
	__u8  cis_id;
} __packed;

#define HCI_EV_VENDOR			0xff

/* Internal events generated by Bluetooth stack */
#define HCI_EV_STACK_INTERNAL	0xfd
struct hci_ev_stack_internal {
	__u16    type;
	__u8     data[];
} __packed;

#define HCI_EV_SI_DEVICE	0x01
struct hci_ev_si_device {
	__u16    event;
	__u16    dev_id;
} __packed;

#define HCI_EV_SI_SECURITY	0x02
struct hci_ev_si_security {
	__u16    event;
	__u16    proto;
	__u16    subproto;
	__u8     incoming;
} __packed;

/* ---- HCI Packet structures ---- */
#define HCI_COMMAND_HDR_SIZE 3
#define HCI_EVENT_HDR_SIZE   2
#define HCI_ACL_HDR_SIZE     4
#define HCI_SCO_HDR_SIZE     3
#define HCI_ISO_HDR_SIZE     4

struct hci_command_hdr {
	__le16	opcode;		/* OCF & OGF */
	__u8	plen;
} __packed;

struct hci_event_hdr {
	__u8	evt;
	__u8	plen;
} __packed;

struct hci_acl_hdr {
	__le16	handle;		/* Handle & Flags(PB, BC) */
	__le16	dlen;
} __packed;

struct hci_sco_hdr {
	__le16	handle;
	__u8	dlen;
} __packed;

struct hci_iso_hdr {
	__le16	handle;
	__le16	dlen;
	__u8	data[];
} __packed;

/* ISO data packet status flags */
#define HCI_ISO_STATUS_VALID	0x00
#define HCI_ISO_STATUS_INVALID	0x01
#define HCI_ISO_STATUS_NOP	0x02

#define HCI_ISO_DATA_HDR_SIZE	4
struct hci_iso_data_hdr {
	__le16	sn;
	__le16	slen;
};

#define HCI_ISO_TS_DATA_HDR_SIZE 8
struct hci_iso_ts_data_hdr {
	__le32	ts;
	__le16	sn;
	__le16	slen;
};

static inline struct hci_event_hdr *hci_event_hdr(const struct sk_buff *skb)
{
	return (struct hci_event_hdr *) skb->data;
}

static inline struct hci_acl_hdr *hci_acl_hdr(const struct sk_buff *skb)
{
	return (struct hci_acl_hdr *) skb->data;
}

static inline struct hci_sco_hdr *hci_sco_hdr(const struct sk_buff *skb)
{
	return (struct hci_sco_hdr *) skb->data;
}

/* Command opcode pack/unpack */
#define hci_opcode_pack(ogf, ocf)	((__u16) ((ocf & 0x03ff)|(ogf << 10)))
#define hci_opcode_ogf(op)		(op >> 10)
#define hci_opcode_ocf(op)		(op & 0x03ff)

/* ACL handle and flags pack/unpack */
#define hci_handle_pack(h, f)	((__u16) ((h & 0x0fff)|(f << 12)))
#define hci_handle(h)		(h & 0x0fff)
#define hci_flags(h)		(h >> 12)

/* ISO handle and flags pack/unpack */
#define hci_iso_flags_pb(f)		(f & 0x0003)
#define hci_iso_flags_ts(f)		((f >> 2) & 0x0001)
#define hci_iso_flags_pack(pb, ts)	((pb & 0x03) | ((ts & 0x01) << 2))

/* ISO data length and flags pack/unpack */
#define hci_iso_data_len_pack(h, f)	((__u16) ((h) | ((f) << 14)))
#define hci_iso_data_len(h)		((h) & 0x3fff)
#define hci_iso_data_flags(h)		((h) >> 14)

/* le24 support */
static inline void hci_cpu_to_le24(__u32 val, __u8 dst[3])
{
	dst[0] = val & 0xff;
	dst[1] = (val & 0xff00) >> 8;
	dst[2] = (val & 0xff0000) >> 16;
}

#endif /* __HCI_H */<|MERGE_RESOLUTION|>--- conflicted
+++ resolved
@@ -228,7 +228,6 @@
 	 */
 	HCI_QUIRK_VALID_LE_STATES,
 
-<<<<<<< HEAD
 	/* When this quirk is set, then erroneous data reporting
 	 * is ignored. This is mainly due to the fact that the HCI
 	 * Read Default Erroneous Data Reporting command is advertised,
@@ -247,14 +246,13 @@
 	 * HCI after resume.
 	 */
 	HCI_QUIRK_NO_SUSPEND_NOTIFIER,
-=======
+
 	/* When this quirk is set, max_page for local extended features
 	 * is set to 1, even if controller reports higher number. Some
 	 * controllers (e.g. RTL8723CS) report more pages, but they
 	 * don't actually support features declared there.
 	 */
 	HCI_QUIRK_BROKEN_LOCAL_EXT_FTR_MAX_PAGE,
->>>>>>> 02acbea9
 };
 
 /* HCI device flags */
